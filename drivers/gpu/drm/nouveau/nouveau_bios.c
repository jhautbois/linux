--- conflicted
+++ resolved
@@ -22,3534 +22,10 @@
  * SOFTWARE.
  */
 
-<<<<<<< HEAD
+#include <subdev/bios.h>
+
 #include <drm/drmP.h>
-#define NV_DEBUG_NOTRACE
-#include "nouveau_drv.h"
-#include "nouveau_hw.h"
-#include "nouveau_encoder.h"
-#include "nouveau_gpio.h"
-
-#include <linux/io-mapping.h>
-#include <linux/firmware.h>
-
-/* these defines are made up */
-#define NV_CIO_CRE_44_HEADA 0x0
-#define NV_CIO_CRE_44_HEADB 0x3
-#define FEATURE_MOBILE 0x10	/* also FEATURE_QUADRO for BMP */
-
-#define EDID1_LEN 128
-
-#define BIOSLOG(sip, fmt, arg...) NV_DEBUG(sip->dev, fmt, ##arg)
-#define LOG_OLD_VALUE(x)
-
-struct init_exec {
-	bool execute;
-	bool repeat;
-};
-
-static bool nv_cksum(const uint8_t *data, unsigned int length)
-{
-	/*
-	 * There's a few checksums in the BIOS, so here's a generic checking
-	 * function.
-	 */
-	int i;
-	uint8_t sum = 0;
-
-	for (i = 0; i < length; i++)
-		sum += data[i];
-
-	if (sum)
-		return true;
-
-	return false;
-}
-
-static int
-score_vbios(struct nvbios *bios, const bool writeable)
-{
-	if (!bios->data || bios->data[0] != 0x55 || bios->data[1] != 0xAA) {
-		NV_TRACEWARN(bios->dev, "... BIOS signature not found\n");
-		return 0;
-	}
-
-	if (nv_cksum(bios->data, bios->data[2] * 512)) {
-		NV_TRACEWARN(bios->dev, "... BIOS checksum invalid\n");
-		/* if a ro image is somewhat bad, it's probably all rubbish */
-		return writeable ? 2 : 1;
-	}
-
-	NV_TRACE(bios->dev, "... appears to be valid\n");
-	return 3;
-}
-
-static void
-bios_shadow_prom(struct nvbios *bios)
-{
-	struct drm_device *dev = bios->dev;
-	struct drm_nouveau_private *dev_priv = dev->dev_private;
-	u32 pcireg, access;
-	u16 pcir;
-	int i;
-
-	/* enable access to rom */
-	if (dev_priv->card_type >= NV_50)
-		pcireg = 0x088050;
-	else
-		pcireg = NV_PBUS_PCI_NV_20;
-	access = nv_mask(dev, pcireg, 0x00000001, 0x00000000);
-
-	/* bail if no rom signature, with a workaround for a PROM reading
-	 * issue on some chipsets.  the first read after a period of
-	 * inactivity returns the wrong result, so retry the first header
-	 * byte a few times before giving up as a workaround
-	 */
-	i = 16;
-	do {
-		if (nv_rd08(dev, NV_PROM_OFFSET + 0) == 0x55)
-			break;
-	} while (i--);
-
-	if (!i || nv_rd08(dev, NV_PROM_OFFSET + 1) != 0xaa)
-		goto out;
-
-	/* additional check (see note below) - read PCI record header */
-	pcir = nv_rd08(dev, NV_PROM_OFFSET + 0x18) |
-	       nv_rd08(dev, NV_PROM_OFFSET + 0x19) << 8;
-	if (nv_rd08(dev, NV_PROM_OFFSET + pcir + 0) != 'P' ||
-	    nv_rd08(dev, NV_PROM_OFFSET + pcir + 1) != 'C' ||
-	    nv_rd08(dev, NV_PROM_OFFSET + pcir + 2) != 'I' ||
-	    nv_rd08(dev, NV_PROM_OFFSET + pcir + 3) != 'R')
-		goto out;
-
-	/* read entire bios image to system memory */
-	bios->length = nv_rd08(dev, NV_PROM_OFFSET + 2) * 512;
-	bios->data = kmalloc(bios->length, GFP_KERNEL);
-	if (bios->data) {
-		for (i = 0; i < bios->length; i++)
-			bios->data[i] = nv_rd08(dev, NV_PROM_OFFSET + i);
-	}
-
-out:
-	/* disable access to rom */
-	nv_wr32(dev, pcireg, access);
-}
-
-static void
-bios_shadow_pramin(struct nvbios *bios)
-{
-	struct drm_device *dev = bios->dev;
-	struct drm_nouveau_private *dev_priv = dev->dev_private;
-	u32 bar0 = 0;
-	int i;
-
-	if (dev_priv->card_type >= NV_50) {
-		u64 addr = (u64)(nv_rd32(dev, 0x619f04) & 0xffffff00) << 8;
-		if (!addr) {
-			addr  = (u64)nv_rd32(dev, 0x001700) << 16;
-			addr += 0xf0000;
-		}
-
-		bar0 = nv_mask(dev, 0x001700, 0xffffffff, addr >> 16);
-	}
-
-	/* bail if no rom signature */
-	if (nv_rd08(dev, NV_PRAMIN_OFFSET + 0) != 0x55 ||
-	    nv_rd08(dev, NV_PRAMIN_OFFSET + 1) != 0xaa)
-		goto out;
-
-	bios->length = nv_rd08(dev, NV_PRAMIN_OFFSET + 2) * 512;
-	bios->data = kmalloc(bios->length, GFP_KERNEL);
-	if (bios->data) {
-		for (i = 0; i < bios->length; i++)
-			bios->data[i] = nv_rd08(dev, NV_PRAMIN_OFFSET + i);
-	}
-
-out:
-	if (dev_priv->card_type >= NV_50)
-		nv_wr32(dev, 0x001700, bar0);
-}
-
-static void
-bios_shadow_pci(struct nvbios *bios)
-{
-	struct pci_dev *pdev = bios->dev->pdev;
-	size_t length;
-
-	if (!pci_enable_rom(pdev)) {
-		void __iomem *rom = pci_map_rom(pdev, &length);
-		if (rom && length) {
-			bios->data = kmalloc(length, GFP_KERNEL);
-			if (bios->data) {
-				memcpy_fromio(bios->data, rom, length);
-				bios->length = length;
-			}
-		}
-		if (rom)
-			pci_unmap_rom(pdev, rom);
-
-		pci_disable_rom(pdev);
-	}
-}
-
-static void
-bios_shadow_acpi(struct nvbios *bios)
-{
-	struct pci_dev *pdev = bios->dev->pdev;
-	int cnt = 65536 / ROM_BIOS_PAGE;
-	int ret;
-
-	if (!nouveau_acpi_rom_supported(pdev))
-		return;
-
-	bios->data = kmalloc(cnt * ROM_BIOS_PAGE, GFP_KERNEL);
-	if (!bios->data)
-		return;
-
-	bios->length = 0;
-	while (cnt--) {
-		ret = nouveau_acpi_get_bios_chunk(bios->data, bios->length,
-						  ROM_BIOS_PAGE);
-		if (ret != ROM_BIOS_PAGE)
-			return;
-
-		bios->length += ROM_BIOS_PAGE;
-	}
-}
-
-struct methods {
-	const char desc[8];
-	void (*shadow)(struct nvbios *);
-	const bool rw;
-	int score;
-	u32 size;
-	u8 *data;
-};
-
-static bool
-bios_shadow(struct drm_device *dev)
-{
-	struct methods shadow_methods[] = {
-		{ "PRAMIN", bios_shadow_pramin, true, 0, 0, NULL },
-		{ "PROM", bios_shadow_prom, false, 0, 0, NULL },
-		{ "ACPI", bios_shadow_acpi, true, 0, 0, NULL },
-		{ "PCIROM", bios_shadow_pci, true, 0, 0, NULL },
-		{}
-	};
-	struct drm_nouveau_private *dev_priv = dev->dev_private;
-	struct nvbios *bios = &dev_priv->vbios;
-	struct methods *mthd, *best;
-	const struct firmware *fw;
-	char fname[32];
-	int ret;
-
-	if (nouveau_vbios) {
-		/* try to match one of the built-in methods */
-		mthd = shadow_methods;
-		do {
-			if (strcasecmp(nouveau_vbios, mthd->desc))
-				continue;
-			NV_INFO(dev, "VBIOS source: %s\n", mthd->desc);
-
-			mthd->shadow(bios);
-			mthd->score = score_vbios(bios, mthd->rw);
-			if (mthd->score)
-				return true;
-		} while ((++mthd)->shadow);
-
-		/* attempt to load firmware image */
-		snprintf(fname, sizeof(fname), "nouveau/%s", nouveau_vbios);
-		ret = request_firmware(&fw, fname, &dev->pdev->dev);
-		if (ret == 0) {
-			bios->length = fw->size;
-			bios->data   = kmemdup(fw->data, fw->size, GFP_KERNEL);
-			release_firmware(fw);
-
-			NV_INFO(dev, "VBIOS image: %s\n", nouveau_vbios);
-			if (score_vbios(bios, 1))
-				return true;
-
-			kfree(bios->data);
-			bios->data = NULL;
-		}
-
-		NV_ERROR(dev, "VBIOS source \'%s\' invalid\n", nouveau_vbios);
-	}
-
-	mthd = shadow_methods;
-	do {
-		NV_TRACE(dev, "Checking %s for VBIOS\n", mthd->desc);
-		mthd->shadow(bios);
-		mthd->score = score_vbios(bios, mthd->rw);
-		mthd->size = bios->length;
-		mthd->data = bios->data;
-		bios->data = NULL;
-	} while (mthd->score != 3 && (++mthd)->shadow);
-
-	mthd = shadow_methods;
-	best = mthd;
-	do {
-		if (mthd->score > best->score) {
-			kfree(best->data);
-			best = mthd;
-		}
-	} while ((++mthd)->shadow);
-
-	if (best->score) {
-		NV_TRACE(dev, "Using VBIOS from %s\n", best->desc);
-		bios->length = best->size;
-		bios->data = best->data;
-		return true;
-	}
-
-	NV_ERROR(dev, "No valid VBIOS image found\n");
-	return false;
-}
-
-struct init_tbl_entry {
-	char *name;
-	uint8_t id;
-	/* Return:
-	 *  > 0: success, length of opcode
-	 *    0: success, but abort further parsing of table (INIT_DONE etc)
-	 *  < 0: failure, table parsing will be aborted
-	 */
-	int (*handler)(struct nvbios *, uint16_t, struct init_exec *);
-};
-
-static int parse_init_table(struct nvbios *, uint16_t, struct init_exec *);
-
-#define MACRO_INDEX_SIZE	2
-#define MACRO_SIZE		8
-#define CONDITION_SIZE		12
-#define IO_FLAG_CONDITION_SIZE	9
-#define IO_CONDITION_SIZE	5
-#define MEM_INIT_SIZE		66
-
-static void still_alive(void)
-{
-#if 0
-	sync();
-	mdelay(2);
-#endif
-}
-
-static uint32_t
-munge_reg(struct nvbios *bios, uint32_t reg)
-{
-	struct drm_nouveau_private *dev_priv = bios->dev->dev_private;
-	struct dcb_entry *dcbent = bios->display.output;
-
-	if (dev_priv->card_type < NV_50)
-		return reg;
-
-	if (reg & 0x80000000) {
-		BUG_ON(bios->display.crtc < 0);
-		reg += bios->display.crtc * 0x800;
-	}
-
-	if (reg & 0x40000000) {
-		BUG_ON(!dcbent);
-
-		reg += (ffs(dcbent->or) - 1) * 0x800;
-		if ((reg & 0x20000000) && !(dcbent->sorconf.link & 1))
-			reg += 0x00000080;
-	}
-
-	reg &= ~0xe0000000;
-	return reg;
-}
-
-static int
-valid_reg(struct nvbios *bios, uint32_t reg)
-{
-	struct drm_nouveau_private *dev_priv = bios->dev->dev_private;
-	struct drm_device *dev = bios->dev;
-
-	/* C51 has misaligned regs on purpose. Marvellous */
-	if (reg & 0x2 ||
-	    (reg & 0x1 && dev_priv->vbios.chip_version != 0x51))
-		NV_ERROR(dev, "======= misaligned reg 0x%08X =======\n", reg);
-
-	/* warn on C51 regs that haven't been verified accessible in tracing */
-	if (reg & 0x1 && dev_priv->vbios.chip_version == 0x51 &&
-	    reg != 0x130d && reg != 0x1311 && reg != 0x60081d)
-		NV_WARN(dev, "=== C51 misaligned reg 0x%08X not verified ===\n",
-			reg);
-
-	if (reg >= (8*1024*1024)) {
-		NV_ERROR(dev, "=== reg 0x%08x out of mapped bounds ===\n", reg);
-		return 0;
-	}
-
-	return 1;
-}
-
-static bool
-valid_idx_port(struct nvbios *bios, uint16_t port)
-{
-	struct drm_nouveau_private *dev_priv = bios->dev->dev_private;
-	struct drm_device *dev = bios->dev;
-
-	/*
-	 * If adding more ports here, the read/write functions below will need
-	 * updating so that the correct mmio range (PRMCIO, PRMDIO, PRMVIO) is
-	 * used for the port in question
-	 */
-	if (dev_priv->card_type < NV_50) {
-		if (port == NV_CIO_CRX__COLOR)
-			return true;
-		if (port == NV_VIO_SRX)
-			return true;
-	} else {
-		if (port == NV_CIO_CRX__COLOR)
-			return true;
-	}
-
-	NV_ERROR(dev, "========== unknown indexed io port 0x%04X ==========\n",
-		 port);
-
-	return false;
-}
-
-static bool
-valid_port(struct nvbios *bios, uint16_t port)
-{
-	struct drm_device *dev = bios->dev;
-
-	/*
-	 * If adding more ports here, the read/write functions below will need
-	 * updating so that the correct mmio range (PRMCIO, PRMDIO, PRMVIO) is
-	 * used for the port in question
-	 */
-	if (port == NV_VIO_VSE2)
-		return true;
-
-	NV_ERROR(dev, "========== unknown io port 0x%04X ==========\n", port);
-
-	return false;
-}
-
-static uint32_t
-bios_rd32(struct nvbios *bios, uint32_t reg)
-{
-	uint32_t data;
-
-	reg = munge_reg(bios, reg);
-	if (!valid_reg(bios, reg))
-		return 0;
-
-	/*
-	 * C51 sometimes uses regs with bit0 set in the address. For these
-	 * cases there should exist a translation in a BIOS table to an IO
-	 * port address which the BIOS uses for accessing the reg
-	 *
-	 * These only seem to appear for the power control regs to a flat panel,
-	 * and the GPIO regs at 0x60081*.  In C51 mmio traces the normal regs
-	 * for 0x1308 and 0x1310 are used - hence the mask below.  An S3
-	 * suspend-resume mmio trace from a C51 will be required to see if this
-	 * is true for the power microcode in 0x14.., or whether the direct IO
-	 * port access method is needed
-	 */
-	if (reg & 0x1)
-		reg &= ~0x1;
-
-	data = nv_rd32(bios->dev, reg);
-
-	BIOSLOG(bios, "	Read:  Reg: 0x%08X, Data: 0x%08X\n", reg, data);
-
-	return data;
-}
-
-static void
-bios_wr32(struct nvbios *bios, uint32_t reg, uint32_t data)
-{
-	struct drm_nouveau_private *dev_priv = bios->dev->dev_private;
-
-	reg = munge_reg(bios, reg);
-	if (!valid_reg(bios, reg))
-		return;
-
-	/* see note in bios_rd32 */
-	if (reg & 0x1)
-		reg &= 0xfffffffe;
-
-	LOG_OLD_VALUE(bios_rd32(bios, reg));
-	BIOSLOG(bios, "	Write: Reg: 0x%08X, Data: 0x%08X\n", reg, data);
-
-	if (dev_priv->vbios.execute) {
-		still_alive();
-		nv_wr32(bios->dev, reg, data);
-	}
-}
-
-static uint8_t
-bios_idxprt_rd(struct nvbios *bios, uint16_t port, uint8_t index)
-{
-	struct drm_nouveau_private *dev_priv = bios->dev->dev_private;
-	struct drm_device *dev = bios->dev;
-	uint8_t data;
-
-	if (!valid_idx_port(bios, port))
-		return 0;
-
-	if (dev_priv->card_type < NV_50) {
-		if (port == NV_VIO_SRX)
-			data = NVReadVgaSeq(dev, bios->state.crtchead, index);
-		else	/* assume NV_CIO_CRX__COLOR */
-			data = NVReadVgaCrtc(dev, bios->state.crtchead, index);
-	} else {
-		uint32_t data32;
-
-		data32 = bios_rd32(bios, NV50_PDISPLAY_VGACRTC(index & ~3));
-		data = (data32 >> ((index & 3) << 3)) & 0xff;
-	}
-
-	BIOSLOG(bios, "	Indexed IO read:  Port: 0x%04X, Index: 0x%02X, "
-		      "Head: 0x%02X, Data: 0x%02X\n",
-		port, index, bios->state.crtchead, data);
-	return data;
-}
-
-static void
-bios_idxprt_wr(struct nvbios *bios, uint16_t port, uint8_t index, uint8_t data)
-{
-	struct drm_nouveau_private *dev_priv = bios->dev->dev_private;
-	struct drm_device *dev = bios->dev;
-
-	if (!valid_idx_port(bios, port))
-		return;
-
-	/*
-	 * The current head is maintained in the nvbios member  state.crtchead.
-	 * We trap changes to CR44 and update the head variable and hence the
-	 * register set written.
-	 * As CR44 only exists on CRTC0, we update crtchead to head0 in advance
-	 * of the write, and to head1 after the write
-	 */
-	if (port == NV_CIO_CRX__COLOR && index == NV_CIO_CRE_44 &&
-	    data != NV_CIO_CRE_44_HEADB)
-		bios->state.crtchead = 0;
-
-	LOG_OLD_VALUE(bios_idxprt_rd(bios, port, index));
-	BIOSLOG(bios, "	Indexed IO write: Port: 0x%04X, Index: 0x%02X, "
-		      "Head: 0x%02X, Data: 0x%02X\n",
-		port, index, bios->state.crtchead, data);
-
-	if (bios->execute && dev_priv->card_type < NV_50) {
-		still_alive();
-		if (port == NV_VIO_SRX)
-			NVWriteVgaSeq(dev, bios->state.crtchead, index, data);
-		else	/* assume NV_CIO_CRX__COLOR */
-			NVWriteVgaCrtc(dev, bios->state.crtchead, index, data);
-	} else
-	if (bios->execute) {
-		uint32_t data32, shift = (index & 3) << 3;
-
-		still_alive();
-
-		data32  = bios_rd32(bios, NV50_PDISPLAY_VGACRTC(index & ~3));
-		data32 &= ~(0xff << shift);
-		data32 |= (data << shift);
-		bios_wr32(bios, NV50_PDISPLAY_VGACRTC(index & ~3), data32);
-	}
-
-	if (port == NV_CIO_CRX__COLOR &&
-	    index == NV_CIO_CRE_44 && data == NV_CIO_CRE_44_HEADB)
-		bios->state.crtchead = 1;
-}
-
-static uint8_t
-bios_port_rd(struct nvbios *bios, uint16_t port)
-{
-	uint8_t data, head = bios->state.crtchead;
-
-	if (!valid_port(bios, port))
-		return 0;
-
-	data = NVReadPRMVIO(bios->dev, head, NV_PRMVIO0_OFFSET + port);
-
-	BIOSLOG(bios, "	IO read:  Port: 0x%04X, Head: 0x%02X, Data: 0x%02X\n",
-		port, head, data);
-
-	return data;
-}
-
-static void
-bios_port_wr(struct nvbios *bios, uint16_t port, uint8_t data)
-{
-	int head = bios->state.crtchead;
-
-	if (!valid_port(bios, port))
-		return;
-
-	LOG_OLD_VALUE(bios_port_rd(bios, port));
-	BIOSLOG(bios, "	IO write: Port: 0x%04X, Head: 0x%02X, Data: 0x%02X\n",
-		port, head, data);
-
-	if (!bios->execute)
-		return;
-
-	still_alive();
-	NVWritePRMVIO(bios->dev, head, NV_PRMVIO0_OFFSET + port, data);
-}
-
-static bool
-io_flag_condition_met(struct nvbios *bios, uint16_t offset, uint8_t cond)
-{
-	/*
-	 * The IO flag condition entry has 2 bytes for the CRTC port; 1 byte
-	 * for the CRTC index; 1 byte for the mask to apply to the value
-	 * retrieved from the CRTC; 1 byte for the shift right to apply to the
-	 * masked CRTC value; 2 bytes for the offset to the flag array, to
-	 * which the shifted value is added; 1 byte for the mask applied to the
-	 * value read from the flag array; and 1 byte for the value to compare
-	 * against the masked byte from the flag table.
-	 */
-
-	uint16_t condptr = bios->io_flag_condition_tbl_ptr + cond * IO_FLAG_CONDITION_SIZE;
-	uint16_t crtcport = ROM16(bios->data[condptr]);
-	uint8_t crtcindex = bios->data[condptr + 2];
-	uint8_t mask = bios->data[condptr + 3];
-	uint8_t shift = bios->data[condptr + 4];
-	uint16_t flagarray = ROM16(bios->data[condptr + 5]);
-	uint8_t flagarraymask = bios->data[condptr + 7];
-	uint8_t cmpval = bios->data[condptr + 8];
-	uint8_t data;
-
-	BIOSLOG(bios, "0x%04X: Port: 0x%04X, Index: 0x%02X, Mask: 0x%02X, "
-		      "Shift: 0x%02X, FlagArray: 0x%04X, FAMask: 0x%02X, "
-		      "Cmpval: 0x%02X\n",
-		offset, crtcport, crtcindex, mask, shift, flagarray, flagarraymask, cmpval);
-
-	data = bios_idxprt_rd(bios, crtcport, crtcindex);
-
-	data = bios->data[flagarray + ((data & mask) >> shift)];
-	data &= flagarraymask;
-
-	BIOSLOG(bios, "0x%04X: Checking if 0x%02X equals 0x%02X\n",
-		offset, data, cmpval);
-
-	return (data == cmpval);
-}
-
-static bool
-bios_condition_met(struct nvbios *bios, uint16_t offset, uint8_t cond)
-{
-	/*
-	 * The condition table entry has 4 bytes for the address of the
-	 * register to check, 4 bytes for a mask to apply to the register and
-	 * 4 for a test comparison value
-	 */
-
-	uint16_t condptr = bios->condition_tbl_ptr + cond * CONDITION_SIZE;
-	uint32_t reg = ROM32(bios->data[condptr]);
-	uint32_t mask = ROM32(bios->data[condptr + 4]);
-	uint32_t cmpval = ROM32(bios->data[condptr + 8]);
-	uint32_t data;
-
-	BIOSLOG(bios, "0x%04X: Cond: 0x%02X, Reg: 0x%08X, Mask: 0x%08X\n",
-		offset, cond, reg, mask);
-
-	data = bios_rd32(bios, reg) & mask;
-
-	BIOSLOG(bios, "0x%04X: Checking if 0x%08X equals 0x%08X\n",
-		offset, data, cmpval);
-
-	return (data == cmpval);
-}
-
-static bool
-io_condition_met(struct nvbios *bios, uint16_t offset, uint8_t cond)
-{
-	/*
-	 * The IO condition entry has 2 bytes for the IO port address; 1 byte
-	 * for the index to write to io_port; 1 byte for the mask to apply to
-	 * the byte read from io_port+1; and 1 byte for the value to compare
-	 * against the masked byte.
-	 */
-
-	uint16_t condptr = bios->io_condition_tbl_ptr + cond * IO_CONDITION_SIZE;
-	uint16_t io_port = ROM16(bios->data[condptr]);
-	uint8_t port_index = bios->data[condptr + 2];
-	uint8_t mask = bios->data[condptr + 3];
-	uint8_t cmpval = bios->data[condptr + 4];
-
-	uint8_t data = bios_idxprt_rd(bios, io_port, port_index) & mask;
-
-	BIOSLOG(bios, "0x%04X: Checking if 0x%02X equals 0x%02X\n",
-		offset, data, cmpval);
-
-	return (data == cmpval);
-}
-
-static int
-nv50_pll_set(struct drm_device *dev, uint32_t reg, uint32_t clk)
-{
-	struct drm_nouveau_private *dev_priv = dev->dev_private;
-	struct nouveau_pll_vals pll;
-	struct pll_lims pll_limits;
-	u32 ctrl, mask, coef;
-	int ret;
-
-	ret = get_pll_limits(dev, reg, &pll_limits);
-	if (ret)
-		return ret;
-
-	clk = nouveau_calc_pll_mnp(dev, &pll_limits, clk, &pll);
-	if (!clk)
-		return -ERANGE;
-
-	coef = pll.N1 << 8 | pll.M1;
-	ctrl = pll.log2P << 16;
-	mask = 0x00070000;
-	if (reg == 0x004008) {
-		mask |= 0x01f80000;
-		ctrl |= (pll_limits.log2p_bias << 19);
-		ctrl |= (pll.log2P << 22);
-	}
-
-	if (!dev_priv->vbios.execute)
-		return 0;
-
-	nv_mask(dev, reg + 0, mask, ctrl);
-	nv_wr32(dev, reg + 4, coef);
-	return 0;
-}
-
-static int
-setPLL(struct nvbios *bios, uint32_t reg, uint32_t clk)
-{
-	struct drm_device *dev = bios->dev;
-	struct drm_nouveau_private *dev_priv = dev->dev_private;
-	/* clk in kHz */
-	struct pll_lims pll_lim;
-	struct nouveau_pll_vals pllvals;
-	int ret;
-
-	if (dev_priv->card_type >= NV_50)
-		return nv50_pll_set(dev, reg, clk);
-
-	/* high regs (such as in the mac g5 table) are not -= 4 */
-	ret = get_pll_limits(dev, reg > 0x405c ? reg : reg - 4, &pll_lim);
-	if (ret)
-		return ret;
-
-	clk = nouveau_calc_pll_mnp(dev, &pll_lim, clk, &pllvals);
-	if (!clk)
-		return -ERANGE;
-
-	if (bios->execute) {
-		still_alive();
-		nouveau_hw_setpll(dev, reg, &pllvals);
-	}
-
-	return 0;
-}
-
-static int dcb_entry_idx_from_crtchead(struct drm_device *dev)
-{
-	struct drm_nouveau_private *dev_priv = dev->dev_private;
-	struct nvbios *bios = &dev_priv->vbios;
-
-	/*
-	 * For the results of this function to be correct, CR44 must have been
-	 * set (using bios_idxprt_wr to set crtchead), CR58 set for CR57 = 0,
-	 * and the DCB table parsed, before the script calling the function is
-	 * run.  run_digital_op_script is example of how to do such setup
-	 */
-
-	uint8_t dcb_entry = NVReadVgaCrtc5758(dev, bios->state.crtchead, 0);
-
-	if (dcb_entry > bios->dcb.entries) {
-		NV_ERROR(dev, "CR58 doesn't have a valid DCB entry currently "
-				"(%02X)\n", dcb_entry);
-		dcb_entry = 0x7f;	/* unused / invalid marker */
-	}
-
-	return dcb_entry;
-}
-
-static struct nouveau_i2c_chan *
-init_i2c_device_find(struct drm_device *dev, int i2c_index)
-{
-	if (i2c_index == 0xff) {
-		struct drm_nouveau_private *dev_priv = dev->dev_private;
-		struct dcb_table *dcb = &dev_priv->vbios.dcb;
-		/* note: dcb_entry_idx_from_crtchead needs pre-script set-up */
-		int idx = dcb_entry_idx_from_crtchead(dev);
-
-		i2c_index = NV_I2C_DEFAULT(0);
-		if (idx != 0x7f && dcb->entry[idx].i2c_upper_default)
-			i2c_index = NV_I2C_DEFAULT(1);
-	}
-
-	return nouveau_i2c_find(dev, i2c_index);
-}
-
-static uint32_t
-get_tmds_index_reg(struct drm_device *dev, uint8_t mlv)
-{
-	/*
-	 * For mlv < 0x80, it is an index into a table of TMDS base addresses.
-	 * For mlv == 0x80 use the "or" value of the dcb_entry indexed by
-	 * CR58 for CR57 = 0 to index a table of offsets to the basic
-	 * 0x6808b0 address.
-	 * For mlv == 0x81 use the "or" value of the dcb_entry indexed by
-	 * CR58 for CR57 = 0 to index a table of offsets to the basic
-	 * 0x6808b0 address, and then flip the offset by 8.
-	 */
-
-	struct drm_nouveau_private *dev_priv = dev->dev_private;
-	struct nvbios *bios = &dev_priv->vbios;
-	const int pramdac_offset[13] = {
-		0, 0, 0x8, 0, 0x2000, 0, 0, 0, 0x2008, 0, 0, 0, 0x2000 };
-	const uint32_t pramdac_table[4] = {
-		0x6808b0, 0x6808b8, 0x6828b0, 0x6828b8 };
-
-	if (mlv >= 0x80) {
-		int dcb_entry, dacoffset;
-
-		/* note: dcb_entry_idx_from_crtchead needs pre-script set-up */
-		dcb_entry = dcb_entry_idx_from_crtchead(dev);
-		if (dcb_entry == 0x7f)
-			return 0;
-		dacoffset = pramdac_offset[bios->dcb.entry[dcb_entry].or];
-		if (mlv == 0x81)
-			dacoffset ^= 8;
-		return 0x6808b0 + dacoffset;
-	} else {
-		if (mlv >= ARRAY_SIZE(pramdac_table)) {
-			NV_ERROR(dev, "Magic Lookup Value too big (%02X)\n",
-									mlv);
-			return 0;
-		}
-		return pramdac_table[mlv];
-	}
-}
-
-static int
-init_io_restrict_prog(struct nvbios *bios, uint16_t offset,
-		      struct init_exec *iexec)
-{
-	/*
-	 * INIT_IO_RESTRICT_PROG   opcode: 0x32 ('2')
-	 *
-	 * offset      (8  bit): opcode
-	 * offset + 1  (16 bit): CRTC port
-	 * offset + 3  (8  bit): CRTC index
-	 * offset + 4  (8  bit): mask
-	 * offset + 5  (8  bit): shift
-	 * offset + 6  (8  bit): count
-	 * offset + 7  (32 bit): register
-	 * offset + 11 (32 bit): configuration 1
-	 * ...
-	 *
-	 * Starting at offset + 11 there are "count" 32 bit values.
-	 * To find out which value to use read index "CRTC index" on "CRTC
-	 * port", AND this value with "mask" and then bit shift right "shift"
-	 * bits.  Read the appropriate value using this index and write to
-	 * "register"
-	 */
-
-	uint16_t crtcport = ROM16(bios->data[offset + 1]);
-	uint8_t crtcindex = bios->data[offset + 3];
-	uint8_t mask = bios->data[offset + 4];
-	uint8_t shift = bios->data[offset + 5];
-	uint8_t count = bios->data[offset + 6];
-	uint32_t reg = ROM32(bios->data[offset + 7]);
-	uint8_t config;
-	uint32_t configval;
-	int len = 11 + count * 4;
-
-	if (!iexec->execute)
-		return len;
-
-	BIOSLOG(bios, "0x%04X: Port: 0x%04X, Index: 0x%02X, Mask: 0x%02X, "
-		      "Shift: 0x%02X, Count: 0x%02X, Reg: 0x%08X\n",
-		offset, crtcport, crtcindex, mask, shift, count, reg);
-
-	config = (bios_idxprt_rd(bios, crtcport, crtcindex) & mask) >> shift;
-	if (config > count) {
-		NV_ERROR(bios->dev,
-			 "0x%04X: Config 0x%02X exceeds maximal bound 0x%02X\n",
-			 offset, config, count);
-		return len;
-	}
-
-	configval = ROM32(bios->data[offset + 11 + config * 4]);
-
-	BIOSLOG(bios, "0x%04X: Writing config %02X\n", offset, config);
-
-	bios_wr32(bios, reg, configval);
-
-	return len;
-}
-
-static int
-init_repeat(struct nvbios *bios, uint16_t offset, struct init_exec *iexec)
-{
-	/*
-	 * INIT_REPEAT   opcode: 0x33 ('3')
-	 *
-	 * offset      (8 bit): opcode
-	 * offset + 1  (8 bit): count
-	 *
-	 * Execute script following this opcode up to INIT_REPEAT_END
-	 * "count" times
-	 */
-
-	uint8_t count = bios->data[offset + 1];
-	uint8_t i;
-
-	/* no iexec->execute check by design */
-
-	BIOSLOG(bios, "0x%04X: Repeating following segment %d times\n",
-		offset, count);
-
-	iexec->repeat = true;
-
-	/*
-	 * count - 1, as the script block will execute once when we leave this
-	 * opcode -- this is compatible with bios behaviour as:
-	 * a) the block is always executed at least once, even if count == 0
-	 * b) the bios interpreter skips to the op following INIT_END_REPEAT,
-	 * while we don't
-	 */
-	for (i = 0; i < count - 1; i++)
-		parse_init_table(bios, offset + 2, iexec);
-
-	iexec->repeat = false;
-
-	return 2;
-}
-
-static int
-init_io_restrict_pll(struct nvbios *bios, uint16_t offset,
-		     struct init_exec *iexec)
-{
-	/*
-	 * INIT_IO_RESTRICT_PLL   opcode: 0x34 ('4')
-	 *
-	 * offset      (8  bit): opcode
-	 * offset + 1  (16 bit): CRTC port
-	 * offset + 3  (8  bit): CRTC index
-	 * offset + 4  (8  bit): mask
-	 * offset + 5  (8  bit): shift
-	 * offset + 6  (8  bit): IO flag condition index
-	 * offset + 7  (8  bit): count
-	 * offset + 8  (32 bit): register
-	 * offset + 12 (16 bit): frequency 1
-	 * ...
-	 *
-	 * Starting at offset + 12 there are "count" 16 bit frequencies (10kHz).
-	 * Set PLL register "register" to coefficients for frequency n,
-	 * selected by reading index "CRTC index" of "CRTC port" ANDed with
-	 * "mask" and shifted right by "shift".
-	 *
-	 * If "IO flag condition index" > 0, and condition met, double
-	 * frequency before setting it.
-	 */
-
-	uint16_t crtcport = ROM16(bios->data[offset + 1]);
-	uint8_t crtcindex = bios->data[offset + 3];
-	uint8_t mask = bios->data[offset + 4];
-	uint8_t shift = bios->data[offset + 5];
-	int8_t io_flag_condition_idx = bios->data[offset + 6];
-	uint8_t count = bios->data[offset + 7];
-	uint32_t reg = ROM32(bios->data[offset + 8]);
-	uint8_t config;
-	uint16_t freq;
-	int len = 12 + count * 2;
-
-	if (!iexec->execute)
-		return len;
-
-	BIOSLOG(bios, "0x%04X: Port: 0x%04X, Index: 0x%02X, Mask: 0x%02X, "
-		      "Shift: 0x%02X, IO Flag Condition: 0x%02X, "
-		      "Count: 0x%02X, Reg: 0x%08X\n",
-		offset, crtcport, crtcindex, mask, shift,
-		io_flag_condition_idx, count, reg);
-
-	config = (bios_idxprt_rd(bios, crtcport, crtcindex) & mask) >> shift;
-	if (config > count) {
-		NV_ERROR(bios->dev,
-			 "0x%04X: Config 0x%02X exceeds maximal bound 0x%02X\n",
-			 offset, config, count);
-		return len;
-	}
-
-	freq = ROM16(bios->data[offset + 12 + config * 2]);
-
-	if (io_flag_condition_idx > 0) {
-		if (io_flag_condition_met(bios, offset, io_flag_condition_idx)) {
-			BIOSLOG(bios, "0x%04X: Condition fulfilled -- "
-				      "frequency doubled\n", offset);
-			freq *= 2;
-		} else
-			BIOSLOG(bios, "0x%04X: Condition not fulfilled -- "
-				      "frequency unchanged\n", offset);
-	}
-
-	BIOSLOG(bios, "0x%04X: Reg: 0x%08X, Config: 0x%02X, Freq: %d0kHz\n",
-		offset, reg, config, freq);
-
-	setPLL(bios, reg, freq * 10);
-
-	return len;
-}
-
-static int
-init_end_repeat(struct nvbios *bios, uint16_t offset, struct init_exec *iexec)
-{
-	/*
-	 * INIT_END_REPEAT   opcode: 0x36 ('6')
-	 *
-	 * offset      (8 bit): opcode
-	 *
-	 * Marks the end of the block for INIT_REPEAT to repeat
-	 */
-
-	/* no iexec->execute check by design */
-
-	/*
-	 * iexec->repeat flag necessary to go past INIT_END_REPEAT opcode when
-	 * we're not in repeat mode
-	 */
-	if (iexec->repeat)
-		return 0;
-
-	return 1;
-}
-
-static int
-init_copy(struct nvbios *bios, uint16_t offset, struct init_exec *iexec)
-{
-	/*
-	 * INIT_COPY   opcode: 0x37 ('7')
-	 *
-	 * offset      (8  bit): opcode
-	 * offset + 1  (32 bit): register
-	 * offset + 5  (8  bit): shift
-	 * offset + 6  (8  bit): srcmask
-	 * offset + 7  (16 bit): CRTC port
-	 * offset + 9  (8 bit): CRTC index
-	 * offset + 10  (8 bit): mask
-	 *
-	 * Read index "CRTC index" on "CRTC port", AND with "mask", OR with
-	 * (REGVAL("register") >> "shift" & "srcmask") and write-back to CRTC
-	 * port
-	 */
-
-	uint32_t reg = ROM32(bios->data[offset + 1]);
-	uint8_t shift = bios->data[offset + 5];
-	uint8_t srcmask = bios->data[offset + 6];
-	uint16_t crtcport = ROM16(bios->data[offset + 7]);
-	uint8_t crtcindex = bios->data[offset + 9];
-	uint8_t mask = bios->data[offset + 10];
-	uint32_t data;
-	uint8_t crtcdata;
-
-	if (!iexec->execute)
-		return 11;
-
-	BIOSLOG(bios, "0x%04X: Reg: 0x%08X, Shift: 0x%02X, SrcMask: 0x%02X, "
-		      "Port: 0x%04X, Index: 0x%02X, Mask: 0x%02X\n",
-		offset, reg, shift, srcmask, crtcport, crtcindex, mask);
-
-	data = bios_rd32(bios, reg);
-
-	if (shift < 0x80)
-		data >>= shift;
-	else
-		data <<= (0x100 - shift);
-
-	data &= srcmask;
-
-	crtcdata  = bios_idxprt_rd(bios, crtcport, crtcindex) & mask;
-	crtcdata |= (uint8_t)data;
-	bios_idxprt_wr(bios, crtcport, crtcindex, crtcdata);
-
-	return 11;
-}
-
-static int
-init_not(struct nvbios *bios, uint16_t offset, struct init_exec *iexec)
-{
-	/*
-	 * INIT_NOT   opcode: 0x38 ('8')
-	 *
-	 * offset      (8  bit): opcode
-	 *
-	 * Invert the current execute / no-execute condition (i.e. "else")
-	 */
-	if (iexec->execute)
-		BIOSLOG(bios, "0x%04X: ------ Skipping following commands  ------\n", offset);
-	else
-		BIOSLOG(bios, "0x%04X: ------ Executing following commands ------\n", offset);
-
-	iexec->execute = !iexec->execute;
-	return 1;
-}
-
-static int
-init_io_flag_condition(struct nvbios *bios, uint16_t offset,
-		       struct init_exec *iexec)
-{
-	/*
-	 * INIT_IO_FLAG_CONDITION   opcode: 0x39 ('9')
-	 *
-	 * offset      (8 bit): opcode
-	 * offset + 1  (8 bit): condition number
-	 *
-	 * Check condition "condition number" in the IO flag condition table.
-	 * If condition not met skip subsequent opcodes until condition is
-	 * inverted (INIT_NOT), or we hit INIT_RESUME
-	 */
-
-	uint8_t cond = bios->data[offset + 1];
-
-	if (!iexec->execute)
-		return 2;
-
-	if (io_flag_condition_met(bios, offset, cond))
-		BIOSLOG(bios, "0x%04X: Condition fulfilled -- continuing to execute\n", offset);
-	else {
-		BIOSLOG(bios, "0x%04X: Condition not fulfilled -- skipping following commands\n", offset);
-		iexec->execute = false;
-	}
-
-	return 2;
-}
-
-static int
-init_dp_condition(struct nvbios *bios, uint16_t offset, struct init_exec *iexec)
-{
-	/*
-	 * INIT_DP_CONDITION   opcode: 0x3A ('')
-	 *
-	 * offset      (8 bit): opcode
-	 * offset + 1  (8 bit): "sub" opcode
-	 * offset + 2  (8 bit): unknown
-	 *
-	 */
-
-	struct dcb_entry *dcb = bios->display.output;
-	struct drm_device *dev = bios->dev;
-	uint8_t cond = bios->data[offset + 1];
-	uint8_t *table, *entry;
-
-	BIOSLOG(bios, "0x%04X: subop 0x%02X\n", offset, cond);
-
-	if (!iexec->execute)
-		return 3;
-
-	table = nouveau_dp_bios_data(dev, dcb, &entry);
-	if (!table)
-		return 3;
-
-	switch (cond) {
-	case 0:
-		entry = dcb_conn(dev, dcb->connector);
-		if (!entry || entry[0] != DCB_CONNECTOR_eDP)
-			iexec->execute = false;
-		break;
-	case 1:
-	case 2:
-		if ((table[0]  < 0x40 && !(entry[5] & cond)) ||
-		    (table[0] == 0x40 && !(entry[4] & cond)))
-			iexec->execute = false;
-		break;
-	case 5:
-	{
-		struct nouveau_i2c_chan *auxch;
-		int ret;
-
-		auxch = nouveau_i2c_find(dev, bios->display.output->i2c_index);
-		if (!auxch) {
-			NV_ERROR(dev, "0x%04X: couldn't get auxch\n", offset);
-			return 3;
-		}
-
-		ret = nouveau_dp_auxch(auxch, 9, 0xd, &cond, 1);
-		if (ret) {
-			NV_ERROR(dev, "0x%04X: auxch rd fail: %d\n", offset, ret);
-			return 3;
-		}
-
-		if (!(cond & 1))
-			iexec->execute = false;
-	}
-		break;
-	default:
-		NV_WARN(dev, "0x%04X: unknown INIT_3A op: %d\n", offset, cond);
-		break;
-	}
-
-	if (iexec->execute)
-		BIOSLOG(bios, "0x%04X: continuing to execute\n", offset);
-	else
-		BIOSLOG(bios, "0x%04X: skipping following commands\n", offset);
-
-	return 3;
-}
-
-static int
-init_op_3b(struct nvbios *bios, uint16_t offset, struct init_exec *iexec)
-{
-	/*
-	 * INIT_3B   opcode: 0x3B ('')
-	 *
-	 * offset      (8 bit): opcode
-	 * offset + 1  (8 bit): crtc index
-	 *
-	 */
-
-	uint8_t or = ffs(bios->display.output->or) - 1;
-	uint8_t index = bios->data[offset + 1];
-	uint8_t data;
-
-	if (!iexec->execute)
-		return 2;
-
-	data = bios_idxprt_rd(bios, 0x3d4, index);
-	bios_idxprt_wr(bios, 0x3d4, index, data & ~(1 << or));
-	return 2;
-}
-
-static int
-init_op_3c(struct nvbios *bios, uint16_t offset, struct init_exec *iexec)
-{
-	/*
-	 * INIT_3C   opcode: 0x3C ('')
-	 *
-	 * offset      (8 bit): opcode
-	 * offset + 1  (8 bit): crtc index
-	 *
-	 */
-
-	uint8_t or = ffs(bios->display.output->or) - 1;
-	uint8_t index = bios->data[offset + 1];
-	uint8_t data;
-
-	if (!iexec->execute)
-		return 2;
-
-	data = bios_idxprt_rd(bios, 0x3d4, index);
-	bios_idxprt_wr(bios, 0x3d4, index, data | (1 << or));
-	return 2;
-}
-
-static int
-init_idx_addr_latched(struct nvbios *bios, uint16_t offset,
-		      struct init_exec *iexec)
-{
-	/*
-	 * INIT_INDEX_ADDRESS_LATCHED   opcode: 0x49 ('I')
-	 *
-	 * offset      (8  bit): opcode
-	 * offset + 1  (32 bit): control register
-	 * offset + 5  (32 bit): data register
-	 * offset + 9  (32 bit): mask
-	 * offset + 13 (32 bit): data
-	 * offset + 17 (8  bit): count
-	 * offset + 18 (8  bit): address 1
-	 * offset + 19 (8  bit): data 1
-	 * ...
-	 *
-	 * For each of "count" address and data pairs, write "data n" to
-	 * "data register", read the current value of "control register",
-	 * and write it back once ANDed with "mask", ORed with "data",
-	 * and ORed with "address n"
-	 */
-
-	uint32_t controlreg = ROM32(bios->data[offset + 1]);
-	uint32_t datareg = ROM32(bios->data[offset + 5]);
-	uint32_t mask = ROM32(bios->data[offset + 9]);
-	uint32_t data = ROM32(bios->data[offset + 13]);
-	uint8_t count = bios->data[offset + 17];
-	int len = 18 + count * 2;
-	uint32_t value;
-	int i;
-
-	if (!iexec->execute)
-		return len;
-
-	BIOSLOG(bios, "0x%04X: ControlReg: 0x%08X, DataReg: 0x%08X, "
-		      "Mask: 0x%08X, Data: 0x%08X, Count: 0x%02X\n",
-		offset, controlreg, datareg, mask, data, count);
-
-	for (i = 0; i < count; i++) {
-		uint8_t instaddress = bios->data[offset + 18 + i * 2];
-		uint8_t instdata = bios->data[offset + 19 + i * 2];
-
-		BIOSLOG(bios, "0x%04X: Address: 0x%02X, Data: 0x%02X\n",
-			offset, instaddress, instdata);
-
-		bios_wr32(bios, datareg, instdata);
-		value  = bios_rd32(bios, controlreg) & mask;
-		value |= data;
-		value |= instaddress;
-		bios_wr32(bios, controlreg, value);
-	}
-
-	return len;
-}
-
-static int
-init_io_restrict_pll2(struct nvbios *bios, uint16_t offset,
-		      struct init_exec *iexec)
-{
-	/*
-	 * INIT_IO_RESTRICT_PLL2   opcode: 0x4A ('J')
-	 *
-	 * offset      (8  bit): opcode
-	 * offset + 1  (16 bit): CRTC port
-	 * offset + 3  (8  bit): CRTC index
-	 * offset + 4  (8  bit): mask
-	 * offset + 5  (8  bit): shift
-	 * offset + 6  (8  bit): count
-	 * offset + 7  (32 bit): register
-	 * offset + 11 (32 bit): frequency 1
-	 * ...
-	 *
-	 * Starting at offset + 11 there are "count" 32 bit frequencies (kHz).
-	 * Set PLL register "register" to coefficients for frequency n,
-	 * selected by reading index "CRTC index" of "CRTC port" ANDed with
-	 * "mask" and shifted right by "shift".
-	 */
-
-	uint16_t crtcport = ROM16(bios->data[offset + 1]);
-	uint8_t crtcindex = bios->data[offset + 3];
-	uint8_t mask = bios->data[offset + 4];
-	uint8_t shift = bios->data[offset + 5];
-	uint8_t count = bios->data[offset + 6];
-	uint32_t reg = ROM32(bios->data[offset + 7]);
-	int len = 11 + count * 4;
-	uint8_t config;
-	uint32_t freq;
-
-	if (!iexec->execute)
-		return len;
-
-	BIOSLOG(bios, "0x%04X: Port: 0x%04X, Index: 0x%02X, Mask: 0x%02X, "
-		      "Shift: 0x%02X, Count: 0x%02X, Reg: 0x%08X\n",
-		offset, crtcport, crtcindex, mask, shift, count, reg);
-
-	if (!reg)
-		return len;
-
-	config = (bios_idxprt_rd(bios, crtcport, crtcindex) & mask) >> shift;
-	if (config > count) {
-		NV_ERROR(bios->dev,
-			 "0x%04X: Config 0x%02X exceeds maximal bound 0x%02X\n",
-			 offset, config, count);
-		return len;
-	}
-
-	freq = ROM32(bios->data[offset + 11 + config * 4]);
-
-	BIOSLOG(bios, "0x%04X: Reg: 0x%08X, Config: 0x%02X, Freq: %dkHz\n",
-		offset, reg, config, freq);
-
-	setPLL(bios, reg, freq);
-
-	return len;
-}
-
-static int
-init_pll2(struct nvbios *bios, uint16_t offset, struct init_exec *iexec)
-{
-	/*
-	 * INIT_PLL2   opcode: 0x4B ('K')
-	 *
-	 * offset      (8  bit): opcode
-	 * offset + 1  (32 bit): register
-	 * offset + 5  (32 bit): freq
-	 *
-	 * Set PLL register "register" to coefficients for frequency "freq"
-	 */
-
-	uint32_t reg = ROM32(bios->data[offset + 1]);
-	uint32_t freq = ROM32(bios->data[offset + 5]);
-
-	if (!iexec->execute)
-		return 9;
-
-	BIOSLOG(bios, "0x%04X: Reg: 0x%04X, Freq: %dkHz\n",
-		offset, reg, freq);
-
-	setPLL(bios, reg, freq);
-	return 9;
-}
-
-static int
-init_i2c_byte(struct nvbios *bios, uint16_t offset, struct init_exec *iexec)
-{
-	/*
-	 * INIT_I2C_BYTE   opcode: 0x4C ('L')
-	 *
-	 * offset      (8 bit): opcode
-	 * offset + 1  (8 bit): DCB I2C table entry index
-	 * offset + 2  (8 bit): I2C slave address
-	 * offset + 3  (8 bit): count
-	 * offset + 4  (8 bit): I2C register 1
-	 * offset + 5  (8 bit): mask 1
-	 * offset + 6  (8 bit): data 1
-	 * ...
-	 *
-	 * For each of "count" registers given by "I2C register n" on the device
-	 * addressed by "I2C slave address" on the I2C bus given by
-	 * "DCB I2C table entry index", read the register, AND the result with
-	 * "mask n" and OR it with "data n" before writing it back to the device
-	 */
-
-	struct drm_device *dev = bios->dev;
-	uint8_t i2c_index = bios->data[offset + 1];
-	uint8_t i2c_address = bios->data[offset + 2] >> 1;
-	uint8_t count = bios->data[offset + 3];
-	struct nouveau_i2c_chan *chan;
-	int len = 4 + count * 3;
-	int ret, i;
-
-	if (!iexec->execute)
-		return len;
-
-	BIOSLOG(bios, "0x%04X: DCBI2CIndex: 0x%02X, I2CAddress: 0x%02X, "
-		      "Count: 0x%02X\n",
-		offset, i2c_index, i2c_address, count);
-
-	chan = init_i2c_device_find(dev, i2c_index);
-	if (!chan) {
-		NV_ERROR(dev, "0x%04X: i2c bus not found\n", offset);
-		return len;
-	}
-
-	for (i = 0; i < count; i++) {
-		uint8_t reg = bios->data[offset + 4 + i * 3];
-		uint8_t mask = bios->data[offset + 5 + i * 3];
-		uint8_t data = bios->data[offset + 6 + i * 3];
-		union i2c_smbus_data val;
-
-		ret = i2c_smbus_xfer(&chan->adapter, i2c_address, 0,
-				     I2C_SMBUS_READ, reg,
-				     I2C_SMBUS_BYTE_DATA, &val);
-		if (ret < 0) {
-			NV_ERROR(dev, "0x%04X: i2c rd fail: %d\n", offset, ret);
-			return len;
-		}
-
-		BIOSLOG(bios, "0x%04X: I2CReg: 0x%02X, Value: 0x%02X, "
-			      "Mask: 0x%02X, Data: 0x%02X\n",
-			offset, reg, val.byte, mask, data);
-
-		if (!bios->execute)
-			continue;
-
-		val.byte &= mask;
-		val.byte |= data;
-		ret = i2c_smbus_xfer(&chan->adapter, i2c_address, 0,
-				     I2C_SMBUS_WRITE, reg,
-				     I2C_SMBUS_BYTE_DATA, &val);
-		if (ret < 0) {
-			NV_ERROR(dev, "0x%04X: i2c wr fail: %d\n", offset, ret);
-			return len;
-		}
-	}
-
-	return len;
-}
-
-static int
-init_zm_i2c_byte(struct nvbios *bios, uint16_t offset, struct init_exec *iexec)
-{
-	/*
-	 * INIT_ZM_I2C_BYTE   opcode: 0x4D ('M')
-	 *
-	 * offset      (8 bit): opcode
-	 * offset + 1  (8 bit): DCB I2C table entry index
-	 * offset + 2  (8 bit): I2C slave address
-	 * offset + 3  (8 bit): count
-	 * offset + 4  (8 bit): I2C register 1
-	 * offset + 5  (8 bit): data 1
-	 * ...
-	 *
-	 * For each of "count" registers given by "I2C register n" on the device
-	 * addressed by "I2C slave address" on the I2C bus given by
-	 * "DCB I2C table entry index", set the register to "data n"
-	 */
-
-	struct drm_device *dev = bios->dev;
-	uint8_t i2c_index = bios->data[offset + 1];
-	uint8_t i2c_address = bios->data[offset + 2] >> 1;
-	uint8_t count = bios->data[offset + 3];
-	struct nouveau_i2c_chan *chan;
-	int len = 4 + count * 2;
-	int ret, i;
-
-	if (!iexec->execute)
-		return len;
-
-	BIOSLOG(bios, "0x%04X: DCBI2CIndex: 0x%02X, I2CAddress: 0x%02X, "
-		      "Count: 0x%02X\n",
-		offset, i2c_index, i2c_address, count);
-
-	chan = init_i2c_device_find(dev, i2c_index);
-	if (!chan) {
-		NV_ERROR(dev, "0x%04X: i2c bus not found\n", offset);
-		return len;
-	}
-
-	for (i = 0; i < count; i++) {
-		uint8_t reg = bios->data[offset + 4 + i * 2];
-		union i2c_smbus_data val;
-
-		val.byte = bios->data[offset + 5 + i * 2];
-
-		BIOSLOG(bios, "0x%04X: I2CReg: 0x%02X, Data: 0x%02X\n",
-			offset, reg, val.byte);
-
-		if (!bios->execute)
-			continue;
-
-		ret = i2c_smbus_xfer(&chan->adapter, i2c_address, 0,
-				     I2C_SMBUS_WRITE, reg,
-				     I2C_SMBUS_BYTE_DATA, &val);
-		if (ret < 0) {
-			NV_ERROR(dev, "0x%04X: i2c wr fail: %d\n", offset, ret);
-			return len;
-		}
-	}
-
-	return len;
-}
-
-static int
-init_zm_i2c(struct nvbios *bios, uint16_t offset, struct init_exec *iexec)
-{
-	/*
-	 * INIT_ZM_I2C   opcode: 0x4E ('N')
-	 *
-	 * offset      (8 bit): opcode
-	 * offset + 1  (8 bit): DCB I2C table entry index
-	 * offset + 2  (8 bit): I2C slave address
-	 * offset + 3  (8 bit): count
-	 * offset + 4  (8 bit): data 1
-	 * ...
-	 *
-	 * Send "count" bytes ("data n") to the device addressed by "I2C slave
-	 * address" on the I2C bus given by "DCB I2C table entry index"
-	 */
-
-	struct drm_device *dev = bios->dev;
-	uint8_t i2c_index = bios->data[offset + 1];
-	uint8_t i2c_address = bios->data[offset + 2] >> 1;
-	uint8_t count = bios->data[offset + 3];
-	int len = 4 + count;
-	struct nouveau_i2c_chan *chan;
-	struct i2c_msg msg;
-	uint8_t data[256];
-	int ret, i;
-
-	if (!iexec->execute)
-		return len;
-
-	BIOSLOG(bios, "0x%04X: DCBI2CIndex: 0x%02X, I2CAddress: 0x%02X, "
-		      "Count: 0x%02X\n",
-		offset, i2c_index, i2c_address, count);
-
-	chan = init_i2c_device_find(dev, i2c_index);
-	if (!chan) {
-		NV_ERROR(dev, "0x%04X: i2c bus not found\n", offset);
-		return len;
-	}
-
-	for (i = 0; i < count; i++) {
-		data[i] = bios->data[offset + 4 + i];
-
-		BIOSLOG(bios, "0x%04X: Data: 0x%02X\n", offset, data[i]);
-	}
-
-	if (bios->execute) {
-		msg.addr = i2c_address;
-		msg.flags = 0;
-		msg.len = count;
-		msg.buf = data;
-		ret = i2c_transfer(&chan->adapter, &msg, 1);
-		if (ret != 1) {
-			NV_ERROR(dev, "0x%04X: i2c wr fail: %d\n", offset, ret);
-			return len;
-		}
-	}
-
-	return len;
-}
-
-static int
-init_tmds(struct nvbios *bios, uint16_t offset, struct init_exec *iexec)
-{
-	/*
-	 * INIT_TMDS   opcode: 0x4F ('O')	(non-canon name)
-	 *
-	 * offset      (8 bit): opcode
-	 * offset + 1  (8 bit): magic lookup value
-	 * offset + 2  (8 bit): TMDS address
-	 * offset + 3  (8 bit): mask
-	 * offset + 4  (8 bit): data
-	 *
-	 * Read the data reg for TMDS address "TMDS address", AND it with mask
-	 * and OR it with data, then write it back
-	 * "magic lookup value" determines which TMDS base address register is
-	 * used -- see get_tmds_index_reg()
-	 */
-
-	struct drm_device *dev = bios->dev;
-	uint8_t mlv = bios->data[offset + 1];
-	uint32_t tmdsaddr = bios->data[offset + 2];
-	uint8_t mask = bios->data[offset + 3];
-	uint8_t data = bios->data[offset + 4];
-	uint32_t reg, value;
-
-	if (!iexec->execute)
-		return 5;
-
-	BIOSLOG(bios, "0x%04X: MagicLookupValue: 0x%02X, TMDSAddr: 0x%02X, "
-		      "Mask: 0x%02X, Data: 0x%02X\n",
-		offset, mlv, tmdsaddr, mask, data);
-
-	reg = get_tmds_index_reg(bios->dev, mlv);
-	if (!reg) {
-		NV_ERROR(dev, "0x%04X: no tmds_index_reg\n", offset);
-		return 5;
-	}
-
-	bios_wr32(bios, reg,
-		  tmdsaddr | NV_PRAMDAC_FP_TMDS_CONTROL_WRITE_DISABLE);
-	value = (bios_rd32(bios, reg + 4) & mask) | data;
-	bios_wr32(bios, reg + 4, value);
-	bios_wr32(bios, reg, tmdsaddr);
-
-	return 5;
-}
-
-static int
-init_zm_tmds_group(struct nvbios *bios, uint16_t offset,
-		   struct init_exec *iexec)
-{
-	/*
-	 * INIT_ZM_TMDS_GROUP   opcode: 0x50 ('P')	(non-canon name)
-	 *
-	 * offset      (8 bit): opcode
-	 * offset + 1  (8 bit): magic lookup value
-	 * offset + 2  (8 bit): count
-	 * offset + 3  (8 bit): addr 1
-	 * offset + 4  (8 bit): data 1
-	 * ...
-	 *
-	 * For each of "count" TMDS address and data pairs write "data n" to
-	 * "addr n".  "magic lookup value" determines which TMDS base address
-	 * register is used -- see get_tmds_index_reg()
-	 */
-
-	struct drm_device *dev = bios->dev;
-	uint8_t mlv = bios->data[offset + 1];
-	uint8_t count = bios->data[offset + 2];
-	int len = 3 + count * 2;
-	uint32_t reg;
-	int i;
-
-	if (!iexec->execute)
-		return len;
-
-	BIOSLOG(bios, "0x%04X: MagicLookupValue: 0x%02X, Count: 0x%02X\n",
-		offset, mlv, count);
-
-	reg = get_tmds_index_reg(bios->dev, mlv);
-	if (!reg) {
-		NV_ERROR(dev, "0x%04X: no tmds_index_reg\n", offset);
-		return len;
-	}
-
-	for (i = 0; i < count; i++) {
-		uint8_t tmdsaddr = bios->data[offset + 3 + i * 2];
-		uint8_t tmdsdata = bios->data[offset + 4 + i * 2];
-
-		bios_wr32(bios, reg + 4, tmdsdata);
-		bios_wr32(bios, reg, tmdsaddr);
-	}
-
-	return len;
-}
-
-static int
-init_cr_idx_adr_latch(struct nvbios *bios, uint16_t offset,
-		      struct init_exec *iexec)
-{
-	/*
-	 * INIT_CR_INDEX_ADDRESS_LATCHED   opcode: 0x51 ('Q')
-	 *
-	 * offset      (8 bit): opcode
-	 * offset + 1  (8 bit): CRTC index1
-	 * offset + 2  (8 bit): CRTC index2
-	 * offset + 3  (8 bit): baseaddr
-	 * offset + 4  (8 bit): count
-	 * offset + 5  (8 bit): data 1
-	 * ...
-	 *
-	 * For each of "count" address and data pairs, write "baseaddr + n" to
-	 * "CRTC index1" and "data n" to "CRTC index2"
-	 * Once complete, restore initial value read from "CRTC index1"
-	 */
-	uint8_t crtcindex1 = bios->data[offset + 1];
-	uint8_t crtcindex2 = bios->data[offset + 2];
-	uint8_t baseaddr = bios->data[offset + 3];
-	uint8_t count = bios->data[offset + 4];
-	int len = 5 + count;
-	uint8_t oldaddr, data;
-	int i;
-
-	if (!iexec->execute)
-		return len;
-
-	BIOSLOG(bios, "0x%04X: Index1: 0x%02X, Index2: 0x%02X, "
-		      "BaseAddr: 0x%02X, Count: 0x%02X\n",
-		offset, crtcindex1, crtcindex2, baseaddr, count);
-
-	oldaddr = bios_idxprt_rd(bios, NV_CIO_CRX__COLOR, crtcindex1);
-
-	for (i = 0; i < count; i++) {
-		bios_idxprt_wr(bios, NV_CIO_CRX__COLOR, crtcindex1,
-				     baseaddr + i);
-		data = bios->data[offset + 5 + i];
-		bios_idxprt_wr(bios, NV_CIO_CRX__COLOR, crtcindex2, data);
-	}
-
-	bios_idxprt_wr(bios, NV_CIO_CRX__COLOR, crtcindex1, oldaddr);
-
-	return len;
-}
-
-static int
-init_cr(struct nvbios *bios, uint16_t offset, struct init_exec *iexec)
-{
-	/*
-	 * INIT_CR   opcode: 0x52 ('R')
-	 *
-	 * offset      (8  bit): opcode
-	 * offset + 1  (8  bit): CRTC index
-	 * offset + 2  (8  bit): mask
-	 * offset + 3  (8  bit): data
-	 *
-	 * Assign the value of at "CRTC index" ANDed with mask and ORed with
-	 * data back to "CRTC index"
-	 */
-
-	uint8_t crtcindex = bios->data[offset + 1];
-	uint8_t mask = bios->data[offset + 2];
-	uint8_t data = bios->data[offset + 3];
-	uint8_t value;
-
-	if (!iexec->execute)
-		return 4;
-
-	BIOSLOG(bios, "0x%04X: Index: 0x%02X, Mask: 0x%02X, Data: 0x%02X\n",
-		offset, crtcindex, mask, data);
-
-	value  = bios_idxprt_rd(bios, NV_CIO_CRX__COLOR, crtcindex) & mask;
-	value |= data;
-	bios_idxprt_wr(bios, NV_CIO_CRX__COLOR, crtcindex, value);
-
-	return 4;
-}
-
-static int
-init_zm_cr(struct nvbios *bios, uint16_t offset, struct init_exec *iexec)
-{
-	/*
-	 * INIT_ZM_CR   opcode: 0x53 ('S')
-	 *
-	 * offset      (8 bit): opcode
-	 * offset + 1  (8 bit): CRTC index
-	 * offset + 2  (8 bit): value
-	 *
-	 * Assign "value" to CRTC register with index "CRTC index".
-	 */
-
-	uint8_t crtcindex = ROM32(bios->data[offset + 1]);
-	uint8_t data = bios->data[offset + 2];
-
-	if (!iexec->execute)
-		return 3;
-
-	bios_idxprt_wr(bios, NV_CIO_CRX__COLOR, crtcindex, data);
-
-	return 3;
-}
-
-static int
-init_zm_cr_group(struct nvbios *bios, uint16_t offset, struct init_exec *iexec)
-{
-	/*
-	 * INIT_ZM_CR_GROUP   opcode: 0x54 ('T')
-	 *
-	 * offset      (8 bit): opcode
-	 * offset + 1  (8 bit): count
-	 * offset + 2  (8 bit): CRTC index 1
-	 * offset + 3  (8 bit): value 1
-	 * ...
-	 *
-	 * For "count", assign "value n" to CRTC register with index
-	 * "CRTC index n".
-	 */
-
-	uint8_t count = bios->data[offset + 1];
-	int len = 2 + count * 2;
-	int i;
-
-	if (!iexec->execute)
-		return len;
-
-	for (i = 0; i < count; i++)
-		init_zm_cr(bios, offset + 2 + 2 * i - 1, iexec);
-
-	return len;
-}
-
-static int
-init_condition_time(struct nvbios *bios, uint16_t offset,
-		    struct init_exec *iexec)
-{
-	/*
-	 * INIT_CONDITION_TIME   opcode: 0x56 ('V')
-	 *
-	 * offset      (8 bit): opcode
-	 * offset + 1  (8 bit): condition number
-	 * offset + 2  (8 bit): retries / 50
-	 *
-	 * Check condition "condition number" in the condition table.
-	 * Bios code then sleeps for 2ms if the condition is not met, and
-	 * repeats up to "retries" times, but on one C51 this has proved
-	 * insufficient.  In mmiotraces the driver sleeps for 20ms, so we do
-	 * this, and bail after "retries" times, or 2s, whichever is less.
-	 * If still not met after retries, clear execution flag for this table.
-	 */
-
-	uint8_t cond = bios->data[offset + 1];
-	uint16_t retries = bios->data[offset + 2] * 50;
-	unsigned cnt;
-
-	if (!iexec->execute)
-		return 3;
-
-	if (retries > 100)
-		retries = 100;
-
-	BIOSLOG(bios, "0x%04X: Condition: 0x%02X, Retries: 0x%02X\n",
-		offset, cond, retries);
-
-	if (!bios->execute) /* avoid 2s delays when "faking" execution */
-		retries = 1;
-
-	for (cnt = 0; cnt < retries; cnt++) {
-		if (bios_condition_met(bios, offset, cond)) {
-			BIOSLOG(bios, "0x%04X: Condition met, continuing\n",
-								offset);
-			break;
-		} else {
-			BIOSLOG(bios, "0x%04X: "
-				"Condition not met, sleeping for 20ms\n",
-								offset);
-			mdelay(20);
-		}
-	}
-
-	if (!bios_condition_met(bios, offset, cond)) {
-		NV_WARN(bios->dev,
-			"0x%04X: Condition still not met after %dms, "
-			"skipping following opcodes\n", offset, 20 * retries);
-		iexec->execute = false;
-	}
-
-	return 3;
-}
-
-static int
-init_ltime(struct nvbios *bios, uint16_t offset, struct init_exec *iexec)
-{
-	/*
-	 * INIT_LTIME   opcode: 0x57 ('V')
-	 *
-	 * offset      (8  bit): opcode
-	 * offset + 1  (16 bit): time
-	 *
-	 * Sleep for "time" milliseconds.
-	 */
-
-	unsigned time = ROM16(bios->data[offset + 1]);
-
-	if (!iexec->execute)
-		return 3;
-
-	BIOSLOG(bios, "0x%04X: Sleeping for 0x%04X milliseconds\n",
-		offset, time);
-
-	mdelay(time);
-
-	return 3;
-}
-
-static int
-init_zm_reg_sequence(struct nvbios *bios, uint16_t offset,
-		     struct init_exec *iexec)
-{
-	/*
-	 * INIT_ZM_REG_SEQUENCE   opcode: 0x58 ('X')
-	 *
-	 * offset      (8  bit): opcode
-	 * offset + 1  (32 bit): base register
-	 * offset + 5  (8  bit): count
-	 * offset + 6  (32 bit): value 1
-	 * ...
-	 *
-	 * Starting at offset + 6 there are "count" 32 bit values.
-	 * For "count" iterations set "base register" + 4 * current_iteration
-	 * to "value current_iteration"
-	 */
-
-	uint32_t basereg = ROM32(bios->data[offset + 1]);
-	uint32_t count = bios->data[offset + 5];
-	int len = 6 + count * 4;
-	int i;
-
-	if (!iexec->execute)
-		return len;
-
-	BIOSLOG(bios, "0x%04X: BaseReg: 0x%08X, Count: 0x%02X\n",
-		offset, basereg, count);
-
-	for (i = 0; i < count; i++) {
-		uint32_t reg = basereg + i * 4;
-		uint32_t data = ROM32(bios->data[offset + 6 + i * 4]);
-
-		bios_wr32(bios, reg, data);
-	}
-
-	return len;
-}
-
-static int
-init_sub_direct(struct nvbios *bios, uint16_t offset, struct init_exec *iexec)
-{
-	/*
-	 * INIT_SUB_DIRECT   opcode: 0x5B ('[')
-	 *
-	 * offset      (8  bit): opcode
-	 * offset + 1  (16 bit): subroutine offset (in bios)
-	 *
-	 * Calls a subroutine that will execute commands until INIT_DONE
-	 * is found.
-	 */
-
-	uint16_t sub_offset = ROM16(bios->data[offset + 1]);
-
-	if (!iexec->execute)
-		return 3;
-
-	BIOSLOG(bios, "0x%04X: Executing subroutine at 0x%04X\n",
-		offset, sub_offset);
-
-	parse_init_table(bios, sub_offset, iexec);
-
-	BIOSLOG(bios, "0x%04X: End of 0x%04X subroutine\n", offset, sub_offset);
-
-	return 3;
-}
-
-static int
-init_jump(struct nvbios *bios, uint16_t offset, struct init_exec *iexec)
-{
-	/*
-	 * INIT_JUMP   opcode: 0x5C ('\')
-	 *
-	 * offset      (8  bit): opcode
-	 * offset + 1  (16 bit): offset (in bios)
-	 *
-	 * Continue execution of init table from 'offset'
-	 */
-
-	uint16_t jmp_offset = ROM16(bios->data[offset + 1]);
-
-	if (!iexec->execute)
-		return 3;
-
-	BIOSLOG(bios, "0x%04X: Jump to 0x%04X\n", offset, jmp_offset);
-	return jmp_offset - offset;
-}
-
-static int
-init_i2c_if(struct nvbios *bios, uint16_t offset, struct init_exec *iexec)
-{
-	/*
-	 * INIT_I2C_IF   opcode: 0x5E ('^')
-	 *
-	 * offset      (8 bit): opcode
-	 * offset + 1  (8 bit): DCB I2C table entry index
-	 * offset + 2  (8 bit): I2C slave address
-	 * offset + 3  (8 bit): I2C register
-	 * offset + 4  (8 bit): mask
-	 * offset + 5  (8 bit): data
-	 *
-	 * Read the register given by "I2C register" on the device addressed
-	 * by "I2C slave address" on the I2C bus given by "DCB I2C table
-	 * entry index". Compare the result AND "mask" to "data".
-	 * If they're not equal, skip subsequent opcodes until condition is
-	 * inverted (INIT_NOT), or we hit INIT_RESUME
-	 */
-
-	uint8_t i2c_index = bios->data[offset + 1];
-	uint8_t i2c_address = bios->data[offset + 2] >> 1;
-	uint8_t reg = bios->data[offset + 3];
-	uint8_t mask = bios->data[offset + 4];
-	uint8_t data = bios->data[offset + 5];
-	struct nouveau_i2c_chan *chan;
-	union i2c_smbus_data val;
-	int ret;
-
-	/* no execute check by design */
-
-	BIOSLOG(bios, "0x%04X: DCBI2CIndex: 0x%02X, I2CAddress: 0x%02X\n",
-		offset, i2c_index, i2c_address);
-
-	chan = init_i2c_device_find(bios->dev, i2c_index);
-	if (!chan)
-		return -ENODEV;
-
-	ret = i2c_smbus_xfer(&chan->adapter, i2c_address, 0,
-			     I2C_SMBUS_READ, reg,
-			     I2C_SMBUS_BYTE_DATA, &val);
-	if (ret < 0) {
-		BIOSLOG(bios, "0x%04X: I2CReg: 0x%02X, Value: [no device], "
-			      "Mask: 0x%02X, Data: 0x%02X\n",
-			offset, reg, mask, data);
-		iexec->execute = 0;
-		return 6;
-	}
-
-	BIOSLOG(bios, "0x%04X: I2CReg: 0x%02X, Value: 0x%02X, "
-		      "Mask: 0x%02X, Data: 0x%02X\n",
-		offset, reg, val.byte, mask, data);
-
-	iexec->execute = ((val.byte & mask) == data);
-
-	return 6;
-}
-
-static int
-init_copy_nv_reg(struct nvbios *bios, uint16_t offset, struct init_exec *iexec)
-{
-	/*
-	 * INIT_COPY_NV_REG   opcode: 0x5F ('_')
-	 *
-	 * offset      (8  bit): opcode
-	 * offset + 1  (32 bit): src reg
-	 * offset + 5  (8  bit): shift
-	 * offset + 6  (32 bit): src mask
-	 * offset + 10 (32 bit): xor
-	 * offset + 14 (32 bit): dst reg
-	 * offset + 18 (32 bit): dst mask
-	 *
-	 * Shift REGVAL("src reg") right by (signed) "shift", AND result with
-	 * "src mask", then XOR with "xor". Write this OR'd with
-	 * (REGVAL("dst reg") AND'd with "dst mask") to "dst reg"
-	 */
-
-	uint32_t srcreg = *((uint32_t *)(&bios->data[offset + 1]));
-	uint8_t shift = bios->data[offset + 5];
-	uint32_t srcmask = *((uint32_t *)(&bios->data[offset + 6]));
-	uint32_t xor = *((uint32_t *)(&bios->data[offset + 10]));
-	uint32_t dstreg = *((uint32_t *)(&bios->data[offset + 14]));
-	uint32_t dstmask = *((uint32_t *)(&bios->data[offset + 18]));
-	uint32_t srcvalue, dstvalue;
-
-	if (!iexec->execute)
-		return 22;
-
-	BIOSLOG(bios, "0x%04X: SrcReg: 0x%08X, Shift: 0x%02X, SrcMask: 0x%08X, "
-		      "Xor: 0x%08X, DstReg: 0x%08X, DstMask: 0x%08X\n",
-		offset, srcreg, shift, srcmask, xor, dstreg, dstmask);
-
-	srcvalue = bios_rd32(bios, srcreg);
-
-	if (shift < 0x80)
-		srcvalue >>= shift;
-	else
-		srcvalue <<= (0x100 - shift);
-
-	srcvalue = (srcvalue & srcmask) ^ xor;
-
-	dstvalue = bios_rd32(bios, dstreg) & dstmask;
-
-	bios_wr32(bios, dstreg, dstvalue | srcvalue);
-
-	return 22;
-}
-
-static int
-init_zm_index_io(struct nvbios *bios, uint16_t offset, struct init_exec *iexec)
-{
-	/*
-	 * INIT_ZM_INDEX_IO   opcode: 0x62 ('b')
-	 *
-	 * offset      (8  bit): opcode
-	 * offset + 1  (16 bit): CRTC port
-	 * offset + 3  (8  bit): CRTC index
-	 * offset + 4  (8  bit): data
-	 *
-	 * Write "data" to index "CRTC index" of "CRTC port"
-	 */
-	uint16_t crtcport = ROM16(bios->data[offset + 1]);
-	uint8_t crtcindex = bios->data[offset + 3];
-	uint8_t data = bios->data[offset + 4];
-
-	if (!iexec->execute)
-		return 5;
-
-	bios_idxprt_wr(bios, crtcport, crtcindex, data);
-
-	return 5;
-}
-
-static inline void
-bios_md32(struct nvbios *bios, uint32_t reg,
-	  uint32_t mask, uint32_t val)
-{
-	bios_wr32(bios, reg, (bios_rd32(bios, reg) & ~mask) | val);
-}
-
-static uint32_t
-peek_fb(struct drm_device *dev, struct io_mapping *fb,
-	uint32_t off)
-{
-	uint32_t val = 0;
-
-	if (off < pci_resource_len(dev->pdev, 1)) {
-		uint8_t __iomem *p =
-			io_mapping_map_atomic_wc(fb, off & PAGE_MASK);
-
-		val = ioread32(p + (off & ~PAGE_MASK));
-
-		io_mapping_unmap_atomic(p);
-	}
-
-	return val;
-}
-
-static void
-poke_fb(struct drm_device *dev, struct io_mapping *fb,
-	uint32_t off, uint32_t val)
-{
-	if (off < pci_resource_len(dev->pdev, 1)) {
-		uint8_t __iomem *p =
-			io_mapping_map_atomic_wc(fb, off & PAGE_MASK);
-
-		iowrite32(val, p + (off & ~PAGE_MASK));
-		wmb();
-
-		io_mapping_unmap_atomic(p);
-	}
-}
-
-static inline bool
-read_back_fb(struct drm_device *dev, struct io_mapping *fb,
-	     uint32_t off, uint32_t val)
-{
-	poke_fb(dev, fb, off, val);
-	return val == peek_fb(dev, fb, off);
-}
-
-static int
-nv04_init_compute_mem(struct nvbios *bios)
-{
-	struct drm_device *dev = bios->dev;
-	uint32_t patt = 0xdeadbeef;
-	struct io_mapping *fb;
-	int i;
-
-	/* Map the framebuffer aperture */
-	fb = io_mapping_create_wc(pci_resource_start(dev->pdev, 1),
-				  pci_resource_len(dev->pdev, 1));
-	if (!fb)
-		return -ENOMEM;
-
-	/* Sequencer and refresh off */
-	NVWriteVgaSeq(dev, 0, 1, NVReadVgaSeq(dev, 0, 1) | 0x20);
-	bios_md32(bios, NV04_PFB_DEBUG_0, 0, NV04_PFB_DEBUG_0_REFRESH_OFF);
-
-	bios_md32(bios, NV04_PFB_BOOT_0, ~0,
-		  NV04_PFB_BOOT_0_RAM_AMOUNT_16MB |
-		  NV04_PFB_BOOT_0_RAM_WIDTH_128 |
-		  NV04_PFB_BOOT_0_RAM_TYPE_SGRAM_16MBIT);
-
-	for (i = 0; i < 4; i++)
-		poke_fb(dev, fb, 4 * i, patt);
-
-	poke_fb(dev, fb, 0x400000, patt + 1);
-
-	if (peek_fb(dev, fb, 0) == patt + 1) {
-		bios_md32(bios, NV04_PFB_BOOT_0, NV04_PFB_BOOT_0_RAM_TYPE,
-			  NV04_PFB_BOOT_0_RAM_TYPE_SDRAM_16MBIT);
-		bios_md32(bios, NV04_PFB_DEBUG_0,
-			  NV04_PFB_DEBUG_0_REFRESH_OFF, 0);
-
-		for (i = 0; i < 4; i++)
-			poke_fb(dev, fb, 4 * i, patt);
-
-		if ((peek_fb(dev, fb, 0xc) & 0xffff) != (patt & 0xffff))
-			bios_md32(bios, NV04_PFB_BOOT_0,
-				  NV04_PFB_BOOT_0_RAM_WIDTH_128 |
-				  NV04_PFB_BOOT_0_RAM_AMOUNT,
-				  NV04_PFB_BOOT_0_RAM_AMOUNT_8MB);
-
-	} else if ((peek_fb(dev, fb, 0xc) & 0xffff0000) !=
-		   (patt & 0xffff0000)) {
-		bios_md32(bios, NV04_PFB_BOOT_0,
-			  NV04_PFB_BOOT_0_RAM_WIDTH_128 |
-			  NV04_PFB_BOOT_0_RAM_AMOUNT,
-			  NV04_PFB_BOOT_0_RAM_AMOUNT_4MB);
-
-	} else if (peek_fb(dev, fb, 0) != patt) {
-		if (read_back_fb(dev, fb, 0x800000, patt))
-			bios_md32(bios, NV04_PFB_BOOT_0,
-				  NV04_PFB_BOOT_0_RAM_AMOUNT,
-				  NV04_PFB_BOOT_0_RAM_AMOUNT_8MB);
-		else
-			bios_md32(bios, NV04_PFB_BOOT_0,
-				  NV04_PFB_BOOT_0_RAM_AMOUNT,
-				  NV04_PFB_BOOT_0_RAM_AMOUNT_4MB);
-
-		bios_md32(bios, NV04_PFB_BOOT_0, NV04_PFB_BOOT_0_RAM_TYPE,
-			  NV04_PFB_BOOT_0_RAM_TYPE_SGRAM_8MBIT);
-
-	} else if (!read_back_fb(dev, fb, 0x800000, patt)) {
-		bios_md32(bios, NV04_PFB_BOOT_0, NV04_PFB_BOOT_0_RAM_AMOUNT,
-			  NV04_PFB_BOOT_0_RAM_AMOUNT_8MB);
-
-	}
-
-	/* Refresh on, sequencer on */
-	bios_md32(bios, NV04_PFB_DEBUG_0, NV04_PFB_DEBUG_0_REFRESH_OFF, 0);
-	NVWriteVgaSeq(dev, 0, 1, NVReadVgaSeq(dev, 0, 1) & ~0x20);
-
-	io_mapping_free(fb);
-	return 0;
-}
-
-static const uint8_t *
-nv05_memory_config(struct nvbios *bios)
-{
-	/* Defaults for BIOSes lacking a memory config table */
-	static const uint8_t default_config_tab[][2] = {
-		{ 0x24, 0x00 },
-		{ 0x28, 0x00 },
-		{ 0x24, 0x01 },
-		{ 0x1f, 0x00 },
-		{ 0x0f, 0x00 },
-		{ 0x17, 0x00 },
-		{ 0x06, 0x00 },
-		{ 0x00, 0x00 }
-	};
-	int i = (bios_rd32(bios, NV_PEXTDEV_BOOT_0) &
-		 NV_PEXTDEV_BOOT_0_RAMCFG) >> 2;
-
-	if (bios->legacy.mem_init_tbl_ptr)
-		return &bios->data[bios->legacy.mem_init_tbl_ptr + 2 * i];
-	else
-		return default_config_tab[i];
-}
-
-static int
-nv05_init_compute_mem(struct nvbios *bios)
-{
-	struct drm_device *dev = bios->dev;
-	const uint8_t *ramcfg = nv05_memory_config(bios);
-	uint32_t patt = 0xdeadbeef;
-	struct io_mapping *fb;
-	int i, v;
-
-	/* Map the framebuffer aperture */
-	fb = io_mapping_create_wc(pci_resource_start(dev->pdev, 1),
-				  pci_resource_len(dev->pdev, 1));
-	if (!fb)
-		return -ENOMEM;
-
-	/* Sequencer off */
-	NVWriteVgaSeq(dev, 0, 1, NVReadVgaSeq(dev, 0, 1) | 0x20);
-
-	if (bios_rd32(bios, NV04_PFB_BOOT_0) & NV04_PFB_BOOT_0_UMA_ENABLE)
-		goto out;
-
-	bios_md32(bios, NV04_PFB_DEBUG_0, NV04_PFB_DEBUG_0_REFRESH_OFF, 0);
-
-	/* If present load the hardcoded scrambling table */
-	if (bios->legacy.mem_init_tbl_ptr) {
-		uint32_t *scramble_tab = (uint32_t *)&bios->data[
-			bios->legacy.mem_init_tbl_ptr + 0x10];
-
-		for (i = 0; i < 8; i++)
-			bios_wr32(bios, NV04_PFB_SCRAMBLE(i),
-				  ROM32(scramble_tab[i]));
-	}
-
-	/* Set memory type/width/length defaults depending on the straps */
-	bios_md32(bios, NV04_PFB_BOOT_0, 0x3f, ramcfg[0]);
-
-	if (ramcfg[1] & 0x80)
-		bios_md32(bios, NV04_PFB_CFG0, 0, NV04_PFB_CFG0_SCRAMBLE);
-
-	bios_md32(bios, NV04_PFB_CFG1, 0x700001, (ramcfg[1] & 1) << 20);
-	bios_md32(bios, NV04_PFB_CFG1, 0, 1);
-
-	/* Probe memory bus width */
-	for (i = 0; i < 4; i++)
-		poke_fb(dev, fb, 4 * i, patt);
-
-	if (peek_fb(dev, fb, 0xc) != patt)
-		bios_md32(bios, NV04_PFB_BOOT_0,
-			  NV04_PFB_BOOT_0_RAM_WIDTH_128, 0);
-
-	/* Probe memory length */
-	v = bios_rd32(bios, NV04_PFB_BOOT_0) & NV04_PFB_BOOT_0_RAM_AMOUNT;
-
-	if (v == NV04_PFB_BOOT_0_RAM_AMOUNT_32MB &&
-	    (!read_back_fb(dev, fb, 0x1000000, ++patt) ||
-	     !read_back_fb(dev, fb, 0, ++patt)))
-		bios_md32(bios, NV04_PFB_BOOT_0, NV04_PFB_BOOT_0_RAM_AMOUNT,
-			  NV04_PFB_BOOT_0_RAM_AMOUNT_16MB);
-
-	if (v == NV04_PFB_BOOT_0_RAM_AMOUNT_16MB &&
-	    !read_back_fb(dev, fb, 0x800000, ++patt))
-		bios_md32(bios, NV04_PFB_BOOT_0, NV04_PFB_BOOT_0_RAM_AMOUNT,
-			  NV04_PFB_BOOT_0_RAM_AMOUNT_8MB);
-
-	if (!read_back_fb(dev, fb, 0x400000, ++patt))
-		bios_md32(bios, NV04_PFB_BOOT_0, NV04_PFB_BOOT_0_RAM_AMOUNT,
-			  NV04_PFB_BOOT_0_RAM_AMOUNT_4MB);
-
-out:
-	/* Sequencer on */
-	NVWriteVgaSeq(dev, 0, 1, NVReadVgaSeq(dev, 0, 1) & ~0x20);
-
-	io_mapping_free(fb);
-	return 0;
-}
-
-static int
-nv10_init_compute_mem(struct nvbios *bios)
-{
-	struct drm_device *dev = bios->dev;
-	struct drm_nouveau_private *dev_priv = bios->dev->dev_private;
-	const int mem_width[] = { 0x10, 0x00, 0x20 };
-	const int mem_width_count = (dev_priv->chipset >= 0x17 ? 3 : 2);
-	uint32_t patt = 0xdeadbeef;
-	struct io_mapping *fb;
-	int i, j, k;
-
-	/* Map the framebuffer aperture */
-	fb = io_mapping_create_wc(pci_resource_start(dev->pdev, 1),
-				  pci_resource_len(dev->pdev, 1));
-	if (!fb)
-		return -ENOMEM;
-
-	bios_wr32(bios, NV10_PFB_REFCTRL, NV10_PFB_REFCTRL_VALID_1);
-
-	/* Probe memory bus width */
-	for (i = 0; i < mem_width_count; i++) {
-		bios_md32(bios, NV04_PFB_CFG0, 0x30, mem_width[i]);
-
-		for (j = 0; j < 4; j++) {
-			for (k = 0; k < 4; k++)
-				poke_fb(dev, fb, 0x1c, 0);
-
-			poke_fb(dev, fb, 0x1c, patt);
-			poke_fb(dev, fb, 0x3c, 0);
-
-			if (peek_fb(dev, fb, 0x1c) == patt)
-				goto mem_width_found;
-		}
-	}
-
-mem_width_found:
-	patt <<= 1;
-
-	/* Probe amount of installed memory */
-	for (i = 0; i < 4; i++) {
-		int off = bios_rd32(bios, NV04_PFB_FIFO_DATA) - 0x100000;
-
-		poke_fb(dev, fb, off, patt);
-		poke_fb(dev, fb, 0, 0);
-
-		peek_fb(dev, fb, 0);
-		peek_fb(dev, fb, 0);
-		peek_fb(dev, fb, 0);
-		peek_fb(dev, fb, 0);
-
-		if (peek_fb(dev, fb, off) == patt)
-			goto amount_found;
-	}
-
-	/* IC missing - disable the upper half memory space. */
-	bios_md32(bios, NV04_PFB_CFG0, 0x1000, 0);
-
-amount_found:
-	io_mapping_free(fb);
-	return 0;
-}
-
-static int
-nv20_init_compute_mem(struct nvbios *bios)
-{
-	struct drm_device *dev = bios->dev;
-	struct drm_nouveau_private *dev_priv = bios->dev->dev_private;
-	uint32_t mask = (dev_priv->chipset >= 0x25 ? 0x300 : 0x900);
-	uint32_t amount, off;
-	struct io_mapping *fb;
-
-	/* Map the framebuffer aperture */
-	fb = io_mapping_create_wc(pci_resource_start(dev->pdev, 1),
-				  pci_resource_len(dev->pdev, 1));
-	if (!fb)
-		return -ENOMEM;
-
-	bios_wr32(bios, NV10_PFB_REFCTRL, NV10_PFB_REFCTRL_VALID_1);
-
-	/* Allow full addressing */
-	bios_md32(bios, NV04_PFB_CFG0, 0, mask);
-
-	amount = bios_rd32(bios, NV04_PFB_FIFO_DATA);
-	for (off = amount; off > 0x2000000; off -= 0x2000000)
-		poke_fb(dev, fb, off - 4, off);
-
-	amount = bios_rd32(bios, NV04_PFB_FIFO_DATA);
-	if (amount != peek_fb(dev, fb, amount - 4))
-		/* IC missing - disable the upper half memory space. */
-		bios_md32(bios, NV04_PFB_CFG0, mask, 0);
-
-	io_mapping_free(fb);
-	return 0;
-}
-
-static int
-init_compute_mem(struct nvbios *bios, uint16_t offset, struct init_exec *iexec)
-{
-	/*
-	 * INIT_COMPUTE_MEM   opcode: 0x63 ('c')
-	 *
-	 * offset      (8 bit): opcode
-	 *
-	 * This opcode is meant to set the PFB memory config registers
-	 * appropriately so that we can correctly calculate how much VRAM it
-	 * has (on nv10 and better chipsets the amount of installed VRAM is
-	 * subsequently reported in NV_PFB_CSTATUS (0x10020C)).
-	 *
-	 * The implementation of this opcode in general consists of several
-	 * parts:
-	 *
-	 * 1) Determination of memory type and density. Only necessary for
-	 *    really old chipsets, the memory type reported by the strap bits
-	 *    (0x101000) is assumed to be accurate on nv05 and newer.
-	 *
-	 * 2) Determination of the memory bus width. Usually done by a cunning
-	 *    combination of writes to offsets 0x1c and 0x3c in the fb, and
-	 *    seeing whether the written values are read back correctly.
-	 *
-	 *    Only necessary on nv0x-nv1x and nv34, on the other cards we can
-	 *    trust the straps.
-	 *
-	 * 3) Determination of how many of the card's RAM pads have ICs
-	 *    attached, usually done by a cunning combination of writes to an
-	 *    offset slightly less than the maximum memory reported by
-	 *    NV_PFB_CSTATUS, then seeing if the test pattern can be read back.
-	 *
-	 * This appears to be a NOP on IGPs and NV4x or newer chipsets, both io
-	 * logs of the VBIOS and kmmio traces of the binary driver POSTing the
-	 * card show nothing being done for this opcode. Why is it still listed
-	 * in the table?!
-	 */
-
-	/* no iexec->execute check by design */
-
-	struct drm_nouveau_private *dev_priv = bios->dev->dev_private;
-	int ret;
-
-	if (dev_priv->chipset >= 0x40 ||
-	    dev_priv->chipset == 0x1a ||
-	    dev_priv->chipset == 0x1f)
-		ret = 0;
-	else if (dev_priv->chipset >= 0x20 &&
-		 dev_priv->chipset != 0x34)
-		ret = nv20_init_compute_mem(bios);
-	else if (dev_priv->chipset >= 0x10)
-		ret = nv10_init_compute_mem(bios);
-	else if (dev_priv->chipset >= 0x5)
-		ret = nv05_init_compute_mem(bios);
-	else
-		ret = nv04_init_compute_mem(bios);
-
-	if (ret)
-		return ret;
-
-	return 1;
-}
-
-static int
-init_reset(struct nvbios *bios, uint16_t offset, struct init_exec *iexec)
-{
-	/*
-	 * INIT_RESET   opcode: 0x65 ('e')
-	 *
-	 * offset      (8  bit): opcode
-	 * offset + 1  (32 bit): register
-	 * offset + 5  (32 bit): value1
-	 * offset + 9  (32 bit): value2
-	 *
-	 * Assign "value1" to "register", then assign "value2" to "register"
-	 */
-
-	uint32_t reg = ROM32(bios->data[offset + 1]);
-	uint32_t value1 = ROM32(bios->data[offset + 5]);
-	uint32_t value2 = ROM32(bios->data[offset + 9]);
-	uint32_t pci_nv_19, pci_nv_20;
-
-	/* no iexec->execute check by design */
-
-	pci_nv_19 = bios_rd32(bios, NV_PBUS_PCI_NV_19);
-	bios_wr32(bios, NV_PBUS_PCI_NV_19, pci_nv_19 & ~0xf00);
-
-	bios_wr32(bios, reg, value1);
-
-	udelay(10);
-
-	bios_wr32(bios, reg, value2);
-	bios_wr32(bios, NV_PBUS_PCI_NV_19, pci_nv_19);
-
-	pci_nv_20 = bios_rd32(bios, NV_PBUS_PCI_NV_20);
-	pci_nv_20 &= ~NV_PBUS_PCI_NV_20_ROM_SHADOW_ENABLED;	/* 0xfffffffe */
-	bios_wr32(bios, NV_PBUS_PCI_NV_20, pci_nv_20);
-
-	return 13;
-}
-
-static int
-init_configure_mem(struct nvbios *bios, uint16_t offset,
-		   struct init_exec *iexec)
-{
-	/*
-	 * INIT_CONFIGURE_MEM   opcode: 0x66 ('f')
-	 *
-	 * offset      (8 bit): opcode
-	 *
-	 * Equivalent to INIT_DONE on bios version 3 or greater.
-	 * For early bios versions, sets up the memory registers, using values
-	 * taken from the memory init table
-	 */
-
-	/* no iexec->execute check by design */
-
-	uint16_t meminitoffs = bios->legacy.mem_init_tbl_ptr + MEM_INIT_SIZE * (bios_idxprt_rd(bios, NV_CIO_CRX__COLOR, NV_CIO_CRE_SCRATCH4__INDEX) >> 4);
-	uint16_t seqtbloffs = bios->legacy.sdr_seq_tbl_ptr, meminitdata = meminitoffs + 6;
-	uint32_t reg, data;
-
-	if (bios->major_version > 2)
-		return 0;
-
-	bios_idxprt_wr(bios, NV_VIO_SRX, NV_VIO_SR_CLOCK_INDEX, bios_idxprt_rd(
-		       bios, NV_VIO_SRX, NV_VIO_SR_CLOCK_INDEX) | 0x20);
-
-	if (bios->data[meminitoffs] & 1)
-		seqtbloffs = bios->legacy.ddr_seq_tbl_ptr;
-
-	for (reg = ROM32(bios->data[seqtbloffs]);
-	     reg != 0xffffffff;
-	     reg = ROM32(bios->data[seqtbloffs += 4])) {
-
-		switch (reg) {
-		case NV04_PFB_PRE:
-			data = NV04_PFB_PRE_CMD_PRECHARGE;
-			break;
-		case NV04_PFB_PAD:
-			data = NV04_PFB_PAD_CKE_NORMAL;
-			break;
-		case NV04_PFB_REF:
-			data = NV04_PFB_REF_CMD_REFRESH;
-			break;
-		default:
-			data = ROM32(bios->data[meminitdata]);
-			meminitdata += 4;
-			if (data == 0xffffffff)
-				continue;
-		}
-
-		bios_wr32(bios, reg, data);
-	}
-
-	return 1;
-}
-
-static int
-init_configure_clk(struct nvbios *bios, uint16_t offset,
-		   struct init_exec *iexec)
-{
-	/*
-	 * INIT_CONFIGURE_CLK   opcode: 0x67 ('g')
-	 *
-	 * offset      (8 bit): opcode
-	 *
-	 * Equivalent to INIT_DONE on bios version 3 or greater.
-	 * For early bios versions, sets up the NVClk and MClk PLLs, using
-	 * values taken from the memory init table
-	 */
-
-	/* no iexec->execute check by design */
-
-	uint16_t meminitoffs = bios->legacy.mem_init_tbl_ptr + MEM_INIT_SIZE * (bios_idxprt_rd(bios, NV_CIO_CRX__COLOR, NV_CIO_CRE_SCRATCH4__INDEX) >> 4);
-	int clock;
-
-	if (bios->major_version > 2)
-		return 0;
-
-	clock = ROM16(bios->data[meminitoffs + 4]) * 10;
-	setPLL(bios, NV_PRAMDAC_NVPLL_COEFF, clock);
-
-	clock = ROM16(bios->data[meminitoffs + 2]) * 10;
-	if (bios->data[meminitoffs] & 1) /* DDR */
-		clock *= 2;
-	setPLL(bios, NV_PRAMDAC_MPLL_COEFF, clock);
-
-	return 1;
-}
-
-static int
-init_configure_preinit(struct nvbios *bios, uint16_t offset,
-		       struct init_exec *iexec)
-{
-	/*
-	 * INIT_CONFIGURE_PREINIT   opcode: 0x68 ('h')
-	 *
-	 * offset      (8 bit): opcode
-	 *
-	 * Equivalent to INIT_DONE on bios version 3 or greater.
-	 * For early bios versions, does early init, loading ram and crystal
-	 * configuration from straps into CR3C
-	 */
-
-	/* no iexec->execute check by design */
-
-	uint32_t straps = bios_rd32(bios, NV_PEXTDEV_BOOT_0);
-	uint8_t cr3c = ((straps << 2) & 0xf0) | (straps & 0x40) >> 6;
-
-	if (bios->major_version > 2)
-		return 0;
-
-	bios_idxprt_wr(bios, NV_CIO_CRX__COLOR,
-			     NV_CIO_CRE_SCRATCH4__INDEX, cr3c);
-
-	return 1;
-}
-
-static int
-init_io(struct nvbios *bios, uint16_t offset, struct init_exec *iexec)
-{
-	/*
-	 * INIT_IO   opcode: 0x69 ('i')
-	 *
-	 * offset      (8  bit): opcode
-	 * offset + 1  (16 bit): CRTC port
-	 * offset + 3  (8  bit): mask
-	 * offset + 4  (8  bit): data
-	 *
-	 * Assign ((IOVAL("crtc port") & "mask") | "data") to "crtc port"
-	 */
-
-	struct drm_nouveau_private *dev_priv = bios->dev->dev_private;
-	uint16_t crtcport = ROM16(bios->data[offset + 1]);
-	uint8_t mask = bios->data[offset + 3];
-	uint8_t data = bios->data[offset + 4];
-
-	if (!iexec->execute)
-		return 5;
-
-	BIOSLOG(bios, "0x%04X: Port: 0x%04X, Mask: 0x%02X, Data: 0x%02X\n",
-		offset, crtcport, mask, data);
-
-	/*
-	 * I have no idea what this does, but NVIDIA do this magic sequence
-	 * in the places where this INIT_IO happens..
-	 */
-	if (dev_priv->card_type >= NV_50 && crtcport == 0x3c3 && data == 1) {
-		int i;
-
-		bios_wr32(bios, 0x614100, (bios_rd32(
-			  bios, 0x614100) & 0x0fffffff) | 0x00800000);
-
-		bios_wr32(bios, 0x00e18c, bios_rd32(
-			  bios, 0x00e18c) | 0x00020000);
-
-		bios_wr32(bios, 0x614900, (bios_rd32(
-			  bios, 0x614900) & 0x0fffffff) | 0x00800000);
-
-		bios_wr32(bios, 0x000200, bios_rd32(
-			  bios, 0x000200) & ~0x40000000);
-
-		mdelay(10);
-
-		bios_wr32(bios, 0x00e18c, bios_rd32(
-			  bios, 0x00e18c) & ~0x00020000);
-
-		bios_wr32(bios, 0x000200, bios_rd32(
-			  bios, 0x000200) | 0x40000000);
-
-		bios_wr32(bios, 0x614100, 0x00800018);
-		bios_wr32(bios, 0x614900, 0x00800018);
-
-		mdelay(10);
-
-		bios_wr32(bios, 0x614100, 0x10000018);
-		bios_wr32(bios, 0x614900, 0x10000018);
-
-		for (i = 0; i < 3; i++)
-			bios_wr32(bios, 0x614280 + (i*0x800), bios_rd32(
-				  bios, 0x614280 + (i*0x800)) & 0xf0f0f0f0);
-
-		for (i = 0; i < 2; i++)
-			bios_wr32(bios, 0x614300 + (i*0x800), bios_rd32(
-				  bios, 0x614300 + (i*0x800)) & 0xfffff0f0);
-
-		for (i = 0; i < 3; i++)
-			bios_wr32(bios, 0x614380 + (i*0x800), bios_rd32(
-				  bios, 0x614380 + (i*0x800)) & 0xfffff0f0);
-
-		for (i = 0; i < 2; i++)
-			bios_wr32(bios, 0x614200 + (i*0x800), bios_rd32(
-				  bios, 0x614200 + (i*0x800)) & 0xfffffff0);
-
-		for (i = 0; i < 2; i++)
-			bios_wr32(bios, 0x614108 + (i*0x800), bios_rd32(
-				  bios, 0x614108 + (i*0x800)) & 0x0fffffff);
-		return 5;
-	}
-
-	bios_port_wr(bios, crtcport, (bios_port_rd(bios, crtcport) & mask) |
-									data);
-	return 5;
-}
-
-static int
-init_sub(struct nvbios *bios, uint16_t offset, struct init_exec *iexec)
-{
-	/*
-	 * INIT_SUB   opcode: 0x6B ('k')
-	 *
-	 * offset      (8 bit): opcode
-	 * offset + 1  (8 bit): script number
-	 *
-	 * Execute script number "script number", as a subroutine
-	 */
-
-	uint8_t sub = bios->data[offset + 1];
-
-	if (!iexec->execute)
-		return 2;
-
-	BIOSLOG(bios, "0x%04X: Calling script %d\n", offset, sub);
-
-	parse_init_table(bios,
-			 ROM16(bios->data[bios->init_script_tbls_ptr + sub * 2]),
-			 iexec);
-
-	BIOSLOG(bios, "0x%04X: End of script %d\n", offset, sub);
-
-	return 2;
-}
-
-static int
-init_ram_condition(struct nvbios *bios, uint16_t offset,
-		   struct init_exec *iexec)
-{
-	/*
-	 * INIT_RAM_CONDITION   opcode: 0x6D ('m')
-	 *
-	 * offset      (8 bit): opcode
-	 * offset + 1  (8 bit): mask
-	 * offset + 2  (8 bit): cmpval
-	 *
-	 * Test if (NV04_PFB_BOOT_0 & "mask") equals "cmpval".
-	 * If condition not met skip subsequent opcodes until condition is
-	 * inverted (INIT_NOT), or we hit INIT_RESUME
-	 */
-
-	uint8_t mask = bios->data[offset + 1];
-	uint8_t cmpval = bios->data[offset + 2];
-	uint8_t data;
-
-	if (!iexec->execute)
-		return 3;
-
-	data = bios_rd32(bios, NV04_PFB_BOOT_0) & mask;
-
-	BIOSLOG(bios, "0x%04X: Checking if 0x%08X equals 0x%08X\n",
-		offset, data, cmpval);
-
-	if (data == cmpval)
-		BIOSLOG(bios, "0x%04X: Condition fulfilled -- continuing to execute\n", offset);
-	else {
-		BIOSLOG(bios, "0x%04X: Condition not fulfilled -- skipping following commands\n", offset);
-		iexec->execute = false;
-	}
-
-	return 3;
-}
-
-static int
-init_nv_reg(struct nvbios *bios, uint16_t offset, struct init_exec *iexec)
-{
-	/*
-	 * INIT_NV_REG   opcode: 0x6E ('n')
-	 *
-	 * offset      (8  bit): opcode
-	 * offset + 1  (32 bit): register
-	 * offset + 5  (32 bit): mask
-	 * offset + 9  (32 bit): data
-	 *
-	 * Assign ((REGVAL("register") & "mask") | "data") to "register"
-	 */
-
-	uint32_t reg = ROM32(bios->data[offset + 1]);
-	uint32_t mask = ROM32(bios->data[offset + 5]);
-	uint32_t data = ROM32(bios->data[offset + 9]);
-
-	if (!iexec->execute)
-		return 13;
-
-	BIOSLOG(bios, "0x%04X: Reg: 0x%08X, Mask: 0x%08X, Data: 0x%08X\n",
-		offset, reg, mask, data);
-
-	bios_wr32(bios, reg, (bios_rd32(bios, reg) & mask) | data);
-
-	return 13;
-}
-
-static int
-init_macro(struct nvbios *bios, uint16_t offset, struct init_exec *iexec)
-{
-	/*
-	 * INIT_MACRO   opcode: 0x6F ('o')
-	 *
-	 * offset      (8 bit): opcode
-	 * offset + 1  (8 bit): macro number
-	 *
-	 * Look up macro index "macro number" in the macro index table.
-	 * The macro index table entry has 1 byte for the index in the macro
-	 * table, and 1 byte for the number of times to repeat the macro.
-	 * The macro table entry has 4 bytes for the register address and
-	 * 4 bytes for the value to write to that register
-	 */
-
-	uint8_t macro_index_tbl_idx = bios->data[offset + 1];
-	uint16_t tmp = bios->macro_index_tbl_ptr + (macro_index_tbl_idx * MACRO_INDEX_SIZE);
-	uint8_t macro_tbl_idx = bios->data[tmp];
-	uint8_t count = bios->data[tmp + 1];
-	uint32_t reg, data;
-	int i;
-
-	if (!iexec->execute)
-		return 2;
-
-	BIOSLOG(bios, "0x%04X: Macro: 0x%02X, MacroTableIndex: 0x%02X, "
-		      "Count: 0x%02X\n",
-		offset, macro_index_tbl_idx, macro_tbl_idx, count);
-
-	for (i = 0; i < count; i++) {
-		uint16_t macroentryptr = bios->macro_tbl_ptr + (macro_tbl_idx + i) * MACRO_SIZE;
-
-		reg = ROM32(bios->data[macroentryptr]);
-		data = ROM32(bios->data[macroentryptr + 4]);
-
-		bios_wr32(bios, reg, data);
-	}
-
-	return 2;
-}
-
-static int
-init_done(struct nvbios *bios, uint16_t offset, struct init_exec *iexec)
-{
-	/*
-	 * INIT_DONE   opcode: 0x71 ('q')
-	 *
-	 * offset      (8  bit): opcode
-	 *
-	 * End the current script
-	 */
-
-	/* mild retval abuse to stop parsing this table */
-	return 0;
-}
-
-static int
-init_resume(struct nvbios *bios, uint16_t offset, struct init_exec *iexec)
-{
-	/*
-	 * INIT_RESUME   opcode: 0x72 ('r')
-	 *
-	 * offset      (8  bit): opcode
-	 *
-	 * End the current execute / no-execute condition
-	 */
-
-	if (iexec->execute)
-		return 1;
-
-	iexec->execute = true;
-	BIOSLOG(bios, "0x%04X: ---- Executing following commands ----\n", offset);
-
-	return 1;
-}
-
-static int
-init_time(struct nvbios *bios, uint16_t offset, struct init_exec *iexec)
-{
-	/*
-	 * INIT_TIME   opcode: 0x74 ('t')
-	 *
-	 * offset      (8  bit): opcode
-	 * offset + 1  (16 bit): time
-	 *
-	 * Sleep for "time" microseconds.
-	 */
-
-	unsigned time = ROM16(bios->data[offset + 1]);
-
-	if (!iexec->execute)
-		return 3;
-
-	BIOSLOG(bios, "0x%04X: Sleeping for 0x%04X microseconds\n",
-		offset, time);
-
-	if (time < 1000)
-		udelay(time);
-	else
-		mdelay((time + 900) / 1000);
-
-	return 3;
-}
-
-static int
-init_condition(struct nvbios *bios, uint16_t offset, struct init_exec *iexec)
-{
-	/*
-	 * INIT_CONDITION   opcode: 0x75 ('u')
-	 *
-	 * offset      (8 bit): opcode
-	 * offset + 1  (8 bit): condition number
-	 *
-	 * Check condition "condition number" in the condition table.
-	 * If condition not met skip subsequent opcodes until condition is
-	 * inverted (INIT_NOT), or we hit INIT_RESUME
-	 */
-
-	uint8_t cond = bios->data[offset + 1];
-
-	if (!iexec->execute)
-		return 2;
-
-	BIOSLOG(bios, "0x%04X: Condition: 0x%02X\n", offset, cond);
-
-	if (bios_condition_met(bios, offset, cond))
-		BIOSLOG(bios, "0x%04X: Condition fulfilled -- continuing to execute\n", offset);
-	else {
-		BIOSLOG(bios, "0x%04X: Condition not fulfilled -- skipping following commands\n", offset);
-		iexec->execute = false;
-	}
-
-	return 2;
-}
-
-static int
-init_io_condition(struct nvbios *bios, uint16_t offset, struct init_exec *iexec)
-{
-	/*
-	 * INIT_IO_CONDITION  opcode: 0x76
-	 *
-	 * offset      (8 bit): opcode
-	 * offset + 1  (8 bit): condition number
-	 *
-	 * Check condition "condition number" in the io condition table.
-	 * If condition not met skip subsequent opcodes until condition is
-	 * inverted (INIT_NOT), or we hit INIT_RESUME
-	 */
-
-	uint8_t cond = bios->data[offset + 1];
-
-	if (!iexec->execute)
-		return 2;
-
-	BIOSLOG(bios, "0x%04X: IO condition: 0x%02X\n", offset, cond);
-
-	if (io_condition_met(bios, offset, cond))
-		BIOSLOG(bios, "0x%04X: Condition fulfilled -- continuing to execute\n", offset);
-	else {
-		BIOSLOG(bios, "0x%04X: Condition not fulfilled -- skipping following commands\n", offset);
-		iexec->execute = false;
-	}
-
-	return 2;
-}
-
-static int
-init_index_io(struct nvbios *bios, uint16_t offset, struct init_exec *iexec)
-{
-	/*
-	 * INIT_INDEX_IO   opcode: 0x78 ('x')
-	 *
-	 * offset      (8  bit): opcode
-	 * offset + 1  (16 bit): CRTC port
-	 * offset + 3  (8  bit): CRTC index
-	 * offset + 4  (8  bit): mask
-	 * offset + 5  (8  bit): data
-	 *
-	 * Read value at index "CRTC index" on "CRTC port", AND with "mask",
-	 * OR with "data", write-back
-	 */
-
-	uint16_t crtcport = ROM16(bios->data[offset + 1]);
-	uint8_t crtcindex = bios->data[offset + 3];
-	uint8_t mask = bios->data[offset + 4];
-	uint8_t data = bios->data[offset + 5];
-	uint8_t value;
-
-	if (!iexec->execute)
-		return 6;
-
-	BIOSLOG(bios, "0x%04X: Port: 0x%04X, Index: 0x%02X, Mask: 0x%02X, "
-		      "Data: 0x%02X\n",
-		offset, crtcport, crtcindex, mask, data);
-
-	value = (bios_idxprt_rd(bios, crtcport, crtcindex) & mask) | data;
-	bios_idxprt_wr(bios, crtcport, crtcindex, value);
-
-	return 6;
-}
-
-static int
-init_pll(struct nvbios *bios, uint16_t offset, struct init_exec *iexec)
-{
-	/*
-	 * INIT_PLL   opcode: 0x79 ('y')
-	 *
-	 * offset      (8  bit): opcode
-	 * offset + 1  (32 bit): register
-	 * offset + 5  (16 bit): freq
-	 *
-	 * Set PLL register "register" to coefficients for frequency (10kHz)
-	 * "freq"
-	 */
-
-	uint32_t reg = ROM32(bios->data[offset + 1]);
-	uint16_t freq = ROM16(bios->data[offset + 5]);
-
-	if (!iexec->execute)
-		return 7;
-
-	BIOSLOG(bios, "0x%04X: Reg: 0x%08X, Freq: %d0kHz\n", offset, reg, freq);
-
-	setPLL(bios, reg, freq * 10);
-
-	return 7;
-}
-
-static int
-init_zm_reg(struct nvbios *bios, uint16_t offset, struct init_exec *iexec)
-{
-	/*
-	 * INIT_ZM_REG   opcode: 0x7A ('z')
-	 *
-	 * offset      (8  bit): opcode
-	 * offset + 1  (32 bit): register
-	 * offset + 5  (32 bit): value
-	 *
-	 * Assign "value" to "register"
-	 */
-
-	uint32_t reg = ROM32(bios->data[offset + 1]);
-	uint32_t value = ROM32(bios->data[offset + 5]);
-
-	if (!iexec->execute)
-		return 9;
-
-	if (reg == 0x000200)
-		value |= 1;
-
-	bios_wr32(bios, reg, value);
-
-	return 9;
-}
-
-static int
-init_ram_restrict_pll(struct nvbios *bios, uint16_t offset,
-		      struct init_exec *iexec)
-{
-	/*
-	 * INIT_RAM_RESTRICT_PLL   opcode: 0x87 ('')
-	 *
-	 * offset      (8 bit): opcode
-	 * offset + 1  (8 bit): PLL type
-	 * offset + 2 (32 bit): frequency 0
-	 *
-	 * Uses the RAMCFG strap of PEXTDEV_BOOT as an index into the table at
-	 * ram_restrict_table_ptr.  The value read from there is used to select
-	 * a frequency from the table starting at 'frequency 0' to be
-	 * programmed into the PLL corresponding to 'type'.
-	 *
-	 * The PLL limits table on cards using this opcode has a mapping of
-	 * 'type' to the relevant registers.
-	 */
-
-	struct drm_device *dev = bios->dev;
-	uint32_t strap = (bios_rd32(bios, NV_PEXTDEV_BOOT_0) & 0x0000003c) >> 2;
-	uint8_t index = bios->data[bios->ram_restrict_tbl_ptr + strap];
-	uint8_t type = bios->data[offset + 1];
-	uint32_t freq = ROM32(bios->data[offset + 2 + (index * 4)]);
-	uint8_t *pll_limits = &bios->data[bios->pll_limit_tbl_ptr], *entry;
-	int len = 2 + bios->ram_restrict_group_count * 4;
-	int i;
-
-	if (!iexec->execute)
-		return len;
-
-	if (!bios->pll_limit_tbl_ptr || (pll_limits[0] & 0xf0) != 0x30) {
-		NV_ERROR(dev, "PLL limits table not version 3.x\n");
-		return len; /* deliberate, allow default clocks to remain */
-	}
-
-	entry = pll_limits + pll_limits[1];
-	for (i = 0; i < pll_limits[3]; i++, entry += pll_limits[2]) {
-		if (entry[0] == type) {
-			uint32_t reg = ROM32(entry[3]);
-
-			BIOSLOG(bios, "0x%04X: "
-				      "Type %02x Reg 0x%08x Freq %dKHz\n",
-				offset, type, reg, freq);
-
-			setPLL(bios, reg, freq);
-			return len;
-		}
-	}
-
-	NV_ERROR(dev, "PLL type 0x%02x not found in PLL limits table", type);
-	return len;
-}
-
-static int
-init_8c(struct nvbios *bios, uint16_t offset, struct init_exec *iexec)
-{
-	/*
-	 * INIT_8C   opcode: 0x8C ('')
-	 *
-	 * NOP so far....
-	 *
-	 */
-
-	return 1;
-}
-
-static int
-init_8d(struct nvbios *bios, uint16_t offset, struct init_exec *iexec)
-{
-	/*
-	 * INIT_8D   opcode: 0x8D ('')
-	 *
-	 * NOP so far....
-	 *
-	 */
-
-	return 1;
-}
-
-static int
-init_gpio(struct nvbios *bios, uint16_t offset, struct init_exec *iexec)
-{
-	/*
-	 * INIT_GPIO   opcode: 0x8E ('')
-	 *
-	 * offset      (8 bit): opcode
-	 *
-	 * Loop over all entries in the DCB GPIO table, and initialise
-	 * each GPIO according to various values listed in each entry
-	 */
-
-	if (iexec->execute && bios->execute)
-		nouveau_gpio_reset(bios->dev);
-
-	return 1;
-}
-
-static int
-init_ram_restrict_zm_reg_group(struct nvbios *bios, uint16_t offset,
-			       struct init_exec *iexec)
-{
-	/*
-	 * INIT_RAM_RESTRICT_ZM_REG_GROUP   opcode: 0x8F ('')
-	 *
-	 * offset      (8  bit): opcode
-	 * offset + 1  (32 bit): reg
-	 * offset + 5  (8  bit): regincrement
-	 * offset + 6  (8  bit): count
-	 * offset + 7  (32 bit): value 1,1
-	 * ...
-	 *
-	 * Use the RAMCFG strap of PEXTDEV_BOOT as an index into the table at
-	 * ram_restrict_table_ptr. The value read from here is 'n', and
-	 * "value 1,n" gets written to "reg". This repeats "count" times and on
-	 * each iteration 'm', "reg" increases by "regincrement" and
-	 * "value m,n" is used. The extent of n is limited by a number read
-	 * from the 'M' BIT table, herein called "blocklen"
-	 */
-
-	uint32_t reg = ROM32(bios->data[offset + 1]);
-	uint8_t regincrement = bios->data[offset + 5];
-	uint8_t count = bios->data[offset + 6];
-	uint32_t strap_ramcfg, data;
-	/* previously set by 'M' BIT table */
-	uint16_t blocklen = bios->ram_restrict_group_count * 4;
-	int len = 7 + count * blocklen;
-	uint8_t index;
-	int i;
-
-	/* critical! to know the length of the opcode */;
-	if (!blocklen) {
-		NV_ERROR(bios->dev,
-			 "0x%04X: Zero block length - has the M table "
-			 "been parsed?\n", offset);
-		return -EINVAL;
-	}
-
-	if (!iexec->execute)
-		return len;
-
-	strap_ramcfg = (bios_rd32(bios, NV_PEXTDEV_BOOT_0) >> 2) & 0xf;
-	index = bios->data[bios->ram_restrict_tbl_ptr + strap_ramcfg];
-
-	BIOSLOG(bios, "0x%04X: Reg: 0x%08X, RegIncrement: 0x%02X, "
-		      "Count: 0x%02X, StrapRamCfg: 0x%02X, Index: 0x%02X\n",
-		offset, reg, regincrement, count, strap_ramcfg, index);
-
-	for (i = 0; i < count; i++) {
-		data = ROM32(bios->data[offset + 7 + index * 4 + blocklen * i]);
-
-		bios_wr32(bios, reg, data);
-
-		reg += regincrement;
-	}
-
-	return len;
-}
-
-static int
-init_copy_zm_reg(struct nvbios *bios, uint16_t offset, struct init_exec *iexec)
-{
-	/*
-	 * INIT_COPY_ZM_REG   opcode: 0x90 ('')
-	 *
-	 * offset      (8  bit): opcode
-	 * offset + 1  (32 bit): src reg
-	 * offset + 5  (32 bit): dst reg
-	 *
-	 * Put contents of "src reg" into "dst reg"
-	 */
-
-	uint32_t srcreg = ROM32(bios->data[offset + 1]);
-	uint32_t dstreg = ROM32(bios->data[offset + 5]);
-
-	if (!iexec->execute)
-		return 9;
-
-	bios_wr32(bios, dstreg, bios_rd32(bios, srcreg));
-
-	return 9;
-}
-
-static int
-init_zm_reg_group_addr_latched(struct nvbios *bios, uint16_t offset,
-			       struct init_exec *iexec)
-{
-	/*
-	 * INIT_ZM_REG_GROUP_ADDRESS_LATCHED   opcode: 0x91 ('')
-	 *
-	 * offset      (8  bit): opcode
-	 * offset + 1  (32 bit): dst reg
-	 * offset + 5  (8  bit): count
-	 * offset + 6  (32 bit): data 1
-	 * ...
-	 *
-	 * For each of "count" values write "data n" to "dst reg"
-	 */
-
-	uint32_t reg = ROM32(bios->data[offset + 1]);
-	uint8_t count = bios->data[offset + 5];
-	int len = 6 + count * 4;
-	int i;
-
-	if (!iexec->execute)
-		return len;
-
-	for (i = 0; i < count; i++) {
-		uint32_t data = ROM32(bios->data[offset + 6 + 4 * i]);
-		bios_wr32(bios, reg, data);
-	}
-
-	return len;
-}
-
-static int
-init_reserved(struct nvbios *bios, uint16_t offset, struct init_exec *iexec)
-{
-	/*
-	 * INIT_RESERVED   opcode: 0x92 ('')
-	 *
-	 * offset      (8 bit): opcode
-	 *
-	 * Seemingly does nothing
-	 */
-
-	return 1;
-}
-
-static int
-init_96(struct nvbios *bios, uint16_t offset, struct init_exec *iexec)
-{
-	/*
-	 * INIT_96   opcode: 0x96 ('')
-	 *
-	 * offset      (8  bit): opcode
-	 * offset + 1  (32 bit): sreg
-	 * offset + 5  (8  bit): sshift
-	 * offset + 6  (8  bit): smask
-	 * offset + 7  (8  bit): index
-	 * offset + 8  (32 bit): reg
-	 * offset + 12 (32 bit): mask
-	 * offset + 16 (8  bit): shift
-	 *
-	 */
-
-	uint16_t xlatptr = bios->init96_tbl_ptr + (bios->data[offset + 7] * 2);
-	uint32_t reg = ROM32(bios->data[offset + 8]);
-	uint32_t mask = ROM32(bios->data[offset + 12]);
-	uint32_t val;
-
-	val = bios_rd32(bios, ROM32(bios->data[offset + 1]));
-	if (bios->data[offset + 5] < 0x80)
-		val >>= bios->data[offset + 5];
-	else
-		val <<= (0x100 - bios->data[offset + 5]);
-	val &= bios->data[offset + 6];
-
-	val   = bios->data[ROM16(bios->data[xlatptr]) + val];
-	val <<= bios->data[offset + 16];
-
-	if (!iexec->execute)
-		return 17;
-
-	bios_wr32(bios, reg, (bios_rd32(bios, reg) & mask) | val);
-	return 17;
-}
-
-static int
-init_97(struct nvbios *bios, uint16_t offset, struct init_exec *iexec)
-{
-	/*
-	 * INIT_97   opcode: 0x97 ('')
-	 *
-	 * offset      (8  bit): opcode
-	 * offset + 1  (32 bit): register
-	 * offset + 5  (32 bit): mask
-	 * offset + 9  (32 bit): value
-	 *
-	 * Adds "value" to "register" preserving the fields specified
-	 * by "mask"
-	 */
-
-	uint32_t reg = ROM32(bios->data[offset + 1]);
-	uint32_t mask = ROM32(bios->data[offset + 5]);
-	uint32_t add = ROM32(bios->data[offset + 9]);
-	uint32_t val;
-
-	val = bios_rd32(bios, reg);
-	val = (val & mask) | ((val + add) & ~mask);
-
-	if (!iexec->execute)
-		return 13;
-
-	bios_wr32(bios, reg, val);
-	return 13;
-}
-
-static int
-init_auxch(struct nvbios *bios, uint16_t offset, struct init_exec *iexec)
-{
-	/*
-	 * INIT_AUXCH   opcode: 0x98 ('')
-	 *
-	 * offset      (8  bit): opcode
-	 * offset + 1  (32 bit): address
-	 * offset + 5  (8  bit): count
-	 * offset + 6  (8  bit): mask 0
-	 * offset + 7  (8  bit): data 0
-	 *  ...
-	 *
-	 */
-
-	struct drm_device *dev = bios->dev;
-	struct nouveau_i2c_chan *auxch;
-	uint32_t addr = ROM32(bios->data[offset + 1]);
-	uint8_t count = bios->data[offset + 5];
-	int len = 6 + count * 2;
-	int ret, i;
-
-	if (!bios->display.output) {
-		NV_ERROR(dev, "INIT_AUXCH: no active output\n");
-		return len;
-	}
-
-	auxch = init_i2c_device_find(dev, bios->display.output->i2c_index);
-	if (!auxch) {
-		NV_ERROR(dev, "INIT_AUXCH: couldn't get auxch %d\n",
-			 bios->display.output->i2c_index);
-		return len;
-	}
-
-	if (!iexec->execute)
-		return len;
-
-	offset += 6;
-	for (i = 0; i < count; i++, offset += 2) {
-		uint8_t data;
-
-		ret = nouveau_dp_auxch(auxch, 9, addr, &data, 1);
-		if (ret) {
-			NV_ERROR(dev, "INIT_AUXCH: rd auxch fail %d\n", ret);
-			return len;
-		}
-
-		data &= bios->data[offset + 0];
-		data |= bios->data[offset + 1];
-
-		ret = nouveau_dp_auxch(auxch, 8, addr, &data, 1);
-		if (ret) {
-			NV_ERROR(dev, "INIT_AUXCH: wr auxch fail %d\n", ret);
-			return len;
-		}
-	}
-
-	return len;
-}
-
-static int
-init_zm_auxch(struct nvbios *bios, uint16_t offset, struct init_exec *iexec)
-{
-	/*
-	 * INIT_ZM_AUXCH   opcode: 0x99 ('')
-	 *
-	 * offset      (8  bit): opcode
-	 * offset + 1  (32 bit): address
-	 * offset + 5  (8  bit): count
-	 * offset + 6  (8  bit): data 0
-	 *  ...
-	 *
-	 */
-
-	struct drm_device *dev = bios->dev;
-	struct nouveau_i2c_chan *auxch;
-	uint32_t addr = ROM32(bios->data[offset + 1]);
-	uint8_t count = bios->data[offset + 5];
-	int len = 6 + count;
-	int ret, i;
-
-	if (!bios->display.output) {
-		NV_ERROR(dev, "INIT_ZM_AUXCH: no active output\n");
-		return len;
-	}
-
-	auxch = init_i2c_device_find(dev, bios->display.output->i2c_index);
-	if (!auxch) {
-		NV_ERROR(dev, "INIT_ZM_AUXCH: couldn't get auxch %d\n",
-			 bios->display.output->i2c_index);
-		return len;
-	}
-
-	if (!iexec->execute)
-		return len;
-
-	offset += 6;
-	for (i = 0; i < count; i++, offset++) {
-		ret = nouveau_dp_auxch(auxch, 8, addr, &bios->data[offset], 1);
-		if (ret) {
-			NV_ERROR(dev, "INIT_ZM_AUXCH: wr auxch fail %d\n", ret);
-			return len;
-		}
-	}
-
-	return len;
-}
-
-static int
-init_i2c_long_if(struct nvbios *bios, uint16_t offset, struct init_exec *iexec)
-{
-	/*
-	 * INIT_I2C_LONG_IF   opcode: 0x9A ('')
-	 *
-	 * offset      (8 bit): opcode
-	 * offset + 1  (8 bit): DCB I2C table entry index
-	 * offset + 2  (8 bit): I2C slave address
-	 * offset + 3  (16 bit): I2C register
-	 * offset + 5  (8 bit): mask
-	 * offset + 6  (8 bit): data
-	 *
-	 * Read the register given by "I2C register" on the device addressed
-	 * by "I2C slave address" on the I2C bus given by "DCB I2C table
-	 * entry index". Compare the result AND "mask" to "data".
-	 * If they're not equal, skip subsequent opcodes until condition is
-	 * inverted (INIT_NOT), or we hit INIT_RESUME
-	 */
-
-	uint8_t i2c_index = bios->data[offset + 1];
-	uint8_t i2c_address = bios->data[offset + 2] >> 1;
-	uint8_t reglo = bios->data[offset + 3];
-	uint8_t reghi = bios->data[offset + 4];
-	uint8_t mask = bios->data[offset + 5];
-	uint8_t data = bios->data[offset + 6];
-	struct nouveau_i2c_chan *chan;
-	uint8_t buf0[2] = { reghi, reglo };
-	uint8_t buf1[1];
-	struct i2c_msg msg[2] = {
-		{ i2c_address, 0, 1, buf0 },
-		{ i2c_address, I2C_M_RD, 1, buf1 },
-	};
-	int ret;
-
-	/* no execute check by design */
-
-	BIOSLOG(bios, "0x%04X: DCBI2CIndex: 0x%02X, I2CAddress: 0x%02X\n",
-		offset, i2c_index, i2c_address);
-
-	chan = init_i2c_device_find(bios->dev, i2c_index);
-	if (!chan)
-		return -ENODEV;
-=======
-#include <subdev/bios.h>
->>>>>>> 268d2837
-
-#include "drmP.h"
+
 #include "nouveau_drm.h"
 #include "nouveau_reg.h"
 #include "nouveau_hw.h"
