--- conflicted
+++ resolved
@@ -2587,7 +2587,6 @@
 
 #endif /* < 5.10 */
 
-<<<<<<< HEAD
 #if CFG80211_VERSION < KERNEL_VERSION(5,13,0)
 #define ieee80211_data_to_8023_exthdr iwl7000_ieee80211_data_to_8023_exthdr
 int ieee80211_data_to_8023_exthdr(struct sk_buff *skb, struct ethhdr *ehdr,
@@ -2601,7 +2600,7 @@
 	return ieee80211_data_to_8023_exthdr(skb, NULL, addr, iftype, 0, false);
 }
 #endif /* CFG80211_VERSION < KERNEL_VERSION(5,13,0) */
-=======
+
 #if CFG80211_VERSION < KERNEL_VERSION(5,4,0)
 enum nl80211_sar_type {
 	NL80211_SAR_TYPE_NONE,
@@ -2657,5 +2656,4 @@
 
 	return false;
 }
-#endif /* < 5.12.0 */
->>>>>>> 80e3a45f
+#endif /* < 5.12.0 */