/* SPDX-License-Identifier: (GPL-2.0 OR MIT) */
// Copyright (c) 2017 Synopsys, Inc. and/or its affiliates.
// stmmac Support for 5.xx Ethernet QoS cores

#ifndef __DWMAC5_H__
#define __DWMAC5_H__

#define MAC_DPP_FSM_INT_STATUS		0x00000140
#define MAC_AXI_SLV_DPE_ADDR_STATUS	0x00000144
#define MAC_FSM_CONTROL			0x00000148
#define PRTYEN				BIT(1)
#define TMOUTEN				BIT(0)

#define MAC_FPE_CTRL_STS		0x00000234
#define TRSP				BIT(19)
#define TVER				BIT(18)
#define RRSP				BIT(17)
#define RVER				BIT(16)
#define SRSP				BIT(2)
#define SVER				BIT(1)
#define EFPE				BIT(0)

#define MAC_PPS_CONTROL			0x00000b70
#define PPS_MAXIDX(x)			((((x) + 1) * 8) - 1)
#define PPS_MINIDX(x)			((x) * 8)
#define PPSx_MASK(x)			GENMASK(PPS_MAXIDX(x), PPS_MINIDX(x))
#define MCGRENx(x)			BIT(PPS_MAXIDX(x))
#define TRGTMODSELx(x, val)		\
	GENMASK(PPS_MAXIDX(x) - 1, PPS_MAXIDX(x) - 2) & \
	((val) << (PPS_MAXIDX(x) - 2))
#define PPSCMDx(x, val)			\
	GENMASK(PPS_MINIDX(x) + 3, PPS_MINIDX(x)) & \
	((val) << PPS_MINIDX(x))
#define PPSEN0				BIT(4)
#define MAC_PPSx_TARGET_TIME_SEC(x)	(0x00000b80 + ((x) * 0x10))
#define MAC_PPSx_TARGET_TIME_NSEC(x)	(0x00000b84 + ((x) * 0x10))
#define TRGTBUSY0			BIT(31)
#define TTSL0				GENMASK(30, 0)
#define MAC_PPSx_INTERVAL(x)		(0x00000b88 + ((x) * 0x10))
#define MAC_PPSx_WIDTH(x)		(0x00000b8c + ((x) * 0x10))

#define MTL_RXP_CONTROL_STATUS		0x00000ca0
#define RXPI				BIT(31)
#define NPE				GENMASK(23, 16)
#define NVE				GENMASK(7, 0)
#define MTL_RXP_IACC_CTRL_STATUS	0x00000cb0
#define STARTBUSY			BIT(31)
#define RXPEIEC				GENMASK(22, 21)
#define RXPEIEE				BIT(20)
#define WRRDN				BIT(16)
#define ADDR				GENMASK(15, 0)
#define MTL_RXP_IACC_DATA		0x00000cb4
#define MTL_ECC_CONTROL			0x00000cc0
#define MEEAO				BIT(8)
#define TSOEE				BIT(4)
#define MRXPEE				BIT(3)
#define MESTEE				BIT(2)
#define MRXEE				BIT(1)
#define MTXEE				BIT(0)

#define MTL_SAFETY_INT_STATUS		0x00000cc4
#define MCSIS				BIT(31)
#define MEUIS				BIT(1)
#define MECIS				BIT(0)
#define MTL_ECC_INT_ENABLE		0x00000cc8
#define RPCEIE				BIT(12)
#define ECEIE				BIT(8)
#define RXCEIE				BIT(4)
#define TXCEIE				BIT(0)
#define MTL_ECC_INT_STATUS		0x00000ccc
#define MTL_DPP_CONTROL			0x00000ce0
#define EPSI				BIT(2)
#define OPE				BIT(1)
#define EDPP				BIT(0)

#define DMA_SAFETY_INT_STATUS		0x00001080
#define MSUIS				BIT(29)
#define MSCIS				BIT(28)
#define DEUIS				BIT(1)
#define DECIS				BIT(0)
#define DMA_ECC_INT_ENABLE		0x00001084
#define TCEIE				BIT(0)
#define DMA_ECC_INT_STATUS		0x00001088

/* EQoS version 5.xx VLAN Tag Filter Fail Packets Queuing */
#define GMAC_RXQ_CTRL4			0x00000094
#define GMAC_RXQCTRL_VFFQ_MASK		GENMASK(19, 17)
#define GMAC_RXQCTRL_VFFQ_SHIFT		17
#define GMAC_RXQCTRL_VFFQE		BIT(16)

#define GMAC_INT_FPE_EN			BIT(17)

int dwmac5_safety_feat_config(void __iomem *ioaddr, unsigned int asp,
			      struct stmmac_safety_feature_cfg *safety_cfg);
int dwmac5_safety_feat_irq_status(struct net_device *ndev,
		void __iomem *ioaddr, unsigned int asp,
		struct stmmac_safety_stats *stats);
int dwmac5_safety_feat_dump(struct stmmac_safety_stats *stats,
			int index, unsigned long *count, const char **desc);
int dwmac5_rxp_config(void __iomem *ioaddr, struct stmmac_tc_entry *entries,
		      unsigned int count);
int dwmac5_flex_pps_config(void __iomem *ioaddr, int index,
			   struct stmmac_pps_cfg *cfg, bool enable,
			   u32 sub_second_inc, u32 systime_flags);
<<<<<<< HEAD
void dwmac5_fpe_configure(void __iomem *ioaddr, u32 num_txq, u32 num_rxq,
=======
int dwmac5_est_configure(void __iomem *ioaddr, struct stmmac_est *cfg,
			 unsigned int ptp_rate);
void dwmac5_est_irq_status(void __iomem *ioaddr, struct net_device *dev,
			   struct stmmac_extra_stats *x, u32 txqcnt);
void dwmac5_fpe_configure(void __iomem *ioaddr, struct stmmac_fpe_cfg *cfg,
			  u32 num_txq, u32 num_rxq,
>>>>>>> 5e3f5b81
			  bool enable);
void dwmac5_fpe_send_mpacket(void __iomem *ioaddr,
			     struct stmmac_fpe_cfg *cfg,
			     enum stmmac_mpacket_type type);
int dwmac5_fpe_irq_status(void __iomem *ioaddr, struct net_device *dev);

#endif /* __DWMAC5_H__ */<|MERGE_RESOLUTION|>--- conflicted
+++ resolved
@@ -102,16 +102,8 @@
 int dwmac5_flex_pps_config(void __iomem *ioaddr, int index,
 			   struct stmmac_pps_cfg *cfg, bool enable,
 			   u32 sub_second_inc, u32 systime_flags);
-<<<<<<< HEAD
-void dwmac5_fpe_configure(void __iomem *ioaddr, u32 num_txq, u32 num_rxq,
-=======
-int dwmac5_est_configure(void __iomem *ioaddr, struct stmmac_est *cfg,
-			 unsigned int ptp_rate);
-void dwmac5_est_irq_status(void __iomem *ioaddr, struct net_device *dev,
-			   struct stmmac_extra_stats *x, u32 txqcnt);
 void dwmac5_fpe_configure(void __iomem *ioaddr, struct stmmac_fpe_cfg *cfg,
 			  u32 num_txq, u32 num_rxq,
->>>>>>> 5e3f5b81
 			  bool enable);
 void dwmac5_fpe_send_mpacket(void __iomem *ioaddr,
 			     struct stmmac_fpe_cfg *cfg,
