// SPDX-License-Identifier: GPL-2.0+
// Copyright (c) 2016-2017 Hisilicon Limited.

#include <linux/acpi.h>
#include <linux/device.h>
#include <linux/etherdevice.h>
#include <linux/init.h>
#include <linux/interrupt.h>
#include <linux/kernel.h>
#include <linux/module.h>
#include <linux/netdevice.h>
#include <linux/pci.h>
#include <linux/platform_device.h>
#include <linux/if_vlan.h>
#include <linux/crash_dump.h>
#include <net/rtnetlink.h>
#include "hclge_cmd.h"
#include "hclge_dcb.h"
#include "hclge_main.h"
#include "hclge_mbx.h"
#include "hclge_mdio.h"
#include "hclge_tm.h"
#include "hclge_err.h"
#include "hnae3.h"

#define HCLGE_NAME			"hclge"
#define HCLGE_STATS_READ(p, offset) (*((u64 *)((u8 *)(p) + (offset))))
#define HCLGE_MAC_STATS_FIELD_OFF(f) (offsetof(struct hclge_mac_stats, f))

#define HCLGE_BUF_SIZE_UNIT	256U
#define HCLGE_BUF_MUL_BY	2
#define HCLGE_BUF_DIV_BY	2
#define NEED_RESERVE_TC_NUM	2
#define BUF_MAX_PERCENT		100
#define BUF_RESERVE_PERCENT	90

#define HCLGE_RESET_MAX_FAIL_CNT	5
#define HCLGE_RESET_SYNC_TIME		100
#define HCLGE_PF_RESET_SYNC_TIME	20
#define HCLGE_PF_RESET_SYNC_CNT		1500

/* Get DFX BD number offset */
#define HCLGE_DFX_BIOS_BD_OFFSET        1
#define HCLGE_DFX_SSU_0_BD_OFFSET       2
#define HCLGE_DFX_SSU_1_BD_OFFSET       3
#define HCLGE_DFX_IGU_BD_OFFSET         4
#define HCLGE_DFX_RPU_0_BD_OFFSET       5
#define HCLGE_DFX_RPU_1_BD_OFFSET       6
#define HCLGE_DFX_NCSI_BD_OFFSET        7
#define HCLGE_DFX_RTC_BD_OFFSET         8
#define HCLGE_DFX_PPP_BD_OFFSET         9
#define HCLGE_DFX_RCB_BD_OFFSET         10
#define HCLGE_DFX_TQP_BD_OFFSET         11
#define HCLGE_DFX_SSU_2_BD_OFFSET       12

#define HCLGE_LINK_STATUS_MS	10

#define HCLGE_VF_VPORT_START_NUM	1

static int hclge_set_mac_mtu(struct hclge_dev *hdev, int new_mps);
static int hclge_init_vlan_config(struct hclge_dev *hdev);
static void hclge_sync_vlan_filter(struct hclge_dev *hdev);
static int hclge_reset_ae_dev(struct hnae3_ae_dev *ae_dev);
static bool hclge_get_hw_reset_stat(struct hnae3_handle *handle);
static void hclge_rfs_filter_expire(struct hclge_dev *hdev);
static void hclge_clear_arfs_rules(struct hnae3_handle *handle);
static enum hnae3_reset_type hclge_get_reset_level(struct hnae3_ae_dev *ae_dev,
						   unsigned long *addr);
static int hclge_set_default_loopback(struct hclge_dev *hdev);

static void hclge_sync_mac_table(struct hclge_dev *hdev);
static void hclge_restore_hw_table(struct hclge_dev *hdev);
static void hclge_sync_promisc_mode(struct hclge_dev *hdev);

static struct hnae3_ae_algo ae_algo;

static struct workqueue_struct *hclge_wq;

static const struct pci_device_id ae_algo_pci_tbl[] = {
	{PCI_VDEVICE(HUAWEI, HNAE3_DEV_ID_GE), 0},
	{PCI_VDEVICE(HUAWEI, HNAE3_DEV_ID_25GE), 0},
	{PCI_VDEVICE(HUAWEI, HNAE3_DEV_ID_25GE_RDMA), 0},
	{PCI_VDEVICE(HUAWEI, HNAE3_DEV_ID_25GE_RDMA_MACSEC), 0},
	{PCI_VDEVICE(HUAWEI, HNAE3_DEV_ID_50GE_RDMA), 0},
	{PCI_VDEVICE(HUAWEI, HNAE3_DEV_ID_50GE_RDMA_MACSEC), 0},
	{PCI_VDEVICE(HUAWEI, HNAE3_DEV_ID_100G_RDMA_MACSEC), 0},
	/* required last entry */
	{0, }
};

MODULE_DEVICE_TABLE(pci, ae_algo_pci_tbl);

static const u32 cmdq_reg_addr_list[] = {HCLGE_CMDQ_TX_ADDR_L_REG,
					 HCLGE_CMDQ_TX_ADDR_H_REG,
					 HCLGE_CMDQ_TX_DEPTH_REG,
					 HCLGE_CMDQ_TX_TAIL_REG,
					 HCLGE_CMDQ_TX_HEAD_REG,
					 HCLGE_CMDQ_RX_ADDR_L_REG,
					 HCLGE_CMDQ_RX_ADDR_H_REG,
					 HCLGE_CMDQ_RX_DEPTH_REG,
					 HCLGE_CMDQ_RX_TAIL_REG,
					 HCLGE_CMDQ_RX_HEAD_REG,
					 HCLGE_VECTOR0_CMDQ_SRC_REG,
					 HCLGE_CMDQ_INTR_STS_REG,
					 HCLGE_CMDQ_INTR_EN_REG,
					 HCLGE_CMDQ_INTR_GEN_REG};

static const u32 common_reg_addr_list[] = {HCLGE_MISC_VECTOR_REG_BASE,
					   HCLGE_VECTOR0_OTER_EN_REG,
					   HCLGE_MISC_RESET_STS_REG,
					   HCLGE_MISC_VECTOR_INT_STS,
					   HCLGE_GLOBAL_RESET_REG,
					   HCLGE_FUN_RST_ING,
					   HCLGE_GRO_EN_REG};

static const u32 ring_reg_addr_list[] = {HCLGE_RING_RX_ADDR_L_REG,
					 HCLGE_RING_RX_ADDR_H_REG,
					 HCLGE_RING_RX_BD_NUM_REG,
					 HCLGE_RING_RX_BD_LENGTH_REG,
					 HCLGE_RING_RX_MERGE_EN_REG,
					 HCLGE_RING_RX_TAIL_REG,
					 HCLGE_RING_RX_HEAD_REG,
					 HCLGE_RING_RX_FBD_NUM_REG,
					 HCLGE_RING_RX_OFFSET_REG,
					 HCLGE_RING_RX_FBD_OFFSET_REG,
					 HCLGE_RING_RX_STASH_REG,
					 HCLGE_RING_RX_BD_ERR_REG,
					 HCLGE_RING_TX_ADDR_L_REG,
					 HCLGE_RING_TX_ADDR_H_REG,
					 HCLGE_RING_TX_BD_NUM_REG,
					 HCLGE_RING_TX_PRIORITY_REG,
					 HCLGE_RING_TX_TC_REG,
					 HCLGE_RING_TX_MERGE_EN_REG,
					 HCLGE_RING_TX_TAIL_REG,
					 HCLGE_RING_TX_HEAD_REG,
					 HCLGE_RING_TX_FBD_NUM_REG,
					 HCLGE_RING_TX_OFFSET_REG,
					 HCLGE_RING_TX_EBD_NUM_REG,
					 HCLGE_RING_TX_EBD_OFFSET_REG,
					 HCLGE_RING_TX_BD_ERR_REG,
					 HCLGE_RING_EN_REG};

static const u32 tqp_intr_reg_addr_list[] = {HCLGE_TQP_INTR_CTRL_REG,
					     HCLGE_TQP_INTR_GL0_REG,
					     HCLGE_TQP_INTR_GL1_REG,
					     HCLGE_TQP_INTR_GL2_REG,
					     HCLGE_TQP_INTR_RL_REG};

static const char hns3_nic_test_strs[][ETH_GSTRING_LEN] = {
	"App    Loopback test",
	"Serdes serial Loopback test",
	"Serdes parallel Loopback test",
	"Phy    Loopback test"
};

static const struct hclge_comm_stats_str g_mac_stats_string[] = {
	{"mac_tx_mac_pause_num",
		HCLGE_MAC_STATS_FIELD_OFF(mac_tx_mac_pause_num)},
	{"mac_rx_mac_pause_num",
		HCLGE_MAC_STATS_FIELD_OFF(mac_rx_mac_pause_num)},
	{"mac_tx_control_pkt_num",
		HCLGE_MAC_STATS_FIELD_OFF(mac_tx_ctrl_pkt_num)},
	{"mac_rx_control_pkt_num",
		HCLGE_MAC_STATS_FIELD_OFF(mac_rx_ctrl_pkt_num)},
	{"mac_tx_pfc_pkt_num",
		HCLGE_MAC_STATS_FIELD_OFF(mac_tx_pfc_pause_pkt_num)},
	{"mac_tx_pfc_pri0_pkt_num",
		HCLGE_MAC_STATS_FIELD_OFF(mac_tx_pfc_pri0_pkt_num)},
	{"mac_tx_pfc_pri1_pkt_num",
		HCLGE_MAC_STATS_FIELD_OFF(mac_tx_pfc_pri1_pkt_num)},
	{"mac_tx_pfc_pri2_pkt_num",
		HCLGE_MAC_STATS_FIELD_OFF(mac_tx_pfc_pri2_pkt_num)},
	{"mac_tx_pfc_pri3_pkt_num",
		HCLGE_MAC_STATS_FIELD_OFF(mac_tx_pfc_pri3_pkt_num)},
	{"mac_tx_pfc_pri4_pkt_num",
		HCLGE_MAC_STATS_FIELD_OFF(mac_tx_pfc_pri4_pkt_num)},
	{"mac_tx_pfc_pri5_pkt_num",
		HCLGE_MAC_STATS_FIELD_OFF(mac_tx_pfc_pri5_pkt_num)},
	{"mac_tx_pfc_pri6_pkt_num",
		HCLGE_MAC_STATS_FIELD_OFF(mac_tx_pfc_pri6_pkt_num)},
	{"mac_tx_pfc_pri7_pkt_num",
		HCLGE_MAC_STATS_FIELD_OFF(mac_tx_pfc_pri7_pkt_num)},
	{"mac_rx_pfc_pkt_num",
		HCLGE_MAC_STATS_FIELD_OFF(mac_rx_pfc_pause_pkt_num)},
	{"mac_rx_pfc_pri0_pkt_num",
		HCLGE_MAC_STATS_FIELD_OFF(mac_rx_pfc_pri0_pkt_num)},
	{"mac_rx_pfc_pri1_pkt_num",
		HCLGE_MAC_STATS_FIELD_OFF(mac_rx_pfc_pri1_pkt_num)},
	{"mac_rx_pfc_pri2_pkt_num",
		HCLGE_MAC_STATS_FIELD_OFF(mac_rx_pfc_pri2_pkt_num)},
	{"mac_rx_pfc_pri3_pkt_num",
		HCLGE_MAC_STATS_FIELD_OFF(mac_rx_pfc_pri3_pkt_num)},
	{"mac_rx_pfc_pri4_pkt_num",
		HCLGE_MAC_STATS_FIELD_OFF(mac_rx_pfc_pri4_pkt_num)},
	{"mac_rx_pfc_pri5_pkt_num",
		HCLGE_MAC_STATS_FIELD_OFF(mac_rx_pfc_pri5_pkt_num)},
	{"mac_rx_pfc_pri6_pkt_num",
		HCLGE_MAC_STATS_FIELD_OFF(mac_rx_pfc_pri6_pkt_num)},
	{"mac_rx_pfc_pri7_pkt_num",
		HCLGE_MAC_STATS_FIELD_OFF(mac_rx_pfc_pri7_pkt_num)},
	{"mac_tx_total_pkt_num",
		HCLGE_MAC_STATS_FIELD_OFF(mac_tx_total_pkt_num)},
	{"mac_tx_total_oct_num",
		HCLGE_MAC_STATS_FIELD_OFF(mac_tx_total_oct_num)},
	{"mac_tx_good_pkt_num",
		HCLGE_MAC_STATS_FIELD_OFF(mac_tx_good_pkt_num)},
	{"mac_tx_bad_pkt_num",
		HCLGE_MAC_STATS_FIELD_OFF(mac_tx_bad_pkt_num)},
	{"mac_tx_good_oct_num",
		HCLGE_MAC_STATS_FIELD_OFF(mac_tx_good_oct_num)},
	{"mac_tx_bad_oct_num",
		HCLGE_MAC_STATS_FIELD_OFF(mac_tx_bad_oct_num)},
	{"mac_tx_uni_pkt_num",
		HCLGE_MAC_STATS_FIELD_OFF(mac_tx_uni_pkt_num)},
	{"mac_tx_multi_pkt_num",
		HCLGE_MAC_STATS_FIELD_OFF(mac_tx_multi_pkt_num)},
	{"mac_tx_broad_pkt_num",
		HCLGE_MAC_STATS_FIELD_OFF(mac_tx_broad_pkt_num)},
	{"mac_tx_undersize_pkt_num",
		HCLGE_MAC_STATS_FIELD_OFF(mac_tx_undersize_pkt_num)},
	{"mac_tx_oversize_pkt_num",
		HCLGE_MAC_STATS_FIELD_OFF(mac_tx_oversize_pkt_num)},
	{"mac_tx_64_oct_pkt_num",
		HCLGE_MAC_STATS_FIELD_OFF(mac_tx_64_oct_pkt_num)},
	{"mac_tx_65_127_oct_pkt_num",
		HCLGE_MAC_STATS_FIELD_OFF(mac_tx_65_127_oct_pkt_num)},
	{"mac_tx_128_255_oct_pkt_num",
		HCLGE_MAC_STATS_FIELD_OFF(mac_tx_128_255_oct_pkt_num)},
	{"mac_tx_256_511_oct_pkt_num",
		HCLGE_MAC_STATS_FIELD_OFF(mac_tx_256_511_oct_pkt_num)},
	{"mac_tx_512_1023_oct_pkt_num",
		HCLGE_MAC_STATS_FIELD_OFF(mac_tx_512_1023_oct_pkt_num)},
	{"mac_tx_1024_1518_oct_pkt_num",
		HCLGE_MAC_STATS_FIELD_OFF(mac_tx_1024_1518_oct_pkt_num)},
	{"mac_tx_1519_2047_oct_pkt_num",
		HCLGE_MAC_STATS_FIELD_OFF(mac_tx_1519_2047_oct_pkt_num)},
	{"mac_tx_2048_4095_oct_pkt_num",
		HCLGE_MAC_STATS_FIELD_OFF(mac_tx_2048_4095_oct_pkt_num)},
	{"mac_tx_4096_8191_oct_pkt_num",
		HCLGE_MAC_STATS_FIELD_OFF(mac_tx_4096_8191_oct_pkt_num)},
	{"mac_tx_8192_9216_oct_pkt_num",
		HCLGE_MAC_STATS_FIELD_OFF(mac_tx_8192_9216_oct_pkt_num)},
	{"mac_tx_9217_12287_oct_pkt_num",
		HCLGE_MAC_STATS_FIELD_OFF(mac_tx_9217_12287_oct_pkt_num)},
	{"mac_tx_12288_16383_oct_pkt_num",
		HCLGE_MAC_STATS_FIELD_OFF(mac_tx_12288_16383_oct_pkt_num)},
	{"mac_tx_1519_max_good_pkt_num",
		HCLGE_MAC_STATS_FIELD_OFF(mac_tx_1519_max_good_oct_pkt_num)},
	{"mac_tx_1519_max_bad_pkt_num",
		HCLGE_MAC_STATS_FIELD_OFF(mac_tx_1519_max_bad_oct_pkt_num)},
	{"mac_rx_total_pkt_num",
		HCLGE_MAC_STATS_FIELD_OFF(mac_rx_total_pkt_num)},
	{"mac_rx_total_oct_num",
		HCLGE_MAC_STATS_FIELD_OFF(mac_rx_total_oct_num)},
	{"mac_rx_good_pkt_num",
		HCLGE_MAC_STATS_FIELD_OFF(mac_rx_good_pkt_num)},
	{"mac_rx_bad_pkt_num",
		HCLGE_MAC_STATS_FIELD_OFF(mac_rx_bad_pkt_num)},
	{"mac_rx_good_oct_num",
		HCLGE_MAC_STATS_FIELD_OFF(mac_rx_good_oct_num)},
	{"mac_rx_bad_oct_num",
		HCLGE_MAC_STATS_FIELD_OFF(mac_rx_bad_oct_num)},
	{"mac_rx_uni_pkt_num",
		HCLGE_MAC_STATS_FIELD_OFF(mac_rx_uni_pkt_num)},
	{"mac_rx_multi_pkt_num",
		HCLGE_MAC_STATS_FIELD_OFF(mac_rx_multi_pkt_num)},
	{"mac_rx_broad_pkt_num",
		HCLGE_MAC_STATS_FIELD_OFF(mac_rx_broad_pkt_num)},
	{"mac_rx_undersize_pkt_num",
		HCLGE_MAC_STATS_FIELD_OFF(mac_rx_undersize_pkt_num)},
	{"mac_rx_oversize_pkt_num",
		HCLGE_MAC_STATS_FIELD_OFF(mac_rx_oversize_pkt_num)},
	{"mac_rx_64_oct_pkt_num",
		HCLGE_MAC_STATS_FIELD_OFF(mac_rx_64_oct_pkt_num)},
	{"mac_rx_65_127_oct_pkt_num",
		HCLGE_MAC_STATS_FIELD_OFF(mac_rx_65_127_oct_pkt_num)},
	{"mac_rx_128_255_oct_pkt_num",
		HCLGE_MAC_STATS_FIELD_OFF(mac_rx_128_255_oct_pkt_num)},
	{"mac_rx_256_511_oct_pkt_num",
		HCLGE_MAC_STATS_FIELD_OFF(mac_rx_256_511_oct_pkt_num)},
	{"mac_rx_512_1023_oct_pkt_num",
		HCLGE_MAC_STATS_FIELD_OFF(mac_rx_512_1023_oct_pkt_num)},
	{"mac_rx_1024_1518_oct_pkt_num",
		HCLGE_MAC_STATS_FIELD_OFF(mac_rx_1024_1518_oct_pkt_num)},
	{"mac_rx_1519_2047_oct_pkt_num",
		HCLGE_MAC_STATS_FIELD_OFF(mac_rx_1519_2047_oct_pkt_num)},
	{"mac_rx_2048_4095_oct_pkt_num",
		HCLGE_MAC_STATS_FIELD_OFF(mac_rx_2048_4095_oct_pkt_num)},
	{"mac_rx_4096_8191_oct_pkt_num",
		HCLGE_MAC_STATS_FIELD_OFF(mac_rx_4096_8191_oct_pkt_num)},
	{"mac_rx_8192_9216_oct_pkt_num",
		HCLGE_MAC_STATS_FIELD_OFF(mac_rx_8192_9216_oct_pkt_num)},
	{"mac_rx_9217_12287_oct_pkt_num",
		HCLGE_MAC_STATS_FIELD_OFF(mac_rx_9217_12287_oct_pkt_num)},
	{"mac_rx_12288_16383_oct_pkt_num",
		HCLGE_MAC_STATS_FIELD_OFF(mac_rx_12288_16383_oct_pkt_num)},
	{"mac_rx_1519_max_good_pkt_num",
		HCLGE_MAC_STATS_FIELD_OFF(mac_rx_1519_max_good_oct_pkt_num)},
	{"mac_rx_1519_max_bad_pkt_num",
		HCLGE_MAC_STATS_FIELD_OFF(mac_rx_1519_max_bad_oct_pkt_num)},

	{"mac_tx_fragment_pkt_num",
		HCLGE_MAC_STATS_FIELD_OFF(mac_tx_fragment_pkt_num)},
	{"mac_tx_undermin_pkt_num",
		HCLGE_MAC_STATS_FIELD_OFF(mac_tx_undermin_pkt_num)},
	{"mac_tx_jabber_pkt_num",
		HCLGE_MAC_STATS_FIELD_OFF(mac_tx_jabber_pkt_num)},
	{"mac_tx_err_all_pkt_num",
		HCLGE_MAC_STATS_FIELD_OFF(mac_tx_err_all_pkt_num)},
	{"mac_tx_from_app_good_pkt_num",
		HCLGE_MAC_STATS_FIELD_OFF(mac_tx_from_app_good_pkt_num)},
	{"mac_tx_from_app_bad_pkt_num",
		HCLGE_MAC_STATS_FIELD_OFF(mac_tx_from_app_bad_pkt_num)},
	{"mac_rx_fragment_pkt_num",
		HCLGE_MAC_STATS_FIELD_OFF(mac_rx_fragment_pkt_num)},
	{"mac_rx_undermin_pkt_num",
		HCLGE_MAC_STATS_FIELD_OFF(mac_rx_undermin_pkt_num)},
	{"mac_rx_jabber_pkt_num",
		HCLGE_MAC_STATS_FIELD_OFF(mac_rx_jabber_pkt_num)},
	{"mac_rx_fcs_err_pkt_num",
		HCLGE_MAC_STATS_FIELD_OFF(mac_rx_fcs_err_pkt_num)},
	{"mac_rx_send_app_good_pkt_num",
		HCLGE_MAC_STATS_FIELD_OFF(mac_rx_send_app_good_pkt_num)},
	{"mac_rx_send_app_bad_pkt_num",
		HCLGE_MAC_STATS_FIELD_OFF(mac_rx_send_app_bad_pkt_num)}
};

static const struct hclge_mac_mgr_tbl_entry_cmd hclge_mgr_table[] = {
	{
		.flags = HCLGE_MAC_MGR_MASK_VLAN_B,
		.ethter_type = cpu_to_le16(ETH_P_LLDP),
		.mac_addr = {0x01, 0x80, 0xc2, 0x00, 0x00, 0x0e},
		.i_port_bitmap = 0x1,
	},
};

static const u8 hclge_hash_key[] = {
	0x6D, 0x5A, 0x56, 0xDA, 0x25, 0x5B, 0x0E, 0xC2,
	0x41, 0x67, 0x25, 0x3D, 0x43, 0xA3, 0x8F, 0xB0,
	0xD0, 0xCA, 0x2B, 0xCB, 0xAE, 0x7B, 0x30, 0xB4,
	0x77, 0xCB, 0x2D, 0xA3, 0x80, 0x30, 0xF2, 0x0C,
	0x6A, 0x42, 0xB7, 0x3B, 0xBE, 0xAC, 0x01, 0xFA
};

static const u32 hclge_dfx_bd_offset_list[] = {
	HCLGE_DFX_BIOS_BD_OFFSET,
	HCLGE_DFX_SSU_0_BD_OFFSET,
	HCLGE_DFX_SSU_1_BD_OFFSET,
	HCLGE_DFX_IGU_BD_OFFSET,
	HCLGE_DFX_RPU_0_BD_OFFSET,
	HCLGE_DFX_RPU_1_BD_OFFSET,
	HCLGE_DFX_NCSI_BD_OFFSET,
	HCLGE_DFX_RTC_BD_OFFSET,
	HCLGE_DFX_PPP_BD_OFFSET,
	HCLGE_DFX_RCB_BD_OFFSET,
	HCLGE_DFX_TQP_BD_OFFSET,
	HCLGE_DFX_SSU_2_BD_OFFSET
};

static const enum hclge_opcode_type hclge_dfx_reg_opcode_list[] = {
	HCLGE_OPC_DFX_BIOS_COMMON_REG,
	HCLGE_OPC_DFX_SSU_REG_0,
	HCLGE_OPC_DFX_SSU_REG_1,
	HCLGE_OPC_DFX_IGU_EGU_REG,
	HCLGE_OPC_DFX_RPU_REG_0,
	HCLGE_OPC_DFX_RPU_REG_1,
	HCLGE_OPC_DFX_NCSI_REG,
	HCLGE_OPC_DFX_RTC_REG,
	HCLGE_OPC_DFX_PPP_REG,
	HCLGE_OPC_DFX_RCB_REG,
	HCLGE_OPC_DFX_TQP_REG,
	HCLGE_OPC_DFX_SSU_REG_2
};

static const struct key_info meta_data_key_info[] = {
	{ PACKET_TYPE_ID, 6},
	{ IP_FRAGEMENT, 1},
	{ ROCE_TYPE, 1},
	{ NEXT_KEY, 5},
	{ VLAN_NUMBER, 2},
	{ SRC_VPORT, 12},
	{ DST_VPORT, 12},
	{ TUNNEL_PACKET, 1},
};

static const struct key_info tuple_key_info[] = {
	{ OUTER_DST_MAC, 48},
	{ OUTER_SRC_MAC, 48},
	{ OUTER_VLAN_TAG_FST, 16},
	{ OUTER_VLAN_TAG_SEC, 16},
	{ OUTER_ETH_TYPE, 16},
	{ OUTER_L2_RSV, 16},
	{ OUTER_IP_TOS, 8},
	{ OUTER_IP_PROTO, 8},
	{ OUTER_SRC_IP, 32},
	{ OUTER_DST_IP, 32},
	{ OUTER_L3_RSV, 16},
	{ OUTER_SRC_PORT, 16},
	{ OUTER_DST_PORT, 16},
	{ OUTER_L4_RSV, 32},
	{ OUTER_TUN_VNI, 24},
	{ OUTER_TUN_FLOW_ID, 8},
	{ INNER_DST_MAC, 48},
	{ INNER_SRC_MAC, 48},
	{ INNER_VLAN_TAG_FST, 16},
	{ INNER_VLAN_TAG_SEC, 16},
	{ INNER_ETH_TYPE, 16},
	{ INNER_L2_RSV, 16},
	{ INNER_IP_TOS, 8},
	{ INNER_IP_PROTO, 8},
	{ INNER_SRC_IP, 32},
	{ INNER_DST_IP, 32},
	{ INNER_L3_RSV, 16},
	{ INNER_SRC_PORT, 16},
	{ INNER_DST_PORT, 16},
	{ INNER_L4_RSV, 32},
};

static int hclge_mac_update_stats_defective(struct hclge_dev *hdev)
{
#define HCLGE_MAC_CMD_NUM 21

	u64 *data = (u64 *)(&hdev->mac_stats);
	struct hclge_desc desc[HCLGE_MAC_CMD_NUM];
	__le64 *desc_data;
	int i, k, n;
	int ret;

	hclge_cmd_setup_basic_desc(&desc[0], HCLGE_OPC_STATS_MAC, true);
	ret = hclge_cmd_send(&hdev->hw, desc, HCLGE_MAC_CMD_NUM);
	if (ret) {
		dev_err(&hdev->pdev->dev,
			"Get MAC pkt stats fail, status = %d.\n", ret);

		return ret;
	}

	for (i = 0; i < HCLGE_MAC_CMD_NUM; i++) {
		/* for special opcode 0032, only the first desc has the head */
		if (unlikely(i == 0)) {
			desc_data = (__le64 *)(&desc[i].data[0]);
			n = HCLGE_RD_FIRST_STATS_NUM;
		} else {
			desc_data = (__le64 *)(&desc[i]);
			n = HCLGE_RD_OTHER_STATS_NUM;
		}

		for (k = 0; k < n; k++) {
			*data += le64_to_cpu(*desc_data);
			data++;
			desc_data++;
		}
	}

	return 0;
}

static int hclge_mac_update_stats_complete(struct hclge_dev *hdev, u32 desc_num)
{
	u64 *data = (u64 *)(&hdev->mac_stats);
	struct hclge_desc *desc;
	__le64 *desc_data;
	u16 i, k, n;
	int ret;

	/* This may be called inside atomic sections,
	 * so GFP_ATOMIC is more suitalbe here
	 */
	desc = kcalloc(desc_num, sizeof(struct hclge_desc), GFP_ATOMIC);
	if (!desc)
		return -ENOMEM;

	hclge_cmd_setup_basic_desc(&desc[0], HCLGE_OPC_STATS_MAC_ALL, true);
	ret = hclge_cmd_send(&hdev->hw, desc, desc_num);
	if (ret) {
		kfree(desc);
		return ret;
	}

	for (i = 0; i < desc_num; i++) {
		/* for special opcode 0034, only the first desc has the head */
		if (i == 0) {
			desc_data = (__le64 *)(&desc[i].data[0]);
			n = HCLGE_RD_FIRST_STATS_NUM;
		} else {
			desc_data = (__le64 *)(&desc[i]);
			n = HCLGE_RD_OTHER_STATS_NUM;
		}

		for (k = 0; k < n; k++) {
			*data += le64_to_cpu(*desc_data);
			data++;
			desc_data++;
		}
	}

	kfree(desc);

	return 0;
}

static int hclge_mac_query_reg_num(struct hclge_dev *hdev, u32 *desc_num)
{
	struct hclge_desc desc;
	__le32 *desc_data;
	u32 reg_num;
	int ret;

	hclge_cmd_setup_basic_desc(&desc, HCLGE_OPC_QUERY_MAC_REG_NUM, true);
	ret = hclge_cmd_send(&hdev->hw, &desc, 1);
	if (ret)
		return ret;

	desc_data = (__le32 *)(&desc.data[0]);
	reg_num = le32_to_cpu(*desc_data);

	*desc_num = 1 + ((reg_num - 3) >> 2) +
		    (u32)(((reg_num - 3) & 0x3) ? 1 : 0);

	return 0;
}

static int hclge_mac_update_stats(struct hclge_dev *hdev)
{
	u32 desc_num;
	int ret;

	ret = hclge_mac_query_reg_num(hdev, &desc_num);

	/* The firmware supports the new statistics acquisition method */
	if (!ret)
		ret = hclge_mac_update_stats_complete(hdev, desc_num);
	else if (ret == -EOPNOTSUPP)
		ret = hclge_mac_update_stats_defective(hdev);
	else
		dev_err(&hdev->pdev->dev, "query mac reg num fail!\n");

	return ret;
}

static int hclge_tqps_update_stats(struct hnae3_handle *handle)
{
	struct hnae3_knic_private_info *kinfo = &handle->kinfo;
	struct hclge_vport *vport = hclge_get_vport(handle);
	struct hclge_dev *hdev = vport->back;
	struct hnae3_queue *queue;
	struct hclge_desc desc[1];
	struct hclge_tqp *tqp;
	int ret, i;

	for (i = 0; i < kinfo->num_tqps; i++) {
		queue = handle->kinfo.tqp[i];
		tqp = container_of(queue, struct hclge_tqp, q);
		/* command : HCLGE_OPC_QUERY_IGU_STAT */
		hclge_cmd_setup_basic_desc(&desc[0], HCLGE_OPC_QUERY_RX_STATS,
					   true);

		desc[0].data[0] = cpu_to_le32((tqp->index & 0x1ff));
		ret = hclge_cmd_send(&hdev->hw, desc, 1);
		if (ret) {
			dev_err(&hdev->pdev->dev,
				"Query tqp stat fail, status = %d,queue = %d\n",
				ret, i);
			return ret;
		}
		tqp->tqp_stats.rcb_rx_ring_pktnum_rcd +=
			le32_to_cpu(desc[0].data[1]);
	}

	for (i = 0; i < kinfo->num_tqps; i++) {
		queue = handle->kinfo.tqp[i];
		tqp = container_of(queue, struct hclge_tqp, q);
		/* command : HCLGE_OPC_QUERY_IGU_STAT */
		hclge_cmd_setup_basic_desc(&desc[0],
					   HCLGE_OPC_QUERY_TX_STATS,
					   true);

		desc[0].data[0] = cpu_to_le32((tqp->index & 0x1ff));
		ret = hclge_cmd_send(&hdev->hw, desc, 1);
		if (ret) {
			dev_err(&hdev->pdev->dev,
				"Query tqp stat fail, status = %d,queue = %d\n",
				ret, i);
			return ret;
		}
		tqp->tqp_stats.rcb_tx_ring_pktnum_rcd +=
			le32_to_cpu(desc[0].data[1]);
	}

	return 0;
}

static u64 *hclge_tqps_get_stats(struct hnae3_handle *handle, u64 *data)
{
	struct hnae3_knic_private_info *kinfo = &handle->kinfo;
	struct hclge_tqp *tqp;
	u64 *buff = data;
	int i;

	for (i = 0; i < kinfo->num_tqps; i++) {
		tqp = container_of(kinfo->tqp[i], struct hclge_tqp, q);
		*buff++ = tqp->tqp_stats.rcb_tx_ring_pktnum_rcd;
	}

	for (i = 0; i < kinfo->num_tqps; i++) {
		tqp = container_of(kinfo->tqp[i], struct hclge_tqp, q);
		*buff++ = tqp->tqp_stats.rcb_rx_ring_pktnum_rcd;
	}

	return buff;
}

static int hclge_tqps_get_sset_count(struct hnae3_handle *handle, int stringset)
{
	struct hnae3_knic_private_info *kinfo = &handle->kinfo;

	/* each tqp has TX & RX two queues */
	return kinfo->num_tqps * (2);
}

static u8 *hclge_tqps_get_strings(struct hnae3_handle *handle, u8 *data)
{
	struct hnae3_knic_private_info *kinfo = &handle->kinfo;
	u8 *buff = data;
	int i = 0;

	for (i = 0; i < kinfo->num_tqps; i++) {
		struct hclge_tqp *tqp = container_of(handle->kinfo.tqp[i],
			struct hclge_tqp, q);
		snprintf(buff, ETH_GSTRING_LEN, "txq%d_pktnum_rcd",
			 tqp->index);
		buff = buff + ETH_GSTRING_LEN;
	}

	for (i = 0; i < kinfo->num_tqps; i++) {
		struct hclge_tqp *tqp = container_of(kinfo->tqp[i],
			struct hclge_tqp, q);
		snprintf(buff, ETH_GSTRING_LEN, "rxq%d_pktnum_rcd",
			 tqp->index);
		buff = buff + ETH_GSTRING_LEN;
	}

	return buff;
}

static u64 *hclge_comm_get_stats(const void *comm_stats,
				 const struct hclge_comm_stats_str strs[],
				 int size, u64 *data)
{
	u64 *buf = data;
	u32 i;

	for (i = 0; i < size; i++)
		buf[i] = HCLGE_STATS_READ(comm_stats, strs[i].offset);

	return buf + size;
}

static u8 *hclge_comm_get_strings(u32 stringset,
				  const struct hclge_comm_stats_str strs[],
				  int size, u8 *data)
{
	char *buff = (char *)data;
	u32 i;

	if (stringset != ETH_SS_STATS)
		return buff;

	for (i = 0; i < size; i++) {
		snprintf(buff, ETH_GSTRING_LEN, "%s", strs[i].desc);
		buff = buff + ETH_GSTRING_LEN;
	}

	return (u8 *)buff;
}

static void hclge_update_stats_for_all(struct hclge_dev *hdev)
{
	struct hnae3_handle *handle;
	int status;

	handle = &hdev->vport[0].nic;
	if (handle->client) {
		status = hclge_tqps_update_stats(handle);
		if (status) {
			dev_err(&hdev->pdev->dev,
				"Update TQPS stats fail, status = %d.\n",
				status);
		}
	}

	status = hclge_mac_update_stats(hdev);
	if (status)
		dev_err(&hdev->pdev->dev,
			"Update MAC stats fail, status = %d.\n", status);
}

static void hclge_update_stats(struct hnae3_handle *handle,
			       struct net_device_stats *net_stats)
{
	struct hclge_vport *vport = hclge_get_vport(handle);
	struct hclge_dev *hdev = vport->back;
	int status;

	if (test_and_set_bit(HCLGE_STATE_STATISTICS_UPDATING, &hdev->state))
		return;

	status = hclge_mac_update_stats(hdev);
	if (status)
		dev_err(&hdev->pdev->dev,
			"Update MAC stats fail, status = %d.\n",
			status);

	status = hclge_tqps_update_stats(handle);
	if (status)
		dev_err(&hdev->pdev->dev,
			"Update TQPS stats fail, status = %d.\n",
			status);

	clear_bit(HCLGE_STATE_STATISTICS_UPDATING, &hdev->state);
}

static int hclge_get_sset_count(struct hnae3_handle *handle, int stringset)
{
#define HCLGE_LOOPBACK_TEST_FLAGS (HNAE3_SUPPORT_APP_LOOPBACK |\
		HNAE3_SUPPORT_PHY_LOOPBACK |\
		HNAE3_SUPPORT_SERDES_SERIAL_LOOPBACK |\
		HNAE3_SUPPORT_SERDES_PARALLEL_LOOPBACK)

	struct hclge_vport *vport = hclge_get_vport(handle);
	struct hclge_dev *hdev = vport->back;
	int count = 0;

	/* Loopback test support rules:
	 * mac: only GE mode support
	 * serdes: all mac mode will support include GE/XGE/LGE/CGE
	 * phy: only support when phy device exist on board
	 */
	if (stringset == ETH_SS_TEST) {
		/* clear loopback bit flags at first */
		handle->flags = (handle->flags & (~HCLGE_LOOPBACK_TEST_FLAGS));
		if (hdev->pdev->revision >= 0x21 ||
		    hdev->hw.mac.speed == HCLGE_MAC_SPEED_10M ||
		    hdev->hw.mac.speed == HCLGE_MAC_SPEED_100M ||
		    hdev->hw.mac.speed == HCLGE_MAC_SPEED_1G) {
			count += 1;
			handle->flags |= HNAE3_SUPPORT_APP_LOOPBACK;
		}

		count += 2;
		handle->flags |= HNAE3_SUPPORT_SERDES_SERIAL_LOOPBACK;
		handle->flags |= HNAE3_SUPPORT_SERDES_PARALLEL_LOOPBACK;

		if (hdev->hw.mac.phydev) {
			count += 1;
			handle->flags |= HNAE3_SUPPORT_PHY_LOOPBACK;
		}

	} else if (stringset == ETH_SS_STATS) {
		count = ARRAY_SIZE(g_mac_stats_string) +
			hclge_tqps_get_sset_count(handle, stringset);
	}

	return count;
}

static void hclge_get_strings(struct hnae3_handle *handle, u32 stringset,
			      u8 *data)
{
	u8 *p = (char *)data;
	int size;

	if (stringset == ETH_SS_STATS) {
		size = ARRAY_SIZE(g_mac_stats_string);
		p = hclge_comm_get_strings(stringset, g_mac_stats_string,
					   size, p);
		p = hclge_tqps_get_strings(handle, p);
	} else if (stringset == ETH_SS_TEST) {
		if (handle->flags & HNAE3_SUPPORT_APP_LOOPBACK) {
			memcpy(p, hns3_nic_test_strs[HNAE3_LOOP_APP],
			       ETH_GSTRING_LEN);
			p += ETH_GSTRING_LEN;
		}
		if (handle->flags & HNAE3_SUPPORT_SERDES_SERIAL_LOOPBACK) {
			memcpy(p, hns3_nic_test_strs[HNAE3_LOOP_SERIAL_SERDES],
			       ETH_GSTRING_LEN);
			p += ETH_GSTRING_LEN;
		}
		if (handle->flags & HNAE3_SUPPORT_SERDES_PARALLEL_LOOPBACK) {
			memcpy(p,
			       hns3_nic_test_strs[HNAE3_LOOP_PARALLEL_SERDES],
			       ETH_GSTRING_LEN);
			p += ETH_GSTRING_LEN;
		}
		if (handle->flags & HNAE3_SUPPORT_PHY_LOOPBACK) {
			memcpy(p, hns3_nic_test_strs[HNAE3_LOOP_PHY],
			       ETH_GSTRING_LEN);
			p += ETH_GSTRING_LEN;
		}
	}
}

static void hclge_get_stats(struct hnae3_handle *handle, u64 *data)
{
	struct hclge_vport *vport = hclge_get_vport(handle);
	struct hclge_dev *hdev = vport->back;
	u64 *p;

	p = hclge_comm_get_stats(&hdev->mac_stats, g_mac_stats_string,
				 ARRAY_SIZE(g_mac_stats_string), data);
	p = hclge_tqps_get_stats(handle, p);
}

static void hclge_get_mac_stat(struct hnae3_handle *handle,
			       struct hns3_mac_stats *mac_stats)
{
	struct hclge_vport *vport = hclge_get_vport(handle);
	struct hclge_dev *hdev = vport->back;

	hclge_update_stats(handle, NULL);

	mac_stats->tx_pause_cnt = hdev->mac_stats.mac_tx_mac_pause_num;
	mac_stats->rx_pause_cnt = hdev->mac_stats.mac_rx_mac_pause_num;
}

static int hclge_parse_func_status(struct hclge_dev *hdev,
				   struct hclge_func_status_cmd *status)
{
#define HCLGE_MAC_ID_MASK	0xF

	if (!(status->pf_state & HCLGE_PF_STATE_DONE))
		return -EINVAL;

	/* Set the pf to main pf */
	if (status->pf_state & HCLGE_PF_STATE_MAIN)
		hdev->flag |= HCLGE_FLAG_MAIN;
	else
		hdev->flag &= ~HCLGE_FLAG_MAIN;

	hdev->hw.mac.mac_id = status->mac_id & HCLGE_MAC_ID_MASK;
	return 0;
}

static int hclge_query_function_status(struct hclge_dev *hdev)
{
#define HCLGE_QUERY_MAX_CNT	5

	struct hclge_func_status_cmd *req;
	struct hclge_desc desc;
	int timeout = 0;
	int ret;

	hclge_cmd_setup_basic_desc(&desc, HCLGE_OPC_QUERY_FUNC_STATUS, true);
	req = (struct hclge_func_status_cmd *)desc.data;

	do {
		ret = hclge_cmd_send(&hdev->hw, &desc, 1);
		if (ret) {
			dev_err(&hdev->pdev->dev,
				"query function status failed %d.\n", ret);
			return ret;
		}

		/* Check pf reset is done */
		if (req->pf_state)
			break;
		usleep_range(1000, 2000);
	} while (timeout++ < HCLGE_QUERY_MAX_CNT);

	return hclge_parse_func_status(hdev, req);
}

static int hclge_query_pf_resource(struct hclge_dev *hdev)
{
	struct hclge_pf_res_cmd *req;
	struct hclge_desc desc;
	int ret;

	hclge_cmd_setup_basic_desc(&desc, HCLGE_OPC_QUERY_PF_RSRC, true);
	ret = hclge_cmd_send(&hdev->hw, &desc, 1);
	if (ret) {
		dev_err(&hdev->pdev->dev,
			"query pf resource failed %d.\n", ret);
		return ret;
	}

	req = (struct hclge_pf_res_cmd *)desc.data;
	hdev->num_tqps = le16_to_cpu(req->tqp_num);
	hdev->pkt_buf_size = le16_to_cpu(req->buf_size) << HCLGE_BUF_UNIT_S;

	if (req->tx_buf_size)
		hdev->tx_buf_size =
			le16_to_cpu(req->tx_buf_size) << HCLGE_BUF_UNIT_S;
	else
		hdev->tx_buf_size = HCLGE_DEFAULT_TX_BUF;

	hdev->tx_buf_size = roundup(hdev->tx_buf_size, HCLGE_BUF_SIZE_UNIT);

	if (req->dv_buf_size)
		hdev->dv_buf_size =
			le16_to_cpu(req->dv_buf_size) << HCLGE_BUF_UNIT_S;
	else
		hdev->dv_buf_size = HCLGE_DEFAULT_DV;

	hdev->dv_buf_size = roundup(hdev->dv_buf_size, HCLGE_BUF_SIZE_UNIT);

	if (hnae3_dev_roce_supported(hdev)) {
		hdev->roce_base_msix_offset =
		hnae3_get_field(le16_to_cpu(req->msixcap_localid_ba_rocee),
				HCLGE_MSIX_OFT_ROCEE_M, HCLGE_MSIX_OFT_ROCEE_S);
		hdev->num_roce_msi =
		hnae3_get_field(le16_to_cpu(req->pf_intr_vector_number),
				HCLGE_PF_VEC_NUM_M, HCLGE_PF_VEC_NUM_S);

		/* nic's msix numbers is always equals to the roce's. */
		hdev->num_nic_msi = hdev->num_roce_msi;

		/* PF should have NIC vectors and Roce vectors,
		 * NIC vectors are queued before Roce vectors.
		 */
		hdev->num_msi = hdev->num_roce_msi +
				hdev->roce_base_msix_offset;
	} else {
		hdev->num_msi =
		hnae3_get_field(le16_to_cpu(req->pf_intr_vector_number),
				HCLGE_PF_VEC_NUM_M, HCLGE_PF_VEC_NUM_S);

		hdev->num_nic_msi = hdev->num_msi;
	}

	if (hdev->num_nic_msi < HNAE3_MIN_VECTOR_NUM) {
		dev_err(&hdev->pdev->dev,
			"Just %u msi resources, not enough for pf(min:2).\n",
			hdev->num_nic_msi);
		return -EINVAL;
	}

	return 0;
}

static int hclge_parse_speed(int speed_cmd, int *speed)
{
	switch (speed_cmd) {
	case 6:
		*speed = HCLGE_MAC_SPEED_10M;
		break;
	case 7:
		*speed = HCLGE_MAC_SPEED_100M;
		break;
	case 0:
		*speed = HCLGE_MAC_SPEED_1G;
		break;
	case 1:
		*speed = HCLGE_MAC_SPEED_10G;
		break;
	case 2:
		*speed = HCLGE_MAC_SPEED_25G;
		break;
	case 3:
		*speed = HCLGE_MAC_SPEED_40G;
		break;
	case 4:
		*speed = HCLGE_MAC_SPEED_50G;
		break;
	case 5:
		*speed = HCLGE_MAC_SPEED_100G;
		break;
	default:
		return -EINVAL;
	}

	return 0;
}

static int hclge_check_port_speed(struct hnae3_handle *handle, u32 speed)
{
	struct hclge_vport *vport = hclge_get_vport(handle);
	struct hclge_dev *hdev = vport->back;
	u32 speed_ability = hdev->hw.mac.speed_ability;
	u32 speed_bit = 0;

	switch (speed) {
	case HCLGE_MAC_SPEED_10M:
		speed_bit = HCLGE_SUPPORT_10M_BIT;
		break;
	case HCLGE_MAC_SPEED_100M:
		speed_bit = HCLGE_SUPPORT_100M_BIT;
		break;
	case HCLGE_MAC_SPEED_1G:
		speed_bit = HCLGE_SUPPORT_1G_BIT;
		break;
	case HCLGE_MAC_SPEED_10G:
		speed_bit = HCLGE_SUPPORT_10G_BIT;
		break;
	case HCLGE_MAC_SPEED_25G:
		speed_bit = HCLGE_SUPPORT_25G_BIT;
		break;
	case HCLGE_MAC_SPEED_40G:
		speed_bit = HCLGE_SUPPORT_40G_BIT;
		break;
	case HCLGE_MAC_SPEED_50G:
		speed_bit = HCLGE_SUPPORT_50G_BIT;
		break;
	case HCLGE_MAC_SPEED_100G:
		speed_bit = HCLGE_SUPPORT_100G_BIT;
		break;
	default:
		return -EINVAL;
	}

	if (speed_bit & speed_ability)
		return 0;

	return -EINVAL;
}

static void hclge_convert_setting_sr(struct hclge_mac *mac, u8 speed_ability)
{
	if (speed_ability & HCLGE_SUPPORT_10G_BIT)
		linkmode_set_bit(ETHTOOL_LINK_MODE_10000baseSR_Full_BIT,
				 mac->supported);
	if (speed_ability & HCLGE_SUPPORT_25G_BIT)
		linkmode_set_bit(ETHTOOL_LINK_MODE_25000baseSR_Full_BIT,
				 mac->supported);
	if (speed_ability & HCLGE_SUPPORT_40G_BIT)
		linkmode_set_bit(ETHTOOL_LINK_MODE_40000baseSR4_Full_BIT,
				 mac->supported);
	if (speed_ability & HCLGE_SUPPORT_50G_BIT)
		linkmode_set_bit(ETHTOOL_LINK_MODE_50000baseSR2_Full_BIT,
				 mac->supported);
	if (speed_ability & HCLGE_SUPPORT_100G_BIT)
		linkmode_set_bit(ETHTOOL_LINK_MODE_100000baseSR4_Full_BIT,
				 mac->supported);
}

static void hclge_convert_setting_lr(struct hclge_mac *mac, u8 speed_ability)
{
	if (speed_ability & HCLGE_SUPPORT_10G_BIT)
		linkmode_set_bit(ETHTOOL_LINK_MODE_10000baseLR_Full_BIT,
				 mac->supported);
	if (speed_ability & HCLGE_SUPPORT_25G_BIT)
		linkmode_set_bit(ETHTOOL_LINK_MODE_25000baseSR_Full_BIT,
				 mac->supported);
	if (speed_ability & HCLGE_SUPPORT_50G_BIT)
		linkmode_set_bit(ETHTOOL_LINK_MODE_50000baseLR_ER_FR_Full_BIT,
				 mac->supported);
	if (speed_ability & HCLGE_SUPPORT_40G_BIT)
		linkmode_set_bit(ETHTOOL_LINK_MODE_40000baseLR4_Full_BIT,
				 mac->supported);
	if (speed_ability & HCLGE_SUPPORT_100G_BIT)
		linkmode_set_bit(ETHTOOL_LINK_MODE_100000baseLR4_ER4_Full_BIT,
				 mac->supported);
}

static void hclge_convert_setting_cr(struct hclge_mac *mac, u8 speed_ability)
{
	if (speed_ability & HCLGE_SUPPORT_10G_BIT)
		linkmode_set_bit(ETHTOOL_LINK_MODE_10000baseCR_Full_BIT,
				 mac->supported);
	if (speed_ability & HCLGE_SUPPORT_25G_BIT)
		linkmode_set_bit(ETHTOOL_LINK_MODE_25000baseCR_Full_BIT,
				 mac->supported);
	if (speed_ability & HCLGE_SUPPORT_40G_BIT)
		linkmode_set_bit(ETHTOOL_LINK_MODE_40000baseCR4_Full_BIT,
				 mac->supported);
	if (speed_ability & HCLGE_SUPPORT_50G_BIT)
		linkmode_set_bit(ETHTOOL_LINK_MODE_50000baseCR2_Full_BIT,
				 mac->supported);
	if (speed_ability & HCLGE_SUPPORT_100G_BIT)
		linkmode_set_bit(ETHTOOL_LINK_MODE_100000baseCR4_Full_BIT,
				 mac->supported);
}

static void hclge_convert_setting_kr(struct hclge_mac *mac, u8 speed_ability)
{
	if (speed_ability & HCLGE_SUPPORT_1G_BIT)
		linkmode_set_bit(ETHTOOL_LINK_MODE_1000baseKX_Full_BIT,
				 mac->supported);
	if (speed_ability & HCLGE_SUPPORT_10G_BIT)
		linkmode_set_bit(ETHTOOL_LINK_MODE_10000baseKR_Full_BIT,
				 mac->supported);
	if (speed_ability & HCLGE_SUPPORT_25G_BIT)
		linkmode_set_bit(ETHTOOL_LINK_MODE_25000baseKR_Full_BIT,
				 mac->supported);
	if (speed_ability & HCLGE_SUPPORT_40G_BIT)
		linkmode_set_bit(ETHTOOL_LINK_MODE_40000baseKR4_Full_BIT,
				 mac->supported);
	if (speed_ability & HCLGE_SUPPORT_50G_BIT)
		linkmode_set_bit(ETHTOOL_LINK_MODE_50000baseKR2_Full_BIT,
				 mac->supported);
	if (speed_ability & HCLGE_SUPPORT_100G_BIT)
		linkmode_set_bit(ETHTOOL_LINK_MODE_100000baseKR4_Full_BIT,
				 mac->supported);
}

static void hclge_convert_setting_fec(struct hclge_mac *mac)
{
	linkmode_clear_bit(ETHTOOL_LINK_MODE_FEC_BASER_BIT, mac->supported);
	linkmode_clear_bit(ETHTOOL_LINK_MODE_FEC_RS_BIT, mac->supported);

	switch (mac->speed) {
	case HCLGE_MAC_SPEED_10G:
	case HCLGE_MAC_SPEED_40G:
		linkmode_set_bit(ETHTOOL_LINK_MODE_FEC_BASER_BIT,
				 mac->supported);
		mac->fec_ability =
			BIT(HNAE3_FEC_BASER) | BIT(HNAE3_FEC_AUTO);
		break;
	case HCLGE_MAC_SPEED_25G:
	case HCLGE_MAC_SPEED_50G:
		linkmode_set_bit(ETHTOOL_LINK_MODE_FEC_RS_BIT,
				 mac->supported);
		mac->fec_ability =
			BIT(HNAE3_FEC_BASER) | BIT(HNAE3_FEC_RS) |
			BIT(HNAE3_FEC_AUTO);
		break;
	case HCLGE_MAC_SPEED_100G:
		linkmode_set_bit(ETHTOOL_LINK_MODE_FEC_RS_BIT, mac->supported);
		mac->fec_ability = BIT(HNAE3_FEC_RS) | BIT(HNAE3_FEC_AUTO);
		break;
	default:
		mac->fec_ability = 0;
		break;
	}
}

static void hclge_parse_fiber_link_mode(struct hclge_dev *hdev,
					u8 speed_ability)
{
	struct hclge_mac *mac = &hdev->hw.mac;

	if (speed_ability & HCLGE_SUPPORT_1G_BIT)
		linkmode_set_bit(ETHTOOL_LINK_MODE_1000baseX_Full_BIT,
				 mac->supported);

	hclge_convert_setting_sr(mac, speed_ability);
	hclge_convert_setting_lr(mac, speed_ability);
	hclge_convert_setting_cr(mac, speed_ability);
	if (hdev->pdev->revision >= 0x21)
		hclge_convert_setting_fec(mac);

	linkmode_set_bit(ETHTOOL_LINK_MODE_FIBRE_BIT, mac->supported);
	linkmode_set_bit(ETHTOOL_LINK_MODE_Pause_BIT, mac->supported);
	linkmode_set_bit(ETHTOOL_LINK_MODE_FEC_NONE_BIT, mac->supported);
}

static void hclge_parse_backplane_link_mode(struct hclge_dev *hdev,
					    u8 speed_ability)
{
	struct hclge_mac *mac = &hdev->hw.mac;

	hclge_convert_setting_kr(mac, speed_ability);
	if (hdev->pdev->revision >= 0x21)
		hclge_convert_setting_fec(mac);
	linkmode_set_bit(ETHTOOL_LINK_MODE_Backplane_BIT, mac->supported);
	linkmode_set_bit(ETHTOOL_LINK_MODE_Pause_BIT, mac->supported);
	linkmode_set_bit(ETHTOOL_LINK_MODE_FEC_NONE_BIT, mac->supported);
}

static void hclge_parse_copper_link_mode(struct hclge_dev *hdev,
					 u8 speed_ability)
{
	unsigned long *supported = hdev->hw.mac.supported;

	/* default to support all speed for GE port */
	if (!speed_ability)
		speed_ability = HCLGE_SUPPORT_GE;

	if (speed_ability & HCLGE_SUPPORT_1G_BIT)
		linkmode_set_bit(ETHTOOL_LINK_MODE_1000baseT_Full_BIT,
				 supported);

	if (speed_ability & HCLGE_SUPPORT_100M_BIT) {
		linkmode_set_bit(ETHTOOL_LINK_MODE_100baseT_Full_BIT,
				 supported);
		linkmode_set_bit(ETHTOOL_LINK_MODE_100baseT_Half_BIT,
				 supported);
	}

	if (speed_ability & HCLGE_SUPPORT_10M_BIT) {
		linkmode_set_bit(ETHTOOL_LINK_MODE_10baseT_Full_BIT, supported);
		linkmode_set_bit(ETHTOOL_LINK_MODE_10baseT_Half_BIT, supported);
	}

	linkmode_set_bit(ETHTOOL_LINK_MODE_Autoneg_BIT, supported);
	linkmode_set_bit(ETHTOOL_LINK_MODE_TP_BIT, supported);
	linkmode_set_bit(ETHTOOL_LINK_MODE_Pause_BIT, supported);
	linkmode_set_bit(ETHTOOL_LINK_MODE_Asym_Pause_BIT, supported);
}

static void hclge_parse_link_mode(struct hclge_dev *hdev, u8 speed_ability)
{
	u8 media_type = hdev->hw.mac.media_type;

	if (media_type == HNAE3_MEDIA_TYPE_FIBER)
		hclge_parse_fiber_link_mode(hdev, speed_ability);
	else if (media_type == HNAE3_MEDIA_TYPE_COPPER)
		hclge_parse_copper_link_mode(hdev, speed_ability);
	else if (media_type == HNAE3_MEDIA_TYPE_BACKPLANE)
		hclge_parse_backplane_link_mode(hdev, speed_ability);
}

static u32 hclge_get_max_speed(u8 speed_ability)
{
	if (speed_ability & HCLGE_SUPPORT_100G_BIT)
		return HCLGE_MAC_SPEED_100G;

	if (speed_ability & HCLGE_SUPPORT_50G_BIT)
		return HCLGE_MAC_SPEED_50G;

	if (speed_ability & HCLGE_SUPPORT_40G_BIT)
		return HCLGE_MAC_SPEED_40G;

	if (speed_ability & HCLGE_SUPPORT_25G_BIT)
		return HCLGE_MAC_SPEED_25G;

	if (speed_ability & HCLGE_SUPPORT_10G_BIT)
		return HCLGE_MAC_SPEED_10G;

	if (speed_ability & HCLGE_SUPPORT_1G_BIT)
		return HCLGE_MAC_SPEED_1G;

	if (speed_ability & HCLGE_SUPPORT_100M_BIT)
		return HCLGE_MAC_SPEED_100M;

	if (speed_ability & HCLGE_SUPPORT_10M_BIT)
		return HCLGE_MAC_SPEED_10M;

	return HCLGE_MAC_SPEED_1G;
}

static void hclge_parse_cfg(struct hclge_cfg *cfg, struct hclge_desc *desc)
{
	struct hclge_cfg_param_cmd *req;
	u64 mac_addr_tmp_high;
	u64 mac_addr_tmp;
	unsigned int i;

	req = (struct hclge_cfg_param_cmd *)desc[0].data;

	/* get the configuration */
	cfg->vmdq_vport_num = hnae3_get_field(__le32_to_cpu(req->param[0]),
					      HCLGE_CFG_VMDQ_M,
					      HCLGE_CFG_VMDQ_S);
	cfg->tc_num = hnae3_get_field(__le32_to_cpu(req->param[0]),
				      HCLGE_CFG_TC_NUM_M, HCLGE_CFG_TC_NUM_S);
	cfg->tqp_desc_num = hnae3_get_field(__le32_to_cpu(req->param[0]),
					    HCLGE_CFG_TQP_DESC_N_M,
					    HCLGE_CFG_TQP_DESC_N_S);

	cfg->phy_addr = hnae3_get_field(__le32_to_cpu(req->param[1]),
					HCLGE_CFG_PHY_ADDR_M,
					HCLGE_CFG_PHY_ADDR_S);
	cfg->media_type = hnae3_get_field(__le32_to_cpu(req->param[1]),
					  HCLGE_CFG_MEDIA_TP_M,
					  HCLGE_CFG_MEDIA_TP_S);
	cfg->rx_buf_len = hnae3_get_field(__le32_to_cpu(req->param[1]),
					  HCLGE_CFG_RX_BUF_LEN_M,
					  HCLGE_CFG_RX_BUF_LEN_S);
	/* get mac_address */
	mac_addr_tmp = __le32_to_cpu(req->param[2]);
	mac_addr_tmp_high = hnae3_get_field(__le32_to_cpu(req->param[3]),
					    HCLGE_CFG_MAC_ADDR_H_M,
					    HCLGE_CFG_MAC_ADDR_H_S);

	mac_addr_tmp |= (mac_addr_tmp_high << 31) << 1;

	cfg->default_speed = hnae3_get_field(__le32_to_cpu(req->param[3]),
					     HCLGE_CFG_DEFAULT_SPEED_M,
					     HCLGE_CFG_DEFAULT_SPEED_S);
	cfg->rss_size_max = hnae3_get_field(__le32_to_cpu(req->param[3]),
					    HCLGE_CFG_RSS_SIZE_M,
					    HCLGE_CFG_RSS_SIZE_S);

	for (i = 0; i < ETH_ALEN; i++)
		cfg->mac_addr[i] = (mac_addr_tmp >> (8 * i)) & 0xff;

	req = (struct hclge_cfg_param_cmd *)desc[1].data;
	cfg->numa_node_map = __le32_to_cpu(req->param[0]);

	cfg->speed_ability = hnae3_get_field(__le32_to_cpu(req->param[1]),
					     HCLGE_CFG_SPEED_ABILITY_M,
					     HCLGE_CFG_SPEED_ABILITY_S);
	cfg->umv_space = hnae3_get_field(__le32_to_cpu(req->param[1]),
					 HCLGE_CFG_UMV_TBL_SPACE_M,
					 HCLGE_CFG_UMV_TBL_SPACE_S);
	if (!cfg->umv_space)
		cfg->umv_space = HCLGE_DEFAULT_UMV_SPACE_PER_PF;
}

/* hclge_get_cfg: query the static parameter from flash
 * @hdev: pointer to struct hclge_dev
 * @hcfg: the config structure to be getted
 */
static int hclge_get_cfg(struct hclge_dev *hdev, struct hclge_cfg *hcfg)
{
	struct hclge_desc desc[HCLGE_PF_CFG_DESC_NUM];
	struct hclge_cfg_param_cmd *req;
	unsigned int i;
	int ret;

	for (i = 0; i < HCLGE_PF_CFG_DESC_NUM; i++) {
		u32 offset = 0;

		req = (struct hclge_cfg_param_cmd *)desc[i].data;
		hclge_cmd_setup_basic_desc(&desc[i], HCLGE_OPC_GET_CFG_PARAM,
					   true);
		hnae3_set_field(offset, HCLGE_CFG_OFFSET_M,
				HCLGE_CFG_OFFSET_S, i * HCLGE_CFG_RD_LEN_BYTES);
		/* Len should be united by 4 bytes when send to hardware */
		hnae3_set_field(offset, HCLGE_CFG_RD_LEN_M, HCLGE_CFG_RD_LEN_S,
				HCLGE_CFG_RD_LEN_BYTES / HCLGE_CFG_RD_LEN_UNIT);
		req->offset = cpu_to_le32(offset);
	}

	ret = hclge_cmd_send(&hdev->hw, desc, HCLGE_PF_CFG_DESC_NUM);
	if (ret) {
		dev_err(&hdev->pdev->dev, "get config failed %d.\n", ret);
		return ret;
	}

	hclge_parse_cfg(hcfg, desc);

	return 0;
}

static int hclge_get_cap(struct hclge_dev *hdev)
{
	int ret;

	ret = hclge_query_function_status(hdev);
	if (ret) {
		dev_err(&hdev->pdev->dev,
			"query function status error %d.\n", ret);
		return ret;
	}

	/* get pf resource */
	return hclge_query_pf_resource(hdev);
}

static void hclge_init_kdump_kernel_config(struct hclge_dev *hdev)
{
#define HCLGE_MIN_TX_DESC	64
#define HCLGE_MIN_RX_DESC	64

	if (!is_kdump_kernel())
		return;

	dev_info(&hdev->pdev->dev,
		 "Running kdump kernel. Using minimal resources\n");

	/* minimal queue pairs equals to the number of vports */
	hdev->num_tqps = hdev->num_vmdq_vport + hdev->num_req_vfs + 1;
	hdev->num_tx_desc = HCLGE_MIN_TX_DESC;
	hdev->num_rx_desc = HCLGE_MIN_RX_DESC;
}

static int hclge_configure(struct hclge_dev *hdev)
{
	struct hclge_cfg cfg;
	unsigned int i;
	int ret;

	ret = hclge_get_cfg(hdev, &cfg);
	if (ret)
		return ret;

	hdev->num_vmdq_vport = cfg.vmdq_vport_num;
	hdev->base_tqp_pid = 0;
	hdev->rss_size_max = cfg.rss_size_max;
	hdev->rx_buf_len = cfg.rx_buf_len;
	ether_addr_copy(hdev->hw.mac.mac_addr, cfg.mac_addr);
	hdev->hw.mac.media_type = cfg.media_type;
	hdev->hw.mac.phy_addr = cfg.phy_addr;
	hdev->num_tx_desc = cfg.tqp_desc_num;
	hdev->num_rx_desc = cfg.tqp_desc_num;
	hdev->tm_info.num_pg = 1;
	hdev->tc_max = cfg.tc_num;
	hdev->tm_info.hw_pfc_map = 0;
	hdev->wanted_umv_size = cfg.umv_space;

	if (hnae3_dev_fd_supported(hdev)) {
		hdev->fd_en = true;
		hdev->fd_active_type = HCLGE_FD_RULE_NONE;
	}

	ret = hclge_parse_speed(cfg.default_speed, &hdev->hw.mac.speed);
	if (ret) {
		dev_err(&hdev->pdev->dev, "failed to parse speed %u, ret = %d\n",
			cfg.default_speed, ret);
		return ret;
	}

	hclge_parse_link_mode(hdev, cfg.speed_ability);

	hdev->hw.mac.max_speed = hclge_get_max_speed(cfg.speed_ability);

	if ((hdev->tc_max > HNAE3_MAX_TC) ||
	    (hdev->tc_max < 1)) {
		dev_warn(&hdev->pdev->dev, "TC num = %u.\n",
			 hdev->tc_max);
		hdev->tc_max = 1;
	}

	/* Dev does not support DCB */
	if (!hnae3_dev_dcb_supported(hdev)) {
		hdev->tc_max = 1;
		hdev->pfc_max = 0;
	} else {
		hdev->pfc_max = hdev->tc_max;
	}

	hdev->tm_info.num_tc = 1;

	/* Currently not support uncontiuous tc */
	for (i = 0; i < hdev->tm_info.num_tc; i++)
		hnae3_set_bit(hdev->hw_tc_map, i, 1);

	hdev->tx_sch_mode = HCLGE_FLAG_TC_BASE_SCH_MODE;

	hclge_init_kdump_kernel_config(hdev);

	/* Set the init affinity based on pci func number */
	i = cpumask_weight(cpumask_of_node(dev_to_node(&hdev->pdev->dev)));
	i = i ? PCI_FUNC(hdev->pdev->devfn) % i : 0;
	cpumask_set_cpu(cpumask_local_spread(i, dev_to_node(&hdev->pdev->dev)),
			&hdev->affinity_mask);

	return ret;
}

static int hclge_config_tso(struct hclge_dev *hdev, u16 tso_mss_min,
			    u16 tso_mss_max)
{
	struct hclge_cfg_tso_status_cmd *req;
	struct hclge_desc desc;

	hclge_cmd_setup_basic_desc(&desc, HCLGE_OPC_TSO_GENERIC_CONFIG, false);

	req = (struct hclge_cfg_tso_status_cmd *)desc.data;
	req->tso_mss_min = cpu_to_le16(tso_mss_min);
	req->tso_mss_max = cpu_to_le16(tso_mss_max);

	return hclge_cmd_send(&hdev->hw, &desc, 1);
}

static int hclge_config_gro(struct hclge_dev *hdev, bool en)
{
	struct hclge_cfg_gro_status_cmd *req;
	struct hclge_desc desc;
	int ret;

	if (!hnae3_dev_gro_supported(hdev))
		return 0;

	hclge_cmd_setup_basic_desc(&desc, HCLGE_OPC_GRO_GENERIC_CONFIG, false);
	req = (struct hclge_cfg_gro_status_cmd *)desc.data;

	req->gro_en = en ? 1 : 0;

	ret = hclge_cmd_send(&hdev->hw, &desc, 1);
	if (ret)
		dev_err(&hdev->pdev->dev,
			"GRO hardware config cmd failed, ret = %d\n", ret);

	return ret;
}

static int hclge_alloc_tqps(struct hclge_dev *hdev)
{
	struct hclge_tqp *tqp;
	int i;

	hdev->htqp = devm_kcalloc(&hdev->pdev->dev, hdev->num_tqps,
				  sizeof(struct hclge_tqp), GFP_KERNEL);
	if (!hdev->htqp)
		return -ENOMEM;

	tqp = hdev->htqp;

	for (i = 0; i < hdev->num_tqps; i++) {
		tqp->dev = &hdev->pdev->dev;
		tqp->index = i;

		tqp->q.ae_algo = &ae_algo;
		tqp->q.buf_size = hdev->rx_buf_len;
		tqp->q.tx_desc_num = hdev->num_tx_desc;
		tqp->q.rx_desc_num = hdev->num_rx_desc;
		tqp->q.io_base = hdev->hw.io_base + HCLGE_TQP_REG_OFFSET +
			i * HCLGE_TQP_REG_SIZE;

		tqp++;
	}

	return 0;
}

static int hclge_map_tqps_to_func(struct hclge_dev *hdev, u16 func_id,
				  u16 tqp_pid, u16 tqp_vid, bool is_pf)
{
	struct hclge_tqp_map_cmd *req;
	struct hclge_desc desc;
	int ret;

	hclge_cmd_setup_basic_desc(&desc, HCLGE_OPC_SET_TQP_MAP, false);

	req = (struct hclge_tqp_map_cmd *)desc.data;
	req->tqp_id = cpu_to_le16(tqp_pid);
	req->tqp_vf = func_id;
	req->tqp_flag = 1U << HCLGE_TQP_MAP_EN_B;
	if (!is_pf)
		req->tqp_flag |= 1U << HCLGE_TQP_MAP_TYPE_B;
	req->tqp_vid = cpu_to_le16(tqp_vid);

	ret = hclge_cmd_send(&hdev->hw, &desc, 1);
	if (ret)
		dev_err(&hdev->pdev->dev, "TQP map failed %d.\n", ret);

	return ret;
}

static int  hclge_assign_tqp(struct hclge_vport *vport, u16 num_tqps)
{
	struct hnae3_knic_private_info *kinfo = &vport->nic.kinfo;
	struct hclge_dev *hdev = vport->back;
	int i, alloced;

	for (i = 0, alloced = 0; i < hdev->num_tqps &&
	     alloced < num_tqps; i++) {
		if (!hdev->htqp[i].alloced) {
			hdev->htqp[i].q.handle = &vport->nic;
			hdev->htqp[i].q.tqp_index = alloced;
			hdev->htqp[i].q.tx_desc_num = kinfo->num_tx_desc;
			hdev->htqp[i].q.rx_desc_num = kinfo->num_rx_desc;
			kinfo->tqp[alloced] = &hdev->htqp[i].q;
			hdev->htqp[i].alloced = true;
			alloced++;
		}
	}
	vport->alloc_tqps = alloced;
	kinfo->rss_size = min_t(u16, hdev->rss_size_max,
				vport->alloc_tqps / hdev->tm_info.num_tc);

	/* ensure one to one mapping between irq and queue at default */
	kinfo->rss_size = min_t(u16, kinfo->rss_size,
				(hdev->num_nic_msi - 1) / hdev->tm_info.num_tc);

	return 0;
}

static int hclge_knic_setup(struct hclge_vport *vport, u16 num_tqps,
			    u16 num_tx_desc, u16 num_rx_desc)

{
	struct hnae3_handle *nic = &vport->nic;
	struct hnae3_knic_private_info *kinfo = &nic->kinfo;
	struct hclge_dev *hdev = vport->back;
	int ret;

	kinfo->num_tx_desc = num_tx_desc;
	kinfo->num_rx_desc = num_rx_desc;

	kinfo->rx_buf_len = hdev->rx_buf_len;

	kinfo->tqp = devm_kcalloc(&hdev->pdev->dev, num_tqps,
				  sizeof(struct hnae3_queue *), GFP_KERNEL);
	if (!kinfo->tqp)
		return -ENOMEM;

	ret = hclge_assign_tqp(vport, num_tqps);
	if (ret)
		dev_err(&hdev->pdev->dev, "fail to assign TQPs %d.\n", ret);

	return ret;
}

static int hclge_map_tqp_to_vport(struct hclge_dev *hdev,
				  struct hclge_vport *vport)
{
	struct hnae3_handle *nic = &vport->nic;
	struct hnae3_knic_private_info *kinfo;
	u16 i;

	kinfo = &nic->kinfo;
	for (i = 0; i < vport->alloc_tqps; i++) {
		struct hclge_tqp *q =
			container_of(kinfo->tqp[i], struct hclge_tqp, q);
		bool is_pf;
		int ret;

		is_pf = !(vport->vport_id);
		ret = hclge_map_tqps_to_func(hdev, vport->vport_id, q->index,
					     i, is_pf);
		if (ret)
			return ret;
	}

	return 0;
}

static int hclge_map_tqp(struct hclge_dev *hdev)
{
	struct hclge_vport *vport = hdev->vport;
	u16 i, num_vport;

	num_vport = hdev->num_vmdq_vport + hdev->num_req_vfs + 1;
	for (i = 0; i < num_vport; i++)	{
		int ret;

		ret = hclge_map_tqp_to_vport(hdev, vport);
		if (ret)
			return ret;

		vport++;
	}

	return 0;
}

static int hclge_vport_setup(struct hclge_vport *vport, u16 num_tqps)
{
	struct hnae3_handle *nic = &vport->nic;
	struct hclge_dev *hdev = vport->back;
	int ret;

	nic->pdev = hdev->pdev;
	nic->ae_algo = &ae_algo;
	nic->numa_node_mask = hdev->numa_node_mask;

	ret = hclge_knic_setup(vport, num_tqps,
			       hdev->num_tx_desc, hdev->num_rx_desc);
	if (ret)
		dev_err(&hdev->pdev->dev, "knic setup failed %d\n", ret);

	return ret;
}

static int hclge_alloc_vport(struct hclge_dev *hdev)
{
	struct pci_dev *pdev = hdev->pdev;
	struct hclge_vport *vport;
	u32 tqp_main_vport;
	u32 tqp_per_vport;
	int num_vport, i;
	int ret;

	/* We need to alloc a vport for main NIC of PF */
	num_vport = hdev->num_vmdq_vport + hdev->num_req_vfs + 1;

	if (hdev->num_tqps < num_vport) {
		dev_err(&hdev->pdev->dev, "tqps(%u) is less than vports(%d)",
			hdev->num_tqps, num_vport);
		return -EINVAL;
	}

	/* Alloc the same number of TQPs for every vport */
	tqp_per_vport = hdev->num_tqps / num_vport;
	tqp_main_vport = tqp_per_vport + hdev->num_tqps % num_vport;

	vport = devm_kcalloc(&pdev->dev, num_vport, sizeof(struct hclge_vport),
			     GFP_KERNEL);
	if (!vport)
		return -ENOMEM;

	hdev->vport = vport;
	hdev->num_alloc_vport = num_vport;

	if (IS_ENABLED(CONFIG_PCI_IOV))
		hdev->num_alloc_vfs = hdev->num_req_vfs;

	for (i = 0; i < num_vport; i++) {
		vport->back = hdev;
		vport->vport_id = i;
		vport->vf_info.link_state = IFLA_VF_LINK_STATE_AUTO;
		vport->mps = HCLGE_MAC_DEFAULT_FRAME;
		vport->port_base_vlan_cfg.state = HNAE3_PORT_BASE_VLAN_DISABLE;
		vport->rxvlan_cfg.rx_vlan_offload_en = true;
		INIT_LIST_HEAD(&vport->vlan_list);
		INIT_LIST_HEAD(&vport->uc_mac_list);
		INIT_LIST_HEAD(&vport->mc_mac_list);
		spin_lock_init(&vport->mac_list_lock);

		if (i == 0)
			ret = hclge_vport_setup(vport, tqp_main_vport);
		else
			ret = hclge_vport_setup(vport, tqp_per_vport);
		if (ret) {
			dev_err(&pdev->dev,
				"vport setup failed for vport %d, %d\n",
				i, ret);
			return ret;
		}

		vport++;
	}

	return 0;
}

static int  hclge_cmd_alloc_tx_buff(struct hclge_dev *hdev,
				    struct hclge_pkt_buf_alloc *buf_alloc)
{
/* TX buffer size is unit by 128 byte */
#define HCLGE_BUF_SIZE_UNIT_SHIFT	7
#define HCLGE_BUF_SIZE_UPDATE_EN_MSK	BIT(15)
	struct hclge_tx_buff_alloc_cmd *req;
	struct hclge_desc desc;
	int ret;
	u8 i;

	req = (struct hclge_tx_buff_alloc_cmd *)desc.data;

	hclge_cmd_setup_basic_desc(&desc, HCLGE_OPC_TX_BUFF_ALLOC, 0);
	for (i = 0; i < HCLGE_MAX_TC_NUM; i++) {
		u32 buf_size = buf_alloc->priv_buf[i].tx_buf_size;

		req->tx_pkt_buff[i] =
			cpu_to_le16((buf_size >> HCLGE_BUF_SIZE_UNIT_SHIFT) |
				     HCLGE_BUF_SIZE_UPDATE_EN_MSK);
	}

	ret = hclge_cmd_send(&hdev->hw, &desc, 1);
	if (ret)
		dev_err(&hdev->pdev->dev, "tx buffer alloc cmd failed %d.\n",
			ret);

	return ret;
}

static int hclge_tx_buffer_alloc(struct hclge_dev *hdev,
				 struct hclge_pkt_buf_alloc *buf_alloc)
{
	int ret = hclge_cmd_alloc_tx_buff(hdev, buf_alloc);

	if (ret)
		dev_err(&hdev->pdev->dev, "tx buffer alloc failed %d\n", ret);

	return ret;
}

static u32 hclge_get_tc_num(struct hclge_dev *hdev)
{
	unsigned int i;
	u32 cnt = 0;

	for (i = 0; i < HCLGE_MAX_TC_NUM; i++)
		if (hdev->hw_tc_map & BIT(i))
			cnt++;
	return cnt;
}

/* Get the number of pfc enabled TCs, which have private buffer */
static int hclge_get_pfc_priv_num(struct hclge_dev *hdev,
				  struct hclge_pkt_buf_alloc *buf_alloc)
{
	struct hclge_priv_buf *priv;
	unsigned int i;
	int cnt = 0;

	for (i = 0; i < HCLGE_MAX_TC_NUM; i++) {
		priv = &buf_alloc->priv_buf[i];
		if ((hdev->tm_info.hw_pfc_map & BIT(i)) &&
		    priv->enable)
			cnt++;
	}

	return cnt;
}

/* Get the number of pfc disabled TCs, which have private buffer */
static int hclge_get_no_pfc_priv_num(struct hclge_dev *hdev,
				     struct hclge_pkt_buf_alloc *buf_alloc)
{
	struct hclge_priv_buf *priv;
	unsigned int i;
	int cnt = 0;

	for (i = 0; i < HCLGE_MAX_TC_NUM; i++) {
		priv = &buf_alloc->priv_buf[i];
		if (hdev->hw_tc_map & BIT(i) &&
		    !(hdev->tm_info.hw_pfc_map & BIT(i)) &&
		    priv->enable)
			cnt++;
	}

	return cnt;
}

static u32 hclge_get_rx_priv_buff_alloced(struct hclge_pkt_buf_alloc *buf_alloc)
{
	struct hclge_priv_buf *priv;
	u32 rx_priv = 0;
	int i;

	for (i = 0; i < HCLGE_MAX_TC_NUM; i++) {
		priv = &buf_alloc->priv_buf[i];
		if (priv->enable)
			rx_priv += priv->buf_size;
	}
	return rx_priv;
}

static u32 hclge_get_tx_buff_alloced(struct hclge_pkt_buf_alloc *buf_alloc)
{
	u32 i, total_tx_size = 0;

	for (i = 0; i < HCLGE_MAX_TC_NUM; i++)
		total_tx_size += buf_alloc->priv_buf[i].tx_buf_size;

	return total_tx_size;
}

static bool  hclge_is_rx_buf_ok(struct hclge_dev *hdev,
				struct hclge_pkt_buf_alloc *buf_alloc,
				u32 rx_all)
{
	u32 shared_buf_min, shared_buf_tc, shared_std, hi_thrd, lo_thrd;
	u32 tc_num = hclge_get_tc_num(hdev);
	u32 shared_buf, aligned_mps;
	u32 rx_priv;
	int i;

	aligned_mps = roundup(hdev->mps, HCLGE_BUF_SIZE_UNIT);

	if (hnae3_dev_dcb_supported(hdev))
		shared_buf_min = HCLGE_BUF_MUL_BY * aligned_mps +
					hdev->dv_buf_size;
	else
		shared_buf_min = aligned_mps + HCLGE_NON_DCB_ADDITIONAL_BUF
					+ hdev->dv_buf_size;

	shared_buf_tc = tc_num * aligned_mps + aligned_mps;
	shared_std = roundup(max_t(u32, shared_buf_min, shared_buf_tc),
			     HCLGE_BUF_SIZE_UNIT);

	rx_priv = hclge_get_rx_priv_buff_alloced(buf_alloc);
	if (rx_all < rx_priv + shared_std)
		return false;

	shared_buf = rounddown(rx_all - rx_priv, HCLGE_BUF_SIZE_UNIT);
	buf_alloc->s_buf.buf_size = shared_buf;
	if (hnae3_dev_dcb_supported(hdev)) {
		buf_alloc->s_buf.self.high = shared_buf - hdev->dv_buf_size;
		buf_alloc->s_buf.self.low = buf_alloc->s_buf.self.high
			- roundup(aligned_mps / HCLGE_BUF_DIV_BY,
				  HCLGE_BUF_SIZE_UNIT);
	} else {
		buf_alloc->s_buf.self.high = aligned_mps +
						HCLGE_NON_DCB_ADDITIONAL_BUF;
		buf_alloc->s_buf.self.low = aligned_mps;
	}

	if (hnae3_dev_dcb_supported(hdev)) {
		hi_thrd = shared_buf - hdev->dv_buf_size;

		if (tc_num <= NEED_RESERVE_TC_NUM)
			hi_thrd = hi_thrd * BUF_RESERVE_PERCENT
					/ BUF_MAX_PERCENT;

		if (tc_num)
			hi_thrd = hi_thrd / tc_num;

		hi_thrd = max_t(u32, hi_thrd, HCLGE_BUF_MUL_BY * aligned_mps);
		hi_thrd = rounddown(hi_thrd, HCLGE_BUF_SIZE_UNIT);
		lo_thrd = hi_thrd - aligned_mps / HCLGE_BUF_DIV_BY;
	} else {
		hi_thrd = aligned_mps + HCLGE_NON_DCB_ADDITIONAL_BUF;
		lo_thrd = aligned_mps;
	}

	for (i = 0; i < HCLGE_MAX_TC_NUM; i++) {
		buf_alloc->s_buf.tc_thrd[i].low = lo_thrd;
		buf_alloc->s_buf.tc_thrd[i].high = hi_thrd;
	}

	return true;
}

static int hclge_tx_buffer_calc(struct hclge_dev *hdev,
				struct hclge_pkt_buf_alloc *buf_alloc)
{
	u32 i, total_size;

	total_size = hdev->pkt_buf_size;

	/* alloc tx buffer for all enabled tc */
	for (i = 0; i < HCLGE_MAX_TC_NUM; i++) {
		struct hclge_priv_buf *priv = &buf_alloc->priv_buf[i];

		if (hdev->hw_tc_map & BIT(i)) {
			if (total_size < hdev->tx_buf_size)
				return -ENOMEM;

			priv->tx_buf_size = hdev->tx_buf_size;
		} else {
			priv->tx_buf_size = 0;
		}

		total_size -= priv->tx_buf_size;
	}

	return 0;
}

static bool hclge_rx_buf_calc_all(struct hclge_dev *hdev, bool max,
				  struct hclge_pkt_buf_alloc *buf_alloc)
{
	u32 rx_all = hdev->pkt_buf_size - hclge_get_tx_buff_alloced(buf_alloc);
	u32 aligned_mps = round_up(hdev->mps, HCLGE_BUF_SIZE_UNIT);
	unsigned int i;

	for (i = 0; i < HCLGE_MAX_TC_NUM; i++) {
		struct hclge_priv_buf *priv = &buf_alloc->priv_buf[i];

		priv->enable = 0;
		priv->wl.low = 0;
		priv->wl.high = 0;
		priv->buf_size = 0;

		if (!(hdev->hw_tc_map & BIT(i)))
			continue;

		priv->enable = 1;

		if (hdev->tm_info.hw_pfc_map & BIT(i)) {
			priv->wl.low = max ? aligned_mps : HCLGE_BUF_SIZE_UNIT;
			priv->wl.high = roundup(priv->wl.low + aligned_mps,
						HCLGE_BUF_SIZE_UNIT);
		} else {
			priv->wl.low = 0;
			priv->wl.high = max ? (aligned_mps * HCLGE_BUF_MUL_BY) :
					aligned_mps;
		}

		priv->buf_size = priv->wl.high + hdev->dv_buf_size;
	}

	return hclge_is_rx_buf_ok(hdev, buf_alloc, rx_all);
}

static bool hclge_drop_nopfc_buf_till_fit(struct hclge_dev *hdev,
					  struct hclge_pkt_buf_alloc *buf_alloc)
{
	u32 rx_all = hdev->pkt_buf_size - hclge_get_tx_buff_alloced(buf_alloc);
	int no_pfc_priv_num = hclge_get_no_pfc_priv_num(hdev, buf_alloc);
	int i;

	/* let the last to be cleared first */
	for (i = HCLGE_MAX_TC_NUM - 1; i >= 0; i--) {
		struct hclge_priv_buf *priv = &buf_alloc->priv_buf[i];
		unsigned int mask = BIT((unsigned int)i);

		if (hdev->hw_tc_map & mask &&
		    !(hdev->tm_info.hw_pfc_map & mask)) {
			/* Clear the no pfc TC private buffer */
			priv->wl.low = 0;
			priv->wl.high = 0;
			priv->buf_size = 0;
			priv->enable = 0;
			no_pfc_priv_num--;
		}

		if (hclge_is_rx_buf_ok(hdev, buf_alloc, rx_all) ||
		    no_pfc_priv_num == 0)
			break;
	}

	return hclge_is_rx_buf_ok(hdev, buf_alloc, rx_all);
}

static bool hclge_drop_pfc_buf_till_fit(struct hclge_dev *hdev,
					struct hclge_pkt_buf_alloc *buf_alloc)
{
	u32 rx_all = hdev->pkt_buf_size - hclge_get_tx_buff_alloced(buf_alloc);
	int pfc_priv_num = hclge_get_pfc_priv_num(hdev, buf_alloc);
	int i;

	/* let the last to be cleared first */
	for (i = HCLGE_MAX_TC_NUM - 1; i >= 0; i--) {
		struct hclge_priv_buf *priv = &buf_alloc->priv_buf[i];
		unsigned int mask = BIT((unsigned int)i);

		if (hdev->hw_tc_map & mask &&
		    hdev->tm_info.hw_pfc_map & mask) {
			/* Reduce the number of pfc TC with private buffer */
			priv->wl.low = 0;
			priv->enable = 0;
			priv->wl.high = 0;
			priv->buf_size = 0;
			pfc_priv_num--;
		}

		if (hclge_is_rx_buf_ok(hdev, buf_alloc, rx_all) ||
		    pfc_priv_num == 0)
			break;
	}

	return hclge_is_rx_buf_ok(hdev, buf_alloc, rx_all);
}

static int hclge_only_alloc_priv_buff(struct hclge_dev *hdev,
				      struct hclge_pkt_buf_alloc *buf_alloc)
{
#define COMPENSATE_BUFFER	0x3C00
#define COMPENSATE_HALF_MPS_NUM	5
#define PRIV_WL_GAP		0x1800

	u32 rx_priv = hdev->pkt_buf_size - hclge_get_tx_buff_alloced(buf_alloc);
	u32 tc_num = hclge_get_tc_num(hdev);
	u32 half_mps = hdev->mps >> 1;
	u32 min_rx_priv;
	unsigned int i;

	if (tc_num)
		rx_priv = rx_priv / tc_num;

	if (tc_num <= NEED_RESERVE_TC_NUM)
		rx_priv = rx_priv * BUF_RESERVE_PERCENT / BUF_MAX_PERCENT;

	min_rx_priv = hdev->dv_buf_size + COMPENSATE_BUFFER +
			COMPENSATE_HALF_MPS_NUM * half_mps;
	min_rx_priv = round_up(min_rx_priv, HCLGE_BUF_SIZE_UNIT);
	rx_priv = round_down(rx_priv, HCLGE_BUF_SIZE_UNIT);

	if (rx_priv < min_rx_priv)
		return false;

	for (i = 0; i < HCLGE_MAX_TC_NUM; i++) {
		struct hclge_priv_buf *priv = &buf_alloc->priv_buf[i];

		priv->enable = 0;
		priv->wl.low = 0;
		priv->wl.high = 0;
		priv->buf_size = 0;

		if (!(hdev->hw_tc_map & BIT(i)))
			continue;

		priv->enable = 1;
		priv->buf_size = rx_priv;
		priv->wl.high = rx_priv - hdev->dv_buf_size;
		priv->wl.low = priv->wl.high - PRIV_WL_GAP;
	}

	buf_alloc->s_buf.buf_size = 0;

	return true;
}

/* hclge_rx_buffer_calc: calculate the rx private buffer size for all TCs
 * @hdev: pointer to struct hclge_dev
 * @buf_alloc: pointer to buffer calculation data
 * @return: 0: calculate sucessful, negative: fail
 */
static int hclge_rx_buffer_calc(struct hclge_dev *hdev,
				struct hclge_pkt_buf_alloc *buf_alloc)
{
	/* When DCB is not supported, rx private buffer is not allocated. */
	if (!hnae3_dev_dcb_supported(hdev)) {
		u32 rx_all = hdev->pkt_buf_size;

		rx_all -= hclge_get_tx_buff_alloced(buf_alloc);
		if (!hclge_is_rx_buf_ok(hdev, buf_alloc, rx_all))
			return -ENOMEM;

		return 0;
	}

	if (hclge_only_alloc_priv_buff(hdev, buf_alloc))
		return 0;

	if (hclge_rx_buf_calc_all(hdev, true, buf_alloc))
		return 0;

	/* try to decrease the buffer size */
	if (hclge_rx_buf_calc_all(hdev, false, buf_alloc))
		return 0;

	if (hclge_drop_nopfc_buf_till_fit(hdev, buf_alloc))
		return 0;

	if (hclge_drop_pfc_buf_till_fit(hdev, buf_alloc))
		return 0;

	return -ENOMEM;
}

static int hclge_rx_priv_buf_alloc(struct hclge_dev *hdev,
				   struct hclge_pkt_buf_alloc *buf_alloc)
{
	struct hclge_rx_priv_buff_cmd *req;
	struct hclge_desc desc;
	int ret;
	int i;

	hclge_cmd_setup_basic_desc(&desc, HCLGE_OPC_RX_PRIV_BUFF_ALLOC, false);
	req = (struct hclge_rx_priv_buff_cmd *)desc.data;

	/* Alloc private buffer TCs */
	for (i = 0; i < HCLGE_MAX_TC_NUM; i++) {
		struct hclge_priv_buf *priv = &buf_alloc->priv_buf[i];

		req->buf_num[i] =
			cpu_to_le16(priv->buf_size >> HCLGE_BUF_UNIT_S);
		req->buf_num[i] |=
			cpu_to_le16(1 << HCLGE_TC0_PRI_BUF_EN_B);
	}

	req->shared_buf =
		cpu_to_le16((buf_alloc->s_buf.buf_size >> HCLGE_BUF_UNIT_S) |
			    (1 << HCLGE_TC0_PRI_BUF_EN_B));

	ret = hclge_cmd_send(&hdev->hw, &desc, 1);
	if (ret)
		dev_err(&hdev->pdev->dev,
			"rx private buffer alloc cmd failed %d\n", ret);

	return ret;
}

static int hclge_rx_priv_wl_config(struct hclge_dev *hdev,
				   struct hclge_pkt_buf_alloc *buf_alloc)
{
	struct hclge_rx_priv_wl_buf *req;
	struct hclge_priv_buf *priv;
	struct hclge_desc desc[2];
	int i, j;
	int ret;

	for (i = 0; i < 2; i++) {
		hclge_cmd_setup_basic_desc(&desc[i], HCLGE_OPC_RX_PRIV_WL_ALLOC,
					   false);
		req = (struct hclge_rx_priv_wl_buf *)desc[i].data;

		/* The first descriptor set the NEXT bit to 1 */
		if (i == 0)
			desc[i].flag |= cpu_to_le16(HCLGE_CMD_FLAG_NEXT);
		else
			desc[i].flag &= ~cpu_to_le16(HCLGE_CMD_FLAG_NEXT);

		for (j = 0; j < HCLGE_TC_NUM_ONE_DESC; j++) {
			u32 idx = i * HCLGE_TC_NUM_ONE_DESC + j;

			priv = &buf_alloc->priv_buf[idx];
			req->tc_wl[j].high =
				cpu_to_le16(priv->wl.high >> HCLGE_BUF_UNIT_S);
			req->tc_wl[j].high |=
				cpu_to_le16(BIT(HCLGE_RX_PRIV_EN_B));
			req->tc_wl[j].low =
				cpu_to_le16(priv->wl.low >> HCLGE_BUF_UNIT_S);
			req->tc_wl[j].low |=
				 cpu_to_le16(BIT(HCLGE_RX_PRIV_EN_B));
		}
	}

	/* Send 2 descriptor at one time */
	ret = hclge_cmd_send(&hdev->hw, desc, 2);
	if (ret)
		dev_err(&hdev->pdev->dev,
			"rx private waterline config cmd failed %d\n",
			ret);
	return ret;
}

static int hclge_common_thrd_config(struct hclge_dev *hdev,
				    struct hclge_pkt_buf_alloc *buf_alloc)
{
	struct hclge_shared_buf *s_buf = &buf_alloc->s_buf;
	struct hclge_rx_com_thrd *req;
	struct hclge_desc desc[2];
	struct hclge_tc_thrd *tc;
	int i, j;
	int ret;

	for (i = 0; i < 2; i++) {
		hclge_cmd_setup_basic_desc(&desc[i],
					   HCLGE_OPC_RX_COM_THRD_ALLOC, false);
		req = (struct hclge_rx_com_thrd *)&desc[i].data;

		/* The first descriptor set the NEXT bit to 1 */
		if (i == 0)
			desc[i].flag |= cpu_to_le16(HCLGE_CMD_FLAG_NEXT);
		else
			desc[i].flag &= ~cpu_to_le16(HCLGE_CMD_FLAG_NEXT);

		for (j = 0; j < HCLGE_TC_NUM_ONE_DESC; j++) {
			tc = &s_buf->tc_thrd[i * HCLGE_TC_NUM_ONE_DESC + j];

			req->com_thrd[j].high =
				cpu_to_le16(tc->high >> HCLGE_BUF_UNIT_S);
			req->com_thrd[j].high |=
				 cpu_to_le16(BIT(HCLGE_RX_PRIV_EN_B));
			req->com_thrd[j].low =
				cpu_to_le16(tc->low >> HCLGE_BUF_UNIT_S);
			req->com_thrd[j].low |=
				 cpu_to_le16(BIT(HCLGE_RX_PRIV_EN_B));
		}
	}

	/* Send 2 descriptors at one time */
	ret = hclge_cmd_send(&hdev->hw, desc, 2);
	if (ret)
		dev_err(&hdev->pdev->dev,
			"common threshold config cmd failed %d\n", ret);
	return ret;
}

static int hclge_common_wl_config(struct hclge_dev *hdev,
				  struct hclge_pkt_buf_alloc *buf_alloc)
{
	struct hclge_shared_buf *buf = &buf_alloc->s_buf;
	struct hclge_rx_com_wl *req;
	struct hclge_desc desc;
	int ret;

	hclge_cmd_setup_basic_desc(&desc, HCLGE_OPC_RX_COM_WL_ALLOC, false);

	req = (struct hclge_rx_com_wl *)desc.data;
	req->com_wl.high = cpu_to_le16(buf->self.high >> HCLGE_BUF_UNIT_S);
	req->com_wl.high |=  cpu_to_le16(BIT(HCLGE_RX_PRIV_EN_B));

	req->com_wl.low = cpu_to_le16(buf->self.low >> HCLGE_BUF_UNIT_S);
	req->com_wl.low |=  cpu_to_le16(BIT(HCLGE_RX_PRIV_EN_B));

	ret = hclge_cmd_send(&hdev->hw, &desc, 1);
	if (ret)
		dev_err(&hdev->pdev->dev,
			"common waterline config cmd failed %d\n", ret);

	return ret;
}

int hclge_buffer_alloc(struct hclge_dev *hdev)
{
	struct hclge_pkt_buf_alloc *pkt_buf;
	int ret;

	pkt_buf = kzalloc(sizeof(*pkt_buf), GFP_KERNEL);
	if (!pkt_buf)
		return -ENOMEM;

	ret = hclge_tx_buffer_calc(hdev, pkt_buf);
	if (ret) {
		dev_err(&hdev->pdev->dev,
			"could not calc tx buffer size for all TCs %d\n", ret);
		goto out;
	}

	ret = hclge_tx_buffer_alloc(hdev, pkt_buf);
	if (ret) {
		dev_err(&hdev->pdev->dev,
			"could not alloc tx buffers %d\n", ret);
		goto out;
	}

	ret = hclge_rx_buffer_calc(hdev, pkt_buf);
	if (ret) {
		dev_err(&hdev->pdev->dev,
			"could not calc rx priv buffer size for all TCs %d\n",
			ret);
		goto out;
	}

	ret = hclge_rx_priv_buf_alloc(hdev, pkt_buf);
	if (ret) {
		dev_err(&hdev->pdev->dev, "could not alloc rx priv buffer %d\n",
			ret);
		goto out;
	}

	if (hnae3_dev_dcb_supported(hdev)) {
		ret = hclge_rx_priv_wl_config(hdev, pkt_buf);
		if (ret) {
			dev_err(&hdev->pdev->dev,
				"could not configure rx private waterline %d\n",
				ret);
			goto out;
		}

		ret = hclge_common_thrd_config(hdev, pkt_buf);
		if (ret) {
			dev_err(&hdev->pdev->dev,
				"could not configure common threshold %d\n",
				ret);
			goto out;
		}
	}

	ret = hclge_common_wl_config(hdev, pkt_buf);
	if (ret)
		dev_err(&hdev->pdev->dev,
			"could not configure common waterline %d\n", ret);

out:
	kfree(pkt_buf);
	return ret;
}

static int hclge_init_roce_base_info(struct hclge_vport *vport)
{
	struct hnae3_handle *roce = &vport->roce;
	struct hnae3_handle *nic = &vport->nic;

	roce->rinfo.num_vectors = vport->back->num_roce_msi;

	if (vport->back->num_msi_left < vport->roce.rinfo.num_vectors ||
	    vport->back->num_msi_left == 0)
		return -EINVAL;

	roce->rinfo.base_vector = vport->back->roce_base_vector;

	roce->rinfo.netdev = nic->kinfo.netdev;
	roce->rinfo.roce_io_base = vport->back->hw.io_base;

	roce->pdev = nic->pdev;
	roce->ae_algo = nic->ae_algo;
	roce->numa_node_mask = nic->numa_node_mask;

	return 0;
}

static int hclge_init_msi(struct hclge_dev *hdev)
{
	struct pci_dev *pdev = hdev->pdev;
	int vectors;
	int i;

	vectors = pci_alloc_irq_vectors(pdev, HNAE3_MIN_VECTOR_NUM,
					hdev->num_msi,
					PCI_IRQ_MSI | PCI_IRQ_MSIX);
	if (vectors < 0) {
		dev_err(&pdev->dev,
			"failed(%d) to allocate MSI/MSI-X vectors\n",
			vectors);
		return vectors;
	}
	if (vectors < hdev->num_msi)
		dev_warn(&hdev->pdev->dev,
			 "requested %u MSI/MSI-X, but allocated %d MSI/MSI-X\n",
			 hdev->num_msi, vectors);

	hdev->num_msi = vectors;
	hdev->num_msi_left = vectors;

	hdev->base_msi_vector = pdev->irq;
	hdev->roce_base_vector = hdev->base_msi_vector +
				hdev->roce_base_msix_offset;

	hdev->vector_status = devm_kcalloc(&pdev->dev, hdev->num_msi,
					   sizeof(u16), GFP_KERNEL);
	if (!hdev->vector_status) {
		pci_free_irq_vectors(pdev);
		return -ENOMEM;
	}

	for (i = 0; i < hdev->num_msi; i++)
		hdev->vector_status[i] = HCLGE_INVALID_VPORT;

	hdev->vector_irq = devm_kcalloc(&pdev->dev, hdev->num_msi,
					sizeof(int), GFP_KERNEL);
	if (!hdev->vector_irq) {
		pci_free_irq_vectors(pdev);
		return -ENOMEM;
	}

	return 0;
}

static u8 hclge_check_speed_dup(u8 duplex, int speed)
{
	if (!(speed == HCLGE_MAC_SPEED_10M || speed == HCLGE_MAC_SPEED_100M))
		duplex = HCLGE_MAC_FULL;

	return duplex;
}

static int hclge_cfg_mac_speed_dup_hw(struct hclge_dev *hdev, int speed,
				      u8 duplex)
{
	struct hclge_config_mac_speed_dup_cmd *req;
	struct hclge_desc desc;
	int ret;

	req = (struct hclge_config_mac_speed_dup_cmd *)desc.data;

	hclge_cmd_setup_basic_desc(&desc, HCLGE_OPC_CONFIG_SPEED_DUP, false);

	if (duplex)
		hnae3_set_bit(req->speed_dup, HCLGE_CFG_DUPLEX_B, 1);

	switch (speed) {
	case HCLGE_MAC_SPEED_10M:
		hnae3_set_field(req->speed_dup, HCLGE_CFG_SPEED_M,
				HCLGE_CFG_SPEED_S, 6);
		break;
	case HCLGE_MAC_SPEED_100M:
		hnae3_set_field(req->speed_dup, HCLGE_CFG_SPEED_M,
				HCLGE_CFG_SPEED_S, 7);
		break;
	case HCLGE_MAC_SPEED_1G:
		hnae3_set_field(req->speed_dup, HCLGE_CFG_SPEED_M,
				HCLGE_CFG_SPEED_S, 0);
		break;
	case HCLGE_MAC_SPEED_10G:
		hnae3_set_field(req->speed_dup, HCLGE_CFG_SPEED_M,
				HCLGE_CFG_SPEED_S, 1);
		break;
	case HCLGE_MAC_SPEED_25G:
		hnae3_set_field(req->speed_dup, HCLGE_CFG_SPEED_M,
				HCLGE_CFG_SPEED_S, 2);
		break;
	case HCLGE_MAC_SPEED_40G:
		hnae3_set_field(req->speed_dup, HCLGE_CFG_SPEED_M,
				HCLGE_CFG_SPEED_S, 3);
		break;
	case HCLGE_MAC_SPEED_50G:
		hnae3_set_field(req->speed_dup, HCLGE_CFG_SPEED_M,
				HCLGE_CFG_SPEED_S, 4);
		break;
	case HCLGE_MAC_SPEED_100G:
		hnae3_set_field(req->speed_dup, HCLGE_CFG_SPEED_M,
				HCLGE_CFG_SPEED_S, 5);
		break;
	default:
		dev_err(&hdev->pdev->dev, "invalid speed (%d)\n", speed);
		return -EINVAL;
	}

	hnae3_set_bit(req->mac_change_fec_en, HCLGE_CFG_MAC_SPEED_CHANGE_EN_B,
		      1);

	ret = hclge_cmd_send(&hdev->hw, &desc, 1);
	if (ret) {
		dev_err(&hdev->pdev->dev,
			"mac speed/duplex config cmd failed %d.\n", ret);
		return ret;
	}

	return 0;
}

int hclge_cfg_mac_speed_dup(struct hclge_dev *hdev, int speed, u8 duplex)
{
	struct hclge_mac *mac = &hdev->hw.mac;
	int ret;

	duplex = hclge_check_speed_dup(duplex, speed);
	if (!mac->support_autoneg && mac->speed == speed &&
	    mac->duplex == duplex)
		return 0;

	ret = hclge_cfg_mac_speed_dup_hw(hdev, speed, duplex);
	if (ret)
		return ret;

	hdev->hw.mac.speed = speed;
	hdev->hw.mac.duplex = duplex;

	return 0;
}

static int hclge_cfg_mac_speed_dup_h(struct hnae3_handle *handle, int speed,
				     u8 duplex)
{
	struct hclge_vport *vport = hclge_get_vport(handle);
	struct hclge_dev *hdev = vport->back;

	return hclge_cfg_mac_speed_dup(hdev, speed, duplex);
}

static int hclge_set_autoneg_en(struct hclge_dev *hdev, bool enable)
{
	struct hclge_config_auto_neg_cmd *req;
	struct hclge_desc desc;
	u32 flag = 0;
	int ret;

	hclge_cmd_setup_basic_desc(&desc, HCLGE_OPC_CONFIG_AN_MODE, false);

	req = (struct hclge_config_auto_neg_cmd *)desc.data;
	if (enable)
		hnae3_set_bit(flag, HCLGE_MAC_CFG_AN_EN_B, 1U);
	req->cfg_an_cmd_flag = cpu_to_le32(flag);

	ret = hclge_cmd_send(&hdev->hw, &desc, 1);
	if (ret)
		dev_err(&hdev->pdev->dev, "auto neg set cmd failed %d.\n",
			ret);

	return ret;
}

static int hclge_set_autoneg(struct hnae3_handle *handle, bool enable)
{
	struct hclge_vport *vport = hclge_get_vport(handle);
	struct hclge_dev *hdev = vport->back;

	if (!hdev->hw.mac.support_autoneg) {
		if (enable) {
			dev_err(&hdev->pdev->dev,
				"autoneg is not supported by current port\n");
			return -EOPNOTSUPP;
		} else {
			return 0;
		}
	}

	return hclge_set_autoneg_en(hdev, enable);
}

static int hclge_get_autoneg(struct hnae3_handle *handle)
{
	struct hclge_vport *vport = hclge_get_vport(handle);
	struct hclge_dev *hdev = vport->back;
	struct phy_device *phydev = hdev->hw.mac.phydev;

	if (phydev)
		return phydev->autoneg;

	return hdev->hw.mac.autoneg;
}

static int hclge_restart_autoneg(struct hnae3_handle *handle)
{
	struct hclge_vport *vport = hclge_get_vport(handle);
	struct hclge_dev *hdev = vport->back;
	int ret;

	dev_dbg(&hdev->pdev->dev, "restart autoneg\n");

	ret = hclge_notify_client(hdev, HNAE3_DOWN_CLIENT);
	if (ret)
		return ret;
	return hclge_notify_client(hdev, HNAE3_UP_CLIENT);
}

static int hclge_halt_autoneg(struct hnae3_handle *handle, bool halt)
{
	struct hclge_vport *vport = hclge_get_vport(handle);
	struct hclge_dev *hdev = vport->back;

	if (hdev->hw.mac.support_autoneg && hdev->hw.mac.autoneg)
		return hclge_set_autoneg_en(hdev, !halt);

	return 0;
}

static int hclge_set_fec_hw(struct hclge_dev *hdev, u32 fec_mode)
{
	struct hclge_config_fec_cmd *req;
	struct hclge_desc desc;
	int ret;

	hclge_cmd_setup_basic_desc(&desc, HCLGE_OPC_CONFIG_FEC_MODE, false);

	req = (struct hclge_config_fec_cmd *)desc.data;
	if (fec_mode & BIT(HNAE3_FEC_AUTO))
		hnae3_set_bit(req->fec_mode, HCLGE_MAC_CFG_FEC_AUTO_EN_B, 1);
	if (fec_mode & BIT(HNAE3_FEC_RS))
		hnae3_set_field(req->fec_mode, HCLGE_MAC_CFG_FEC_MODE_M,
				HCLGE_MAC_CFG_FEC_MODE_S, HCLGE_MAC_FEC_RS);
	if (fec_mode & BIT(HNAE3_FEC_BASER))
		hnae3_set_field(req->fec_mode, HCLGE_MAC_CFG_FEC_MODE_M,
				HCLGE_MAC_CFG_FEC_MODE_S, HCLGE_MAC_FEC_BASER);

	ret = hclge_cmd_send(&hdev->hw, &desc, 1);
	if (ret)
		dev_err(&hdev->pdev->dev, "set fec mode failed %d.\n", ret);

	return ret;
}

static int hclge_set_fec(struct hnae3_handle *handle, u32 fec_mode)
{
	struct hclge_vport *vport = hclge_get_vport(handle);
	struct hclge_dev *hdev = vport->back;
	struct hclge_mac *mac = &hdev->hw.mac;
	int ret;

	if (fec_mode && !(mac->fec_ability & fec_mode)) {
		dev_err(&hdev->pdev->dev, "unsupported fec mode\n");
		return -EINVAL;
	}

	ret = hclge_set_fec_hw(hdev, fec_mode);
	if (ret)
		return ret;

	mac->user_fec_mode = fec_mode | BIT(HNAE3_FEC_USER_DEF);
	return 0;
}

static void hclge_get_fec(struct hnae3_handle *handle, u8 *fec_ability,
			  u8 *fec_mode)
{
	struct hclge_vport *vport = hclge_get_vport(handle);
	struct hclge_dev *hdev = vport->back;
	struct hclge_mac *mac = &hdev->hw.mac;

	if (fec_ability)
		*fec_ability = mac->fec_ability;
	if (fec_mode)
		*fec_mode = mac->fec_mode;
}

static int hclge_mac_init(struct hclge_dev *hdev)
{
	struct hclge_mac *mac = &hdev->hw.mac;
	int ret;

	hdev->support_sfp_query = true;
	hdev->hw.mac.duplex = HCLGE_MAC_FULL;
	ret = hclge_cfg_mac_speed_dup_hw(hdev, hdev->hw.mac.speed,
					 hdev->hw.mac.duplex);
	if (ret)
		return ret;

	if (hdev->hw.mac.support_autoneg) {
		ret = hclge_set_autoneg_en(hdev, hdev->hw.mac.autoneg);
		if (ret)
			return ret;
	}

	mac->link = 0;

	if (mac->user_fec_mode & BIT(HNAE3_FEC_USER_DEF)) {
		ret = hclge_set_fec_hw(hdev, mac->user_fec_mode);
		if (ret)
			return ret;
	}

	ret = hclge_set_mac_mtu(hdev, hdev->mps);
	if (ret) {
		dev_err(&hdev->pdev->dev, "set mtu failed ret=%d\n", ret);
		return ret;
	}

	ret = hclge_set_default_loopback(hdev);
	if (ret)
		return ret;

	ret = hclge_buffer_alloc(hdev);
	if (ret)
		dev_err(&hdev->pdev->dev,
			"allocate buffer fail, ret=%d\n", ret);

	return ret;
}

static void hclge_mbx_task_schedule(struct hclge_dev *hdev)
{
	if (!test_bit(HCLGE_STATE_REMOVING, &hdev->state) &&
	    !test_and_set_bit(HCLGE_STATE_MBX_SERVICE_SCHED, &hdev->state))
		mod_delayed_work_on(cpumask_first(&hdev->affinity_mask),
				    hclge_wq, &hdev->service_task, 0);
}

static void hclge_reset_task_schedule(struct hclge_dev *hdev)
{
	if (!test_bit(HCLGE_STATE_REMOVING, &hdev->state) &&
	    !test_and_set_bit(HCLGE_STATE_RST_SERVICE_SCHED, &hdev->state))
		mod_delayed_work_on(cpumask_first(&hdev->affinity_mask),
				    hclge_wq, &hdev->service_task, 0);
}

void hclge_task_schedule(struct hclge_dev *hdev, unsigned long delay_time)
{
	if (!test_bit(HCLGE_STATE_REMOVING, &hdev->state) &&
	    !test_bit(HCLGE_STATE_RST_FAIL, &hdev->state))
		mod_delayed_work_on(cpumask_first(&hdev->affinity_mask),
				    hclge_wq, &hdev->service_task,
				    delay_time);
}

static int hclge_get_mac_link_status(struct hclge_dev *hdev, int *link_status)
{
	struct hclge_link_status_cmd *req;
	struct hclge_desc desc;
	int ret;

	hclge_cmd_setup_basic_desc(&desc, HCLGE_OPC_QUERY_LINK_STATUS, true);
	ret = hclge_cmd_send(&hdev->hw, &desc, 1);
	if (ret) {
		dev_err(&hdev->pdev->dev, "get link status cmd failed %d\n",
			ret);
		return ret;
	}

	req = (struct hclge_link_status_cmd *)desc.data;
	*link_status = (req->status & HCLGE_LINK_STATUS_UP_M) > 0 ?
		HCLGE_LINK_STATUS_UP : HCLGE_LINK_STATUS_DOWN;

	return 0;
}

static int hclge_get_mac_phy_link(struct hclge_dev *hdev, int *link_status)
{
	struct phy_device *phydev = hdev->hw.mac.phydev;

	*link_status = HCLGE_LINK_STATUS_DOWN;

	if (test_bit(HCLGE_STATE_DOWN, &hdev->state))
		return 0;

	if (phydev && (phydev->state != PHY_RUNNING || !phydev->link))
		return 0;

	return hclge_get_mac_link_status(hdev, link_status);
}

static void hclge_update_link_status(struct hclge_dev *hdev)
{
	struct hnae3_client *rclient = hdev->roce_client;
	struct hnae3_client *client = hdev->nic_client;
	struct hnae3_handle *rhandle;
	struct hnae3_handle *handle;
	int state;
	int ret;
	int i;

	if (!client)
		return;

	if (test_and_set_bit(HCLGE_STATE_LINK_UPDATING, &hdev->state))
		return;

	ret = hclge_get_mac_phy_link(hdev, &state);
	if (ret) {
		clear_bit(HCLGE_STATE_LINK_UPDATING, &hdev->state);
		return;
	}

	if (state != hdev->hw.mac.link) {
		for (i = 0; i < hdev->num_vmdq_vport + 1; i++) {
			handle = &hdev->vport[i].nic;
			client->ops->link_status_change(handle, state);
			hclge_config_mac_tnl_int(hdev, state);
			rhandle = &hdev->vport[i].roce;
			if (rclient && rclient->ops->link_status_change)
				rclient->ops->link_status_change(rhandle,
								 state);
		}
		hdev->hw.mac.link = state;
	}

	clear_bit(HCLGE_STATE_LINK_UPDATING, &hdev->state);
}

static void hclge_update_port_capability(struct hclge_mac *mac)
{
	/* update fec ability by speed */
	hclge_convert_setting_fec(mac);

	/* firmware can not identify back plane type, the media type
	 * read from configuration can help deal it
	 */
	if (mac->media_type == HNAE3_MEDIA_TYPE_BACKPLANE &&
	    mac->module_type == HNAE3_MODULE_TYPE_UNKNOWN)
		mac->module_type = HNAE3_MODULE_TYPE_KR;
	else if (mac->media_type == HNAE3_MEDIA_TYPE_COPPER)
		mac->module_type = HNAE3_MODULE_TYPE_TP;

	if (mac->support_autoneg) {
		linkmode_set_bit(ETHTOOL_LINK_MODE_Autoneg_BIT, mac->supported);
		linkmode_copy(mac->advertising, mac->supported);
	} else {
		linkmode_clear_bit(ETHTOOL_LINK_MODE_Autoneg_BIT,
				   mac->supported);
		linkmode_zero(mac->advertising);
	}
}

static int hclge_get_sfp_speed(struct hclge_dev *hdev, u32 *speed)
{
	struct hclge_sfp_info_cmd *resp;
	struct hclge_desc desc;
	int ret;

	hclge_cmd_setup_basic_desc(&desc, HCLGE_OPC_GET_SFP_INFO, true);
	resp = (struct hclge_sfp_info_cmd *)desc.data;
	ret = hclge_cmd_send(&hdev->hw, &desc, 1);
	if (ret == -EOPNOTSUPP) {
		dev_warn(&hdev->pdev->dev,
			 "IMP do not support get SFP speed %d\n", ret);
		return ret;
	} else if (ret) {
		dev_err(&hdev->pdev->dev, "get sfp speed failed %d\n", ret);
		return ret;
	}

	*speed = le32_to_cpu(resp->speed);

	return 0;
}

static int hclge_get_sfp_info(struct hclge_dev *hdev, struct hclge_mac *mac)
{
	struct hclge_sfp_info_cmd *resp;
	struct hclge_desc desc;
	int ret;

	hclge_cmd_setup_basic_desc(&desc, HCLGE_OPC_GET_SFP_INFO, true);
	resp = (struct hclge_sfp_info_cmd *)desc.data;

	resp->query_type = QUERY_ACTIVE_SPEED;

	ret = hclge_cmd_send(&hdev->hw, &desc, 1);
	if (ret == -EOPNOTSUPP) {
		dev_warn(&hdev->pdev->dev,
			 "IMP does not support get SFP info %d\n", ret);
		return ret;
	} else if (ret) {
		dev_err(&hdev->pdev->dev, "get sfp info failed %d\n", ret);
		return ret;
	}

	/* In some case, mac speed get from IMP may be 0, it shouldn't be
	 * set to mac->speed.
	 */
	if (!le32_to_cpu(resp->speed))
		return 0;

	mac->speed = le32_to_cpu(resp->speed);
	/* if resp->speed_ability is 0, it means it's an old version
	 * firmware, do not update these params
	 */
	if (resp->speed_ability) {
		mac->module_type = le32_to_cpu(resp->module_type);
		mac->speed_ability = le32_to_cpu(resp->speed_ability);
		mac->autoneg = resp->autoneg;
		mac->support_autoneg = resp->autoneg_ability;
		mac->speed_type = QUERY_ACTIVE_SPEED;
		if (!resp->active_fec)
			mac->fec_mode = 0;
		else
			mac->fec_mode = BIT(resp->active_fec);
	} else {
		mac->speed_type = QUERY_SFP_SPEED;
	}

	return 0;
}

static int hclge_update_port_info(struct hclge_dev *hdev)
{
	struct hclge_mac *mac = &hdev->hw.mac;
	int speed = HCLGE_MAC_SPEED_UNKNOWN;
	int ret;

	/* get the port info from SFP cmd if not copper port */
	if (mac->media_type == HNAE3_MEDIA_TYPE_COPPER)
		return 0;

	/* if IMP does not support get SFP/qSFP info, return directly */
	if (!hdev->support_sfp_query)
		return 0;

	if (hdev->pdev->revision >= 0x21)
		ret = hclge_get_sfp_info(hdev, mac);
	else
		ret = hclge_get_sfp_speed(hdev, &speed);

	if (ret == -EOPNOTSUPP) {
		hdev->support_sfp_query = false;
		return ret;
	} else if (ret) {
		return ret;
	}

	if (hdev->pdev->revision >= 0x21) {
		if (mac->speed_type == QUERY_ACTIVE_SPEED) {
			hclge_update_port_capability(mac);
			return 0;
		}
		return hclge_cfg_mac_speed_dup(hdev, mac->speed,
					       HCLGE_MAC_FULL);
	} else {
		if (speed == HCLGE_MAC_SPEED_UNKNOWN)
			return 0; /* do nothing if no SFP */

		/* must config full duplex for SFP */
		return hclge_cfg_mac_speed_dup(hdev, speed, HCLGE_MAC_FULL);
	}
}

static int hclge_get_status(struct hnae3_handle *handle)
{
	struct hclge_vport *vport = hclge_get_vport(handle);
	struct hclge_dev *hdev = vport->back;

	hclge_update_link_status(hdev);

	return hdev->hw.mac.link;
}

static struct hclge_vport *hclge_get_vf_vport(struct hclge_dev *hdev, int vf)
{
	if (!pci_num_vf(hdev->pdev)) {
		dev_err(&hdev->pdev->dev,
			"SRIOV is disabled, can not get vport(%d) info.\n", vf);
		return NULL;
	}

	if (vf < 0 || vf >= pci_num_vf(hdev->pdev)) {
		dev_err(&hdev->pdev->dev,
			"vf id(%d) is out of range(0 <= vfid < %d)\n",
			vf, pci_num_vf(hdev->pdev));
		return NULL;
	}

	/* VF start from 1 in vport */
	vf += HCLGE_VF_VPORT_START_NUM;
	return &hdev->vport[vf];
}

static int hclge_get_vf_config(struct hnae3_handle *handle, int vf,
			       struct ifla_vf_info *ivf)
{
	struct hclge_vport *vport = hclge_get_vport(handle);
	struct hclge_dev *hdev = vport->back;

	vport = hclge_get_vf_vport(hdev, vf);
	if (!vport)
		return -EINVAL;

	ivf->vf = vf;
	ivf->linkstate = vport->vf_info.link_state;
	ivf->spoofchk = vport->vf_info.spoofchk;
	ivf->trusted = vport->vf_info.trusted;
	ivf->min_tx_rate = 0;
	ivf->max_tx_rate = vport->vf_info.max_tx_rate;
	ivf->vlan = vport->port_base_vlan_cfg.vlan_info.vlan_tag;
	ivf->vlan_proto = htons(vport->port_base_vlan_cfg.vlan_info.vlan_proto);
	ivf->qos = vport->port_base_vlan_cfg.vlan_info.qos;
	ether_addr_copy(ivf->mac, vport->vf_info.mac);

	return 0;
}

static int hclge_set_vf_link_state(struct hnae3_handle *handle, int vf,
				   int link_state)
{
	struct hclge_vport *vport = hclge_get_vport(handle);
	struct hclge_dev *hdev = vport->back;

	vport = hclge_get_vf_vport(hdev, vf);
	if (!vport)
		return -EINVAL;

	vport->vf_info.link_state = link_state;

	return 0;
}

static u32 hclge_check_event_cause(struct hclge_dev *hdev, u32 *clearval)
{
	u32 cmdq_src_reg, msix_src_reg;

	/* fetch the events from their corresponding regs */
	cmdq_src_reg = hclge_read_dev(&hdev->hw, HCLGE_VECTOR0_CMDQ_SRC_REG);
	msix_src_reg = hclge_read_dev(&hdev->hw, HCLGE_MISC_VECTOR_INT_STS);

	/* Assumption: If by any chance reset and mailbox events are reported
	 * together then we will only process reset event in this go and will
	 * defer the processing of the mailbox events. Since, we would have not
	 * cleared RX CMDQ event this time we would receive again another
	 * interrupt from H/W just for the mailbox.
	 *
	 * check for vector0 reset event sources
	 */
	if (BIT(HCLGE_VECTOR0_IMPRESET_INT_B) & msix_src_reg) {
		dev_info(&hdev->pdev->dev, "IMP reset interrupt\n");
		set_bit(HNAE3_IMP_RESET, &hdev->reset_pending);
		set_bit(HCLGE_STATE_CMD_DISABLE, &hdev->state);
		*clearval = BIT(HCLGE_VECTOR0_IMPRESET_INT_B);
		hdev->rst_stats.imp_rst_cnt++;
		return HCLGE_VECTOR0_EVENT_RST;
	}

	if (BIT(HCLGE_VECTOR0_GLOBALRESET_INT_B) & msix_src_reg) {
		dev_info(&hdev->pdev->dev, "global reset interrupt\n");
		set_bit(HCLGE_STATE_CMD_DISABLE, &hdev->state);
		set_bit(HNAE3_GLOBAL_RESET, &hdev->reset_pending);
		*clearval = BIT(HCLGE_VECTOR0_GLOBALRESET_INT_B);
		hdev->rst_stats.global_rst_cnt++;
		return HCLGE_VECTOR0_EVENT_RST;
	}

	/* check for vector0 msix event source */
	if (msix_src_reg & HCLGE_VECTOR0_REG_MSIX_MASK) {
		*clearval = msix_src_reg;
		return HCLGE_VECTOR0_EVENT_ERR;
	}

	/* check for vector0 mailbox(=CMDQ RX) event source */
	if (BIT(HCLGE_VECTOR0_RX_CMDQ_INT_B) & cmdq_src_reg) {
		cmdq_src_reg &= ~BIT(HCLGE_VECTOR0_RX_CMDQ_INT_B);
		*clearval = cmdq_src_reg;
		return HCLGE_VECTOR0_EVENT_MBX;
	}

	/* print other vector0 event source */
	dev_info(&hdev->pdev->dev,
		 "CMDQ INT status:0x%x, other INT status:0x%x\n",
		 cmdq_src_reg, msix_src_reg);
	*clearval = msix_src_reg;

	return HCLGE_VECTOR0_EVENT_OTHER;
}

static void hclge_clear_event_cause(struct hclge_dev *hdev, u32 event_type,
				    u32 regclr)
{
	switch (event_type) {
	case HCLGE_VECTOR0_EVENT_RST:
		hclge_write_dev(&hdev->hw, HCLGE_MISC_RESET_STS_REG, regclr);
		break;
	case HCLGE_VECTOR0_EVENT_MBX:
		hclge_write_dev(&hdev->hw, HCLGE_VECTOR0_CMDQ_SRC_REG, regclr);
		break;
	default:
		break;
	}
}

static void hclge_clear_all_event_cause(struct hclge_dev *hdev)
{
	hclge_clear_event_cause(hdev, HCLGE_VECTOR0_EVENT_RST,
				BIT(HCLGE_VECTOR0_GLOBALRESET_INT_B) |
				BIT(HCLGE_VECTOR0_CORERESET_INT_B) |
				BIT(HCLGE_VECTOR0_IMPRESET_INT_B));
	hclge_clear_event_cause(hdev, HCLGE_VECTOR0_EVENT_MBX, 0);
}

static void hclge_enable_vector(struct hclge_misc_vector *vector, bool enable)
{
	writel(enable ? 1 : 0, vector->addr);
}

static irqreturn_t hclge_misc_irq_handle(int irq, void *data)
{
	struct hclge_dev *hdev = data;
	u32 clearval = 0;
	u32 event_cause;

	hclge_enable_vector(&hdev->misc_vector, false);
	event_cause = hclge_check_event_cause(hdev, &clearval);

	/* vector 0 interrupt is shared with reset and mailbox source events.*/
	switch (event_cause) {
	case HCLGE_VECTOR0_EVENT_ERR:
		/* we do not know what type of reset is required now. This could
		 * only be decided after we fetch the type of errors which
		 * caused this event. Therefore, we will do below for now:
		 * 1. Assert HNAE3_UNKNOWN_RESET type of reset. This means we
		 *    have defered type of reset to be used.
		 * 2. Schedule the reset serivce task.
		 * 3. When service task receives  HNAE3_UNKNOWN_RESET type it
		 *    will fetch the correct type of reset.  This would be done
		 *    by first decoding the types of errors.
		 */
		set_bit(HNAE3_UNKNOWN_RESET, &hdev->reset_request);
		/* fall through */
	case HCLGE_VECTOR0_EVENT_RST:
		hclge_reset_task_schedule(hdev);
		break;
	case HCLGE_VECTOR0_EVENT_MBX:
		/* If we are here then,
		 * 1. Either we are not handling any mbx task and we are not
		 *    scheduled as well
		 *                        OR
		 * 2. We could be handling a mbx task but nothing more is
		 *    scheduled.
		 * In both cases, we should schedule mbx task as there are more
		 * mbx messages reported by this interrupt.
		 */
		hclge_mbx_task_schedule(hdev);
		break;
	default:
		dev_warn(&hdev->pdev->dev,
			 "received unknown or unhandled event of vector0\n");
		break;
	}

	hclge_clear_event_cause(hdev, event_cause, clearval);

	/* Enable interrupt if it is not cause by reset. And when
	 * clearval equal to 0, it means interrupt status may be
	 * cleared by hardware before driver reads status register.
	 * For this case, vector0 interrupt also should be enabled.
	 */
	if (!clearval ||
	    event_cause == HCLGE_VECTOR0_EVENT_MBX) {
		hclge_enable_vector(&hdev->misc_vector, true);
	}

	return IRQ_HANDLED;
}

static void hclge_free_vector(struct hclge_dev *hdev, int vector_id)
{
	if (hdev->vector_status[vector_id] == HCLGE_INVALID_VPORT) {
		dev_warn(&hdev->pdev->dev,
			 "vector(vector_id %d) has been freed.\n", vector_id);
		return;
	}

	hdev->vector_status[vector_id] = HCLGE_INVALID_VPORT;
	hdev->num_msi_left += 1;
	hdev->num_msi_used -= 1;
}

static void hclge_get_misc_vector(struct hclge_dev *hdev)
{
	struct hclge_misc_vector *vector = &hdev->misc_vector;

	vector->vector_irq = pci_irq_vector(hdev->pdev, 0);

	vector->addr = hdev->hw.io_base + HCLGE_MISC_VECTOR_REG_BASE;
	hdev->vector_status[0] = 0;

	hdev->num_msi_left -= 1;
	hdev->num_msi_used += 1;
}

static void hclge_irq_affinity_notify(struct irq_affinity_notify *notify,
				      const cpumask_t *mask)
{
	struct hclge_dev *hdev = container_of(notify, struct hclge_dev,
					      affinity_notify);

	cpumask_copy(&hdev->affinity_mask, mask);
}

static void hclge_irq_affinity_release(struct kref *ref)
{
}

static void hclge_misc_affinity_setup(struct hclge_dev *hdev)
{
	irq_set_affinity_hint(hdev->misc_vector.vector_irq,
			      &hdev->affinity_mask);

	hdev->affinity_notify.notify = hclge_irq_affinity_notify;
	hdev->affinity_notify.release = hclge_irq_affinity_release;
	irq_set_affinity_notifier(hdev->misc_vector.vector_irq,
				  &hdev->affinity_notify);
}

static void hclge_misc_affinity_teardown(struct hclge_dev *hdev)
{
	irq_set_affinity_notifier(hdev->misc_vector.vector_irq, NULL);
	irq_set_affinity_hint(hdev->misc_vector.vector_irq, NULL);
}

static int hclge_misc_irq_init(struct hclge_dev *hdev)
{
	int ret;

	hclge_get_misc_vector(hdev);

	/* this would be explicitly freed in the end */
	snprintf(hdev->misc_vector.name, HNAE3_INT_NAME_LEN, "%s-misc-%s",
		 HCLGE_NAME, pci_name(hdev->pdev));
	ret = request_irq(hdev->misc_vector.vector_irq, hclge_misc_irq_handle,
			  0, hdev->misc_vector.name, hdev);
	if (ret) {
		hclge_free_vector(hdev, 0);
		dev_err(&hdev->pdev->dev, "request misc irq(%d) fail\n",
			hdev->misc_vector.vector_irq);
	}

	return ret;
}

static void hclge_misc_irq_uninit(struct hclge_dev *hdev)
{
	free_irq(hdev->misc_vector.vector_irq, hdev);
	hclge_free_vector(hdev, 0);
}

int hclge_notify_client(struct hclge_dev *hdev,
			enum hnae3_reset_notify_type type)
{
	struct hnae3_client *client = hdev->nic_client;
	u16 i;

	if (!test_bit(HCLGE_STATE_NIC_REGISTERED, &hdev->state) || !client)
		return 0;

	if (!client->ops->reset_notify)
		return -EOPNOTSUPP;

	for (i = 0; i < hdev->num_vmdq_vport + 1; i++) {
		struct hnae3_handle *handle = &hdev->vport[i].nic;
		int ret;

		ret = client->ops->reset_notify(handle, type);
		if (ret) {
			dev_err(&hdev->pdev->dev,
				"notify nic client failed %d(%d)\n", type, ret);
			return ret;
		}
	}

	return 0;
}

static int hclge_notify_roce_client(struct hclge_dev *hdev,
				    enum hnae3_reset_notify_type type)
{
	struct hnae3_client *client = hdev->roce_client;
	int ret = 0;
	u16 i;

	if (!test_bit(HCLGE_STATE_ROCE_REGISTERED, &hdev->state) || !client)
		return 0;

	if (!client->ops->reset_notify)
		return -EOPNOTSUPP;

	for (i = 0; i < hdev->num_vmdq_vport + 1; i++) {
		struct hnae3_handle *handle = &hdev->vport[i].roce;

		ret = client->ops->reset_notify(handle, type);
		if (ret) {
			dev_err(&hdev->pdev->dev,
				"notify roce client failed %d(%d)",
				type, ret);
			return ret;
		}
	}

	return ret;
}

static int hclge_reset_wait(struct hclge_dev *hdev)
{
#define HCLGE_RESET_WATI_MS	100
#define HCLGE_RESET_WAIT_CNT	350

	u32 val, reg, reg_bit;
	u32 cnt = 0;

	switch (hdev->reset_type) {
	case HNAE3_IMP_RESET:
		reg = HCLGE_GLOBAL_RESET_REG;
		reg_bit = HCLGE_IMP_RESET_BIT;
		break;
	case HNAE3_GLOBAL_RESET:
		reg = HCLGE_GLOBAL_RESET_REG;
		reg_bit = HCLGE_GLOBAL_RESET_BIT;
		break;
	case HNAE3_FUNC_RESET:
		reg = HCLGE_FUN_RST_ING;
		reg_bit = HCLGE_FUN_RST_ING_B;
		break;
	default:
		dev_err(&hdev->pdev->dev,
			"Wait for unsupported reset type: %d\n",
			hdev->reset_type);
		return -EINVAL;
	}

	val = hclge_read_dev(&hdev->hw, reg);
	while (hnae3_get_bit(val, reg_bit) && cnt < HCLGE_RESET_WAIT_CNT) {
		msleep(HCLGE_RESET_WATI_MS);
		val = hclge_read_dev(&hdev->hw, reg);
		cnt++;
	}

	if (cnt >= HCLGE_RESET_WAIT_CNT) {
		dev_warn(&hdev->pdev->dev,
			 "Wait for reset timeout: %d\n", hdev->reset_type);
		return -EBUSY;
	}

	return 0;
}

static int hclge_set_vf_rst(struct hclge_dev *hdev, int func_id, bool reset)
{
	struct hclge_vf_rst_cmd *req;
	struct hclge_desc desc;

	req = (struct hclge_vf_rst_cmd *)desc.data;
	hclge_cmd_setup_basic_desc(&desc, HCLGE_OPC_GBL_RST_STATUS, false);
	req->dest_vfid = func_id;

	if (reset)
		req->vf_rst = 0x1;

	return hclge_cmd_send(&hdev->hw, &desc, 1);
}

static int hclge_set_all_vf_rst(struct hclge_dev *hdev, bool reset)
{
	int i;

	for (i = hdev->num_vmdq_vport + 1; i < hdev->num_alloc_vport; i++) {
		struct hclge_vport *vport = &hdev->vport[i];
		int ret;

		/* Send cmd to set/clear VF's FUNC_RST_ING */
		ret = hclge_set_vf_rst(hdev, vport->vport_id, reset);
		if (ret) {
			dev_err(&hdev->pdev->dev,
				"set vf(%u) rst failed %d!\n",
				vport->vport_id, ret);
			return ret;
		}

		if (!reset || !test_bit(HCLGE_VPORT_STATE_ALIVE, &vport->state))
			continue;

		/* Inform VF to process the reset.
		 * hclge_inform_reset_assert_to_vf may fail if VF
		 * driver is not loaded.
		 */
		ret = hclge_inform_reset_assert_to_vf(vport);
		if (ret)
			dev_warn(&hdev->pdev->dev,
				 "inform reset to vf(%u) failed %d!\n",
				 vport->vport_id, ret);
	}

	return 0;
}

static void hclge_mailbox_service_task(struct hclge_dev *hdev)
{
	if (!test_and_clear_bit(HCLGE_STATE_MBX_SERVICE_SCHED, &hdev->state) ||
	    test_bit(HCLGE_STATE_CMD_DISABLE, &hdev->state) ||
	    test_and_set_bit(HCLGE_STATE_MBX_HANDLING, &hdev->state))
		return;

	hclge_mbx_handler(hdev);

	clear_bit(HCLGE_STATE_MBX_HANDLING, &hdev->state);
}

static void hclge_func_reset_sync_vf(struct hclge_dev *hdev)
{
	struct hclge_pf_rst_sync_cmd *req;
	struct hclge_desc desc;
	int cnt = 0;
	int ret;

	req = (struct hclge_pf_rst_sync_cmd *)desc.data;
	hclge_cmd_setup_basic_desc(&desc, HCLGE_OPC_QUERY_VF_RST_RDY, true);

	do {
		/* vf need to down netdev by mbx during PF or FLR reset */
		hclge_mailbox_service_task(hdev);

		ret = hclge_cmd_send(&hdev->hw, &desc, 1);
		/* for compatible with old firmware, wait
		 * 100 ms for VF to stop IO
		 */
		if (ret == -EOPNOTSUPP) {
			msleep(HCLGE_RESET_SYNC_TIME);
			return;
		} else if (ret) {
			dev_warn(&hdev->pdev->dev, "sync with VF fail %d!\n",
				 ret);
			return;
		} else if (req->all_vf_ready) {
			return;
		}
		msleep(HCLGE_PF_RESET_SYNC_TIME);
		hclge_cmd_reuse_desc(&desc, true);
	} while (cnt++ < HCLGE_PF_RESET_SYNC_CNT);

	dev_warn(&hdev->pdev->dev, "sync with VF timeout!\n");
}

void hclge_report_hw_error(struct hclge_dev *hdev,
			   enum hnae3_hw_error_type type)
{
	struct hnae3_client *client = hdev->nic_client;
	u16 i;

	if (!client || !client->ops->process_hw_error ||
	    !test_bit(HCLGE_STATE_NIC_REGISTERED, &hdev->state))
		return;

	for (i = 0; i < hdev->num_vmdq_vport + 1; i++)
		client->ops->process_hw_error(&hdev->vport[i].nic, type);
}

static void hclge_handle_imp_error(struct hclge_dev *hdev)
{
	u32 reg_val;

	reg_val = hclge_read_dev(&hdev->hw, HCLGE_PF_OTHER_INT_REG);
	if (reg_val & BIT(HCLGE_VECTOR0_IMP_RD_POISON_B)) {
		hclge_report_hw_error(hdev, HNAE3_IMP_RD_POISON_ERROR);
		reg_val &= ~BIT(HCLGE_VECTOR0_IMP_RD_POISON_B);
		hclge_write_dev(&hdev->hw, HCLGE_PF_OTHER_INT_REG, reg_val);
	}

	if (reg_val & BIT(HCLGE_VECTOR0_IMP_CMDQ_ERR_B)) {
		hclge_report_hw_error(hdev, HNAE3_CMDQ_ECC_ERROR);
		reg_val &= ~BIT(HCLGE_VECTOR0_IMP_CMDQ_ERR_B);
		hclge_write_dev(&hdev->hw, HCLGE_PF_OTHER_INT_REG, reg_val);
	}
}

int hclge_func_reset_cmd(struct hclge_dev *hdev, int func_id)
{
	struct hclge_desc desc;
	struct hclge_reset_cmd *req = (struct hclge_reset_cmd *)desc.data;
	int ret;

	hclge_cmd_setup_basic_desc(&desc, HCLGE_OPC_CFG_RST_TRIGGER, false);
	hnae3_set_bit(req->mac_func_reset, HCLGE_CFG_RESET_FUNC_B, 1);
	req->fun_reset_vfid = func_id;

	ret = hclge_cmd_send(&hdev->hw, &desc, 1);
	if (ret)
		dev_err(&hdev->pdev->dev,
			"send function reset cmd fail, status =%d\n", ret);

	return ret;
}

static void hclge_do_reset(struct hclge_dev *hdev)
{
	struct hnae3_handle *handle = &hdev->vport[0].nic;
	struct pci_dev *pdev = hdev->pdev;
	u32 val;

	if (hclge_get_hw_reset_stat(handle)) {
		dev_info(&pdev->dev, "hardware reset not finish\n");
		dev_info(&pdev->dev, "func_rst_reg:0x%x, global_rst_reg:0x%x\n",
			 hclge_read_dev(&hdev->hw, HCLGE_FUN_RST_ING),
			 hclge_read_dev(&hdev->hw, HCLGE_GLOBAL_RESET_REG));
		return;
	}

	switch (hdev->reset_type) {
	case HNAE3_GLOBAL_RESET:
		dev_info(&pdev->dev, "global reset requested\n");
		val = hclge_read_dev(&hdev->hw, HCLGE_GLOBAL_RESET_REG);
		hnae3_set_bit(val, HCLGE_GLOBAL_RESET_BIT, 1);
		hclge_write_dev(&hdev->hw, HCLGE_GLOBAL_RESET_REG, val);
		break;
	case HNAE3_FUNC_RESET:
		dev_info(&pdev->dev, "PF reset requested\n");
		/* schedule again to check later */
		set_bit(HNAE3_FUNC_RESET, &hdev->reset_pending);
		hclge_reset_task_schedule(hdev);
		break;
	default:
		dev_warn(&pdev->dev,
			 "unsupported reset type: %d\n", hdev->reset_type);
		break;
	}
}

static enum hnae3_reset_type hclge_get_reset_level(struct hnae3_ae_dev *ae_dev,
						   unsigned long *addr)
{
	enum hnae3_reset_type rst_level = HNAE3_NONE_RESET;
	struct hclge_dev *hdev = ae_dev->priv;

	/* first, resolve any unknown reset type to the known type(s) */
	if (test_bit(HNAE3_UNKNOWN_RESET, addr)) {
		u32 msix_sts_reg = hclge_read_dev(&hdev->hw,
					HCLGE_MISC_VECTOR_INT_STS);
		/* we will intentionally ignore any errors from this function
		 *  as we will end up in *some* reset request in any case
		 */
		if (hclge_handle_hw_msix_error(hdev, addr))
			dev_info(&hdev->pdev->dev, "received msix interrupt 0x%x\n",
				 msix_sts_reg);

		clear_bit(HNAE3_UNKNOWN_RESET, addr);
		/* We defered the clearing of the error event which caused
		 * interrupt since it was not posssible to do that in
		 * interrupt context (and this is the reason we introduced
		 * new UNKNOWN reset type). Now, the errors have been
		 * handled and cleared in hardware we can safely enable
		 * interrupts. This is an exception to the norm.
		 */
		hclge_enable_vector(&hdev->misc_vector, true);
	}

	/* return the highest priority reset level amongst all */
	if (test_bit(HNAE3_IMP_RESET, addr)) {
		rst_level = HNAE3_IMP_RESET;
		clear_bit(HNAE3_IMP_RESET, addr);
		clear_bit(HNAE3_GLOBAL_RESET, addr);
		clear_bit(HNAE3_FUNC_RESET, addr);
	} else if (test_bit(HNAE3_GLOBAL_RESET, addr)) {
		rst_level = HNAE3_GLOBAL_RESET;
		clear_bit(HNAE3_GLOBAL_RESET, addr);
		clear_bit(HNAE3_FUNC_RESET, addr);
	} else if (test_bit(HNAE3_FUNC_RESET, addr)) {
		rst_level = HNAE3_FUNC_RESET;
		clear_bit(HNAE3_FUNC_RESET, addr);
	} else if (test_bit(HNAE3_FLR_RESET, addr)) {
		rst_level = HNAE3_FLR_RESET;
		clear_bit(HNAE3_FLR_RESET, addr);
	}

	if (hdev->reset_type != HNAE3_NONE_RESET &&
	    rst_level < hdev->reset_type)
		return HNAE3_NONE_RESET;

	return rst_level;
}

static void hclge_clear_reset_cause(struct hclge_dev *hdev)
{
	u32 clearval = 0;

	switch (hdev->reset_type) {
	case HNAE3_IMP_RESET:
		clearval = BIT(HCLGE_VECTOR0_IMPRESET_INT_B);
		break;
	case HNAE3_GLOBAL_RESET:
		clearval = BIT(HCLGE_VECTOR0_GLOBALRESET_INT_B);
		break;
	default:
		break;
	}

	if (!clearval)
		return;

	/* For revision 0x20, the reset interrupt source
	 * can only be cleared after hardware reset done
	 */
	if (hdev->pdev->revision == 0x20)
		hclge_write_dev(&hdev->hw, HCLGE_MISC_RESET_STS_REG,
				clearval);

	hclge_enable_vector(&hdev->misc_vector, true);
}

static void hclge_reset_handshake(struct hclge_dev *hdev, bool enable)
{
	u32 reg_val;

	reg_val = hclge_read_dev(&hdev->hw, HCLGE_NIC_CSQ_DEPTH_REG);
	if (enable)
		reg_val |= HCLGE_NIC_SW_RST_RDY;
	else
		reg_val &= ~HCLGE_NIC_SW_RST_RDY;

	hclge_write_dev(&hdev->hw, HCLGE_NIC_CSQ_DEPTH_REG, reg_val);
}

static int hclge_func_reset_notify_vf(struct hclge_dev *hdev)
{
	int ret;

	ret = hclge_set_all_vf_rst(hdev, true);
	if (ret)
		return ret;

	hclge_func_reset_sync_vf(hdev);

	return 0;
}

static int hclge_reset_prepare_wait(struct hclge_dev *hdev)
{
	u32 reg_val;
	int ret = 0;

	switch (hdev->reset_type) {
	case HNAE3_FUNC_RESET:
		ret = hclge_func_reset_notify_vf(hdev);
		if (ret)
			return ret;

		ret = hclge_func_reset_cmd(hdev, 0);
		if (ret) {
			dev_err(&hdev->pdev->dev,
				"asserting function reset fail %d!\n", ret);
			return ret;
		}

		/* After performaning pf reset, it is not necessary to do the
		 * mailbox handling or send any command to firmware, because
		 * any mailbox handling or command to firmware is only valid
		 * after hclge_cmd_init is called.
		 */
		set_bit(HCLGE_STATE_CMD_DISABLE, &hdev->state);
		hdev->rst_stats.pf_rst_cnt++;
		break;
	case HNAE3_FLR_RESET:
		ret = hclge_func_reset_notify_vf(hdev);
		if (ret)
			return ret;
		break;
	case HNAE3_IMP_RESET:
		hclge_handle_imp_error(hdev);
		reg_val = hclge_read_dev(&hdev->hw, HCLGE_PF_OTHER_INT_REG);
		hclge_write_dev(&hdev->hw, HCLGE_PF_OTHER_INT_REG,
				BIT(HCLGE_VECTOR0_IMP_RESET_INT_B) | reg_val);
		break;
	default:
		break;
	}

	/* inform hardware that preparatory work is done */
	msleep(HCLGE_RESET_SYNC_TIME);
	hclge_reset_handshake(hdev, true);
	dev_info(&hdev->pdev->dev, "prepare wait ok\n");

	return ret;
}

static bool hclge_reset_err_handle(struct hclge_dev *hdev)
{
#define MAX_RESET_FAIL_CNT 5

	if (hdev->reset_pending) {
		dev_info(&hdev->pdev->dev, "Reset pending %lu\n",
			 hdev->reset_pending);
		return true;
	} else if (hclge_read_dev(&hdev->hw, HCLGE_MISC_VECTOR_INT_STS) &
		   HCLGE_RESET_INT_M) {
		dev_info(&hdev->pdev->dev,
			 "reset failed because new reset interrupt\n");
		hclge_clear_reset_cause(hdev);
		return false;
	} else if (hdev->rst_stats.reset_fail_cnt < MAX_RESET_FAIL_CNT) {
		hdev->rst_stats.reset_fail_cnt++;
		set_bit(hdev->reset_type, &hdev->reset_pending);
		dev_info(&hdev->pdev->dev,
			 "re-schedule reset task(%u)\n",
			 hdev->rst_stats.reset_fail_cnt);
		return true;
	}

	hclge_clear_reset_cause(hdev);

	/* recover the handshake status when reset fail */
	hclge_reset_handshake(hdev, true);

	dev_err(&hdev->pdev->dev, "Reset fail!\n");

	hclge_dbg_dump_rst_info(hdev);

	set_bit(HCLGE_STATE_RST_FAIL, &hdev->state);

	return false;
}

static int hclge_set_rst_done(struct hclge_dev *hdev)
{
	struct hclge_pf_rst_done_cmd *req;
	struct hclge_desc desc;
	int ret;

	req = (struct hclge_pf_rst_done_cmd *)desc.data;
	hclge_cmd_setup_basic_desc(&desc, HCLGE_OPC_PF_RST_DONE, false);
	req->pf_rst_done |= HCLGE_PF_RESET_DONE_BIT;

	ret = hclge_cmd_send(&hdev->hw, &desc, 1);
	/* To be compatible with the old firmware, which does not support
	 * command HCLGE_OPC_PF_RST_DONE, just print a warning and
	 * return success
	 */
	if (ret == -EOPNOTSUPP) {
		dev_warn(&hdev->pdev->dev,
			 "current firmware does not support command(0x%x)!\n",
			 HCLGE_OPC_PF_RST_DONE);
		return 0;
	} else if (ret) {
		dev_err(&hdev->pdev->dev, "assert PF reset done fail %d!\n",
			ret);
	}

	return ret;
}

static int hclge_reset_prepare_up(struct hclge_dev *hdev)
{
	int ret = 0;

	switch (hdev->reset_type) {
	case HNAE3_FUNC_RESET:
		/* fall through */
	case HNAE3_FLR_RESET:
		ret = hclge_set_all_vf_rst(hdev, false);
		break;
	case HNAE3_GLOBAL_RESET:
		/* fall through */
	case HNAE3_IMP_RESET:
		ret = hclge_set_rst_done(hdev);
		break;
	default:
		break;
	}

	/* clear up the handshake status after re-initialize done */
	hclge_reset_handshake(hdev, false);

	return ret;
}

static int hclge_reset_stack(struct hclge_dev *hdev)
{
	int ret;

	ret = hclge_notify_client(hdev, HNAE3_UNINIT_CLIENT);
	if (ret)
		return ret;

	ret = hclge_reset_ae_dev(hdev->ae_dev);
	if (ret)
		return ret;

	return hclge_notify_client(hdev, HNAE3_INIT_CLIENT);
}

static int hclge_reset_prepare(struct hclge_dev *hdev)
{
	int ret;

	hdev->rst_stats.reset_cnt++;
	/* perform reset of the stack & ae device for a client */
	ret = hclge_notify_roce_client(hdev, HNAE3_DOWN_CLIENT);
	if (ret)
		return ret;

	rtnl_lock();
	ret = hclge_notify_client(hdev, HNAE3_DOWN_CLIENT);
	rtnl_unlock();
	if (ret)
		return ret;

	return hclge_reset_prepare_wait(hdev);
}

static int hclge_reset_rebuild(struct hclge_dev *hdev)
{
	struct hnae3_ae_dev *ae_dev = pci_get_drvdata(hdev->pdev);
	enum hnae3_reset_type reset_level;
	int ret;

	hdev->rst_stats.hw_reset_done_cnt++;

	ret = hclge_notify_roce_client(hdev, HNAE3_UNINIT_CLIENT);
	if (ret)
		return ret;

	rtnl_lock();
	ret = hclge_reset_stack(hdev);
	rtnl_unlock();
	if (ret)
		return ret;

	hclge_clear_reset_cause(hdev);

	ret = hclge_notify_roce_client(hdev, HNAE3_INIT_CLIENT);
	/* ignore RoCE notify error if it fails HCLGE_RESET_MAX_FAIL_CNT - 1
	 * times
	 */
	if (ret &&
	    hdev->rst_stats.reset_fail_cnt < HCLGE_RESET_MAX_FAIL_CNT - 1)
		return ret;

	ret = hclge_reset_prepare_up(hdev);
	if (ret)
		return ret;

	rtnl_lock();
	ret = hclge_notify_client(hdev, HNAE3_UP_CLIENT);
	rtnl_unlock();
	if (ret)
		return ret;

	ret = hclge_notify_roce_client(hdev, HNAE3_UP_CLIENT);
	if (ret)
		return ret;

	hdev->last_reset_time = jiffies;
	hdev->rst_stats.reset_fail_cnt = 0;
	hdev->rst_stats.reset_done_cnt++;
	clear_bit(HCLGE_STATE_RST_FAIL, &hdev->state);

	/* if default_reset_request has a higher level reset request,
	 * it should be handled as soon as possible. since some errors
	 * need this kind of reset to fix.
	 */
	reset_level = hclge_get_reset_level(ae_dev,
					    &hdev->default_reset_request);
	if (reset_level != HNAE3_NONE_RESET)
		set_bit(reset_level, &hdev->reset_request);

	return 0;
}

static void hclge_reset(struct hclge_dev *hdev)
{
	if (hclge_reset_prepare(hdev))
		goto err_reset;

	if (hclge_reset_wait(hdev))
		goto err_reset;

	if (hclge_reset_rebuild(hdev))
		goto err_reset;

	return;

err_reset:
	if (hclge_reset_err_handle(hdev))
		hclge_reset_task_schedule(hdev);
}

static void hclge_reset_event(struct pci_dev *pdev, struct hnae3_handle *handle)
{
	struct hnae3_ae_dev *ae_dev = pci_get_drvdata(pdev);
	struct hclge_dev *hdev = ae_dev->priv;

	/* We might end up getting called broadly because of 2 below cases:
	 * 1. Recoverable error was conveyed through APEI and only way to bring
	 *    normalcy is to reset.
	 * 2. A new reset request from the stack due to timeout
	 *
	 * For the first case,error event might not have ae handle available.
	 * check if this is a new reset request and we are not here just because
	 * last reset attempt did not succeed and watchdog hit us again. We will
	 * know this if last reset request did not occur very recently (watchdog
	 * timer = 5*HZ, let us check after sufficiently large time, say 4*5*Hz)
	 * In case of new request we reset the "reset level" to PF reset.
	 * And if it is a repeat reset request of the most recent one then we
	 * want to make sure we throttle the reset request. Therefore, we will
	 * not allow it again before 3*HZ times.
	 */
	if (!handle)
		handle = &hdev->vport[0].nic;

	if (time_before(jiffies, (hdev->last_reset_time +
				  HCLGE_RESET_INTERVAL))) {
		mod_timer(&hdev->reset_timer, jiffies + HCLGE_RESET_INTERVAL);
		return;
	} else if (hdev->default_reset_request) {
		hdev->reset_level =
			hclge_get_reset_level(ae_dev,
					      &hdev->default_reset_request);
	} else if (time_after(jiffies, (hdev->last_reset_time + 4 * 5 * HZ))) {
		hdev->reset_level = HNAE3_FUNC_RESET;
	}

	dev_info(&hdev->pdev->dev, "received reset event, reset type is %d\n",
		 hdev->reset_level);

	/* request reset & schedule reset task */
	set_bit(hdev->reset_level, &hdev->reset_request);
	hclge_reset_task_schedule(hdev);

	if (hdev->reset_level < HNAE3_GLOBAL_RESET)
		hdev->reset_level++;
}

static void hclge_set_def_reset_request(struct hnae3_ae_dev *ae_dev,
					enum hnae3_reset_type rst_type)
{
	struct hclge_dev *hdev = ae_dev->priv;

	set_bit(rst_type, &hdev->default_reset_request);
}

static void hclge_reset_timer(struct timer_list *t)
{
	struct hclge_dev *hdev = from_timer(hdev, t, reset_timer);

	/* if default_reset_request has no value, it means that this reset
	 * request has already be handled, so just return here
	 */
	if (!hdev->default_reset_request)
		return;

	dev_info(&hdev->pdev->dev,
		 "triggering reset in reset timer\n");
	hclge_reset_event(hdev->pdev, NULL);
}

static void hclge_reset_subtask(struct hclge_dev *hdev)
{
	struct hnae3_ae_dev *ae_dev = pci_get_drvdata(hdev->pdev);

	/* check if there is any ongoing reset in the hardware. This status can
	 * be checked from reset_pending. If there is then, we need to wait for
	 * hardware to complete reset.
	 *    a. If we are able to figure out in reasonable time that hardware
	 *       has fully resetted then, we can proceed with driver, client
	 *       reset.
	 *    b. else, we can come back later to check this status so re-sched
	 *       now.
	 */
	hdev->last_reset_time = jiffies;
	hdev->reset_type = hclge_get_reset_level(ae_dev, &hdev->reset_pending);
	if (hdev->reset_type != HNAE3_NONE_RESET)
		hclge_reset(hdev);

	/* check if we got any *new* reset requests to be honored */
	hdev->reset_type = hclge_get_reset_level(ae_dev, &hdev->reset_request);
	if (hdev->reset_type != HNAE3_NONE_RESET)
		hclge_do_reset(hdev);

	hdev->reset_type = HNAE3_NONE_RESET;
}

static void hclge_reset_service_task(struct hclge_dev *hdev)
{
	if (!test_and_clear_bit(HCLGE_STATE_RST_SERVICE_SCHED, &hdev->state))
		return;

	down(&hdev->reset_sem);
	set_bit(HCLGE_STATE_RST_HANDLING, &hdev->state);

	hclge_reset_subtask(hdev);

	clear_bit(HCLGE_STATE_RST_HANDLING, &hdev->state);
	up(&hdev->reset_sem);
}

static void hclge_update_vport_alive(struct hclge_dev *hdev)
{
	int i;

	/* start from vport 1 for PF is always alive */
	for (i = 1; i < hdev->num_alloc_vport; i++) {
		struct hclge_vport *vport = &hdev->vport[i];

		if (time_after(jiffies, vport->last_active_jiffies + 8 * HZ))
			clear_bit(HCLGE_VPORT_STATE_ALIVE, &vport->state);

		/* If vf is not alive, set to default value */
		if (!test_bit(HCLGE_VPORT_STATE_ALIVE, &vport->state))
			vport->mps = HCLGE_MAC_DEFAULT_FRAME;
	}
}

static void hclge_periodic_service_task(struct hclge_dev *hdev)
{
	unsigned long delta = round_jiffies_relative(HZ);

	/* Always handle the link updating to make sure link state is
	 * updated when it is triggered by mbx.
	 */
	hclge_update_link_status(hdev);
	hclge_sync_mac_table(hdev);
	hclge_sync_promisc_mode(hdev);

	if (time_is_after_jiffies(hdev->last_serv_processed + HZ)) {
		delta = jiffies - hdev->last_serv_processed;

		if (delta < round_jiffies_relative(HZ)) {
			delta = round_jiffies_relative(HZ) - delta;
			goto out;
		}
	}

	hdev->serv_processed_cnt++;
	hclge_update_vport_alive(hdev);

	if (test_bit(HCLGE_STATE_DOWN, &hdev->state)) {
		hdev->last_serv_processed = jiffies;
		goto out;
	}

	if (!(hdev->serv_processed_cnt % HCLGE_STATS_TIMER_INTERVAL))
		hclge_update_stats_for_all(hdev);

	hclge_update_port_info(hdev);
	hclge_sync_vlan_filter(hdev);

	if (!(hdev->serv_processed_cnt % HCLGE_ARFS_EXPIRE_INTERVAL))
		hclge_rfs_filter_expire(hdev);

	hdev->last_serv_processed = jiffies;

out:
	hclge_task_schedule(hdev, delta);
}

static void hclge_service_task(struct work_struct *work)
{
	struct hclge_dev *hdev =
		container_of(work, struct hclge_dev, service_task.work);

	hclge_reset_service_task(hdev);
	hclge_mailbox_service_task(hdev);
	hclge_periodic_service_task(hdev);

	/* Handle reset and mbx again in case periodical task delays the
	 * handling by calling hclge_task_schedule() in
	 * hclge_periodic_service_task().
	 */
	hclge_reset_service_task(hdev);
	hclge_mailbox_service_task(hdev);
}

struct hclge_vport *hclge_get_vport(struct hnae3_handle *handle)
{
	/* VF handle has no client */
	if (!handle->client)
		return container_of(handle, struct hclge_vport, nic);
	else if (handle->client->type == HNAE3_CLIENT_ROCE)
		return container_of(handle, struct hclge_vport, roce);
	else
		return container_of(handle, struct hclge_vport, nic);
}

static int hclge_get_vector(struct hnae3_handle *handle, u16 vector_num,
			    struct hnae3_vector_info *vector_info)
{
	struct hclge_vport *vport = hclge_get_vport(handle);
	struct hnae3_vector_info *vector = vector_info;
	struct hclge_dev *hdev = vport->back;
	int alloc = 0;
	int i, j;

	vector_num = min_t(u16, hdev->num_nic_msi - 1, vector_num);
	vector_num = min(hdev->num_msi_left, vector_num);

	for (j = 0; j < vector_num; j++) {
		for (i = 1; i < hdev->num_msi; i++) {
			if (hdev->vector_status[i] == HCLGE_INVALID_VPORT) {
				vector->vector = pci_irq_vector(hdev->pdev, i);
				vector->io_addr = hdev->hw.io_base +
					HCLGE_VECTOR_REG_BASE +
					(i - 1) * HCLGE_VECTOR_REG_OFFSET +
					vport->vport_id *
					HCLGE_VECTOR_VF_OFFSET;
				hdev->vector_status[i] = vport->vport_id;
				hdev->vector_irq[i] = vector->vector;

				vector++;
				alloc++;

				break;
			}
		}
	}
	hdev->num_msi_left -= alloc;
	hdev->num_msi_used += alloc;

	return alloc;
}

static int hclge_get_vector_index(struct hclge_dev *hdev, int vector)
{
	int i;

	for (i = 0; i < hdev->num_msi; i++)
		if (vector == hdev->vector_irq[i])
			return i;

	return -EINVAL;
}

static int hclge_put_vector(struct hnae3_handle *handle, int vector)
{
	struct hclge_vport *vport = hclge_get_vport(handle);
	struct hclge_dev *hdev = vport->back;
	int vector_id;

	vector_id = hclge_get_vector_index(hdev, vector);
	if (vector_id < 0) {
		dev_err(&hdev->pdev->dev,
			"Get vector index fail. vector = %d\n", vector);
		return vector_id;
	}

	hclge_free_vector(hdev, vector_id);

	return 0;
}

static u32 hclge_get_rss_key_size(struct hnae3_handle *handle)
{
	return HCLGE_RSS_KEY_SIZE;
}

static u32 hclge_get_rss_indir_size(struct hnae3_handle *handle)
{
	return HCLGE_RSS_IND_TBL_SIZE;
}

static int hclge_set_rss_algo_key(struct hclge_dev *hdev,
				  const u8 hfunc, const u8 *key)
{
	struct hclge_rss_config_cmd *req;
	unsigned int key_offset = 0;
	struct hclge_desc desc;
	int key_counts;
	int key_size;
	int ret;

	key_counts = HCLGE_RSS_KEY_SIZE;
	req = (struct hclge_rss_config_cmd *)desc.data;

	while (key_counts) {
		hclge_cmd_setup_basic_desc(&desc, HCLGE_OPC_RSS_GENERIC_CONFIG,
					   false);

		req->hash_config |= (hfunc & HCLGE_RSS_HASH_ALGO_MASK);
		req->hash_config |= (key_offset << HCLGE_RSS_HASH_KEY_OFFSET_B);

		key_size = min(HCLGE_RSS_HASH_KEY_NUM, key_counts);
		memcpy(req->hash_key,
		       key + key_offset * HCLGE_RSS_HASH_KEY_NUM, key_size);

		key_counts -= key_size;
		key_offset++;
		ret = hclge_cmd_send(&hdev->hw, &desc, 1);
		if (ret) {
			dev_err(&hdev->pdev->dev,
				"Configure RSS config fail, status = %d\n",
				ret);
			return ret;
		}
	}
	return 0;
}

static int hclge_set_rss_indir_table(struct hclge_dev *hdev, const u8 *indir)
{
	struct hclge_rss_indirection_table_cmd *req;
	struct hclge_desc desc;
	int i, j;
	int ret;

	req = (struct hclge_rss_indirection_table_cmd *)desc.data;

	for (i = 0; i < HCLGE_RSS_CFG_TBL_NUM; i++) {
		hclge_cmd_setup_basic_desc
			(&desc, HCLGE_OPC_RSS_INDIR_TABLE, false);

		req->start_table_index =
			cpu_to_le16(i * HCLGE_RSS_CFG_TBL_SIZE);
		req->rss_set_bitmap = cpu_to_le16(HCLGE_RSS_SET_BITMAP_MSK);

		for (j = 0; j < HCLGE_RSS_CFG_TBL_SIZE; j++)
			req->rss_result[j] =
				indir[i * HCLGE_RSS_CFG_TBL_SIZE + j];

		ret = hclge_cmd_send(&hdev->hw, &desc, 1);
		if (ret) {
			dev_err(&hdev->pdev->dev,
				"Configure rss indir table fail,status = %d\n",
				ret);
			return ret;
		}
	}
	return 0;
}

static int hclge_set_rss_tc_mode(struct hclge_dev *hdev, u16 *tc_valid,
				 u16 *tc_size, u16 *tc_offset)
{
	struct hclge_rss_tc_mode_cmd *req;
	struct hclge_desc desc;
	int ret;
	int i;

	hclge_cmd_setup_basic_desc(&desc, HCLGE_OPC_RSS_TC_MODE, false);
	req = (struct hclge_rss_tc_mode_cmd *)desc.data;

	for (i = 0; i < HCLGE_MAX_TC_NUM; i++) {
		u16 mode = 0;

		hnae3_set_bit(mode, HCLGE_RSS_TC_VALID_B, (tc_valid[i] & 0x1));
		hnae3_set_field(mode, HCLGE_RSS_TC_SIZE_M,
				HCLGE_RSS_TC_SIZE_S, tc_size[i]);
		hnae3_set_field(mode, HCLGE_RSS_TC_OFFSET_M,
				HCLGE_RSS_TC_OFFSET_S, tc_offset[i]);

		req->rss_tc_mode[i] = cpu_to_le16(mode);
	}

	ret = hclge_cmd_send(&hdev->hw, &desc, 1);
	if (ret)
		dev_err(&hdev->pdev->dev,
			"Configure rss tc mode fail, status = %d\n", ret);

	return ret;
}

static void hclge_get_rss_type(struct hclge_vport *vport)
{
	if (vport->rss_tuple_sets.ipv4_tcp_en ||
	    vport->rss_tuple_sets.ipv4_udp_en ||
	    vport->rss_tuple_sets.ipv4_sctp_en ||
	    vport->rss_tuple_sets.ipv6_tcp_en ||
	    vport->rss_tuple_sets.ipv6_udp_en ||
	    vport->rss_tuple_sets.ipv6_sctp_en)
		vport->nic.kinfo.rss_type = PKT_HASH_TYPE_L4;
	else if (vport->rss_tuple_sets.ipv4_fragment_en ||
		 vport->rss_tuple_sets.ipv6_fragment_en)
		vport->nic.kinfo.rss_type = PKT_HASH_TYPE_L3;
	else
		vport->nic.kinfo.rss_type = PKT_HASH_TYPE_NONE;
}

static int hclge_set_rss_input_tuple(struct hclge_dev *hdev)
{
	struct hclge_rss_input_tuple_cmd *req;
	struct hclge_desc desc;
	int ret;

	hclge_cmd_setup_basic_desc(&desc, HCLGE_OPC_RSS_INPUT_TUPLE, false);

	req = (struct hclge_rss_input_tuple_cmd *)desc.data;

	/* Get the tuple cfg from pf */
	req->ipv4_tcp_en = hdev->vport[0].rss_tuple_sets.ipv4_tcp_en;
	req->ipv4_udp_en = hdev->vport[0].rss_tuple_sets.ipv4_udp_en;
	req->ipv4_sctp_en = hdev->vport[0].rss_tuple_sets.ipv4_sctp_en;
	req->ipv4_fragment_en = hdev->vport[0].rss_tuple_sets.ipv4_fragment_en;
	req->ipv6_tcp_en = hdev->vport[0].rss_tuple_sets.ipv6_tcp_en;
	req->ipv6_udp_en = hdev->vport[0].rss_tuple_sets.ipv6_udp_en;
	req->ipv6_sctp_en = hdev->vport[0].rss_tuple_sets.ipv6_sctp_en;
	req->ipv6_fragment_en = hdev->vport[0].rss_tuple_sets.ipv6_fragment_en;
	hclge_get_rss_type(&hdev->vport[0]);
	ret = hclge_cmd_send(&hdev->hw, &desc, 1);
	if (ret)
		dev_err(&hdev->pdev->dev,
			"Configure rss input fail, status = %d\n", ret);
	return ret;
}

static int hclge_get_rss(struct hnae3_handle *handle, u32 *indir,
			 u8 *key, u8 *hfunc)
{
	struct hclge_vport *vport = hclge_get_vport(handle);
	int i;

	/* Get hash algorithm */
	if (hfunc) {
		switch (vport->rss_algo) {
		case HCLGE_RSS_HASH_ALGO_TOEPLITZ:
			*hfunc = ETH_RSS_HASH_TOP;
			break;
		case HCLGE_RSS_HASH_ALGO_SIMPLE:
			*hfunc = ETH_RSS_HASH_XOR;
			break;
		default:
			*hfunc = ETH_RSS_HASH_UNKNOWN;
			break;
		}
	}

	/* Get the RSS Key required by the user */
	if (key)
		memcpy(key, vport->rss_hash_key, HCLGE_RSS_KEY_SIZE);

	/* Get indirect table */
	if (indir)
		for (i = 0; i < HCLGE_RSS_IND_TBL_SIZE; i++)
			indir[i] =  vport->rss_indirection_tbl[i];

	return 0;
}

static int hclge_set_rss(struct hnae3_handle *handle, const u32 *indir,
			 const  u8 *key, const  u8 hfunc)
{
	struct hclge_vport *vport = hclge_get_vport(handle);
	struct hclge_dev *hdev = vport->back;
	u8 hash_algo;
	int ret, i;

	/* Set the RSS Hash Key if specififed by the user */
	if (key) {
		switch (hfunc) {
		case ETH_RSS_HASH_TOP:
			hash_algo = HCLGE_RSS_HASH_ALGO_TOEPLITZ;
			break;
		case ETH_RSS_HASH_XOR:
			hash_algo = HCLGE_RSS_HASH_ALGO_SIMPLE;
			break;
		case ETH_RSS_HASH_NO_CHANGE:
			hash_algo = vport->rss_algo;
			break;
		default:
			return -EINVAL;
		}

		ret = hclge_set_rss_algo_key(hdev, hash_algo, key);
		if (ret)
			return ret;

		/* Update the shadow RSS key with user specified qids */
		memcpy(vport->rss_hash_key, key, HCLGE_RSS_KEY_SIZE);
		vport->rss_algo = hash_algo;
	}

	/* Update the shadow RSS table with user specified qids */
	for (i = 0; i < HCLGE_RSS_IND_TBL_SIZE; i++)
		vport->rss_indirection_tbl[i] = indir[i];

	/* Update the hardware */
	return hclge_set_rss_indir_table(hdev, vport->rss_indirection_tbl);
}

static u8 hclge_get_rss_hash_bits(struct ethtool_rxnfc *nfc)
{
	u8 hash_sets = nfc->data & RXH_L4_B_0_1 ? HCLGE_S_PORT_BIT : 0;

	if (nfc->data & RXH_L4_B_2_3)
		hash_sets |= HCLGE_D_PORT_BIT;
	else
		hash_sets &= ~HCLGE_D_PORT_BIT;

	if (nfc->data & RXH_IP_SRC)
		hash_sets |= HCLGE_S_IP_BIT;
	else
		hash_sets &= ~HCLGE_S_IP_BIT;

	if (nfc->data & RXH_IP_DST)
		hash_sets |= HCLGE_D_IP_BIT;
	else
		hash_sets &= ~HCLGE_D_IP_BIT;

	if (nfc->flow_type == SCTP_V4_FLOW || nfc->flow_type == SCTP_V6_FLOW)
		hash_sets |= HCLGE_V_TAG_BIT;

	return hash_sets;
}

static int hclge_set_rss_tuple(struct hnae3_handle *handle,
			       struct ethtool_rxnfc *nfc)
{
	struct hclge_vport *vport = hclge_get_vport(handle);
	struct hclge_dev *hdev = vport->back;
	struct hclge_rss_input_tuple_cmd *req;
	struct hclge_desc desc;
	u8 tuple_sets;
	int ret;

	if (nfc->data & ~(RXH_IP_SRC | RXH_IP_DST |
			  RXH_L4_B_0_1 | RXH_L4_B_2_3))
		return -EINVAL;

	req = (struct hclge_rss_input_tuple_cmd *)desc.data;
	hclge_cmd_setup_basic_desc(&desc, HCLGE_OPC_RSS_INPUT_TUPLE, false);

	req->ipv4_tcp_en = vport->rss_tuple_sets.ipv4_tcp_en;
	req->ipv4_udp_en = vport->rss_tuple_sets.ipv4_udp_en;
	req->ipv4_sctp_en = vport->rss_tuple_sets.ipv4_sctp_en;
	req->ipv4_fragment_en = vport->rss_tuple_sets.ipv4_fragment_en;
	req->ipv6_tcp_en = vport->rss_tuple_sets.ipv6_tcp_en;
	req->ipv6_udp_en = vport->rss_tuple_sets.ipv6_udp_en;
	req->ipv6_sctp_en = vport->rss_tuple_sets.ipv6_sctp_en;
	req->ipv6_fragment_en = vport->rss_tuple_sets.ipv6_fragment_en;

	tuple_sets = hclge_get_rss_hash_bits(nfc);
	switch (nfc->flow_type) {
	case TCP_V4_FLOW:
		req->ipv4_tcp_en = tuple_sets;
		break;
	case TCP_V6_FLOW:
		req->ipv6_tcp_en = tuple_sets;
		break;
	case UDP_V4_FLOW:
		req->ipv4_udp_en = tuple_sets;
		break;
	case UDP_V6_FLOW:
		req->ipv6_udp_en = tuple_sets;
		break;
	case SCTP_V4_FLOW:
		req->ipv4_sctp_en = tuple_sets;
		break;
	case SCTP_V6_FLOW:
		if ((nfc->data & RXH_L4_B_0_1) ||
		    (nfc->data & RXH_L4_B_2_3))
			return -EINVAL;

		req->ipv6_sctp_en = tuple_sets;
		break;
	case IPV4_FLOW:
		req->ipv4_fragment_en = HCLGE_RSS_INPUT_TUPLE_OTHER;
		break;
	case IPV6_FLOW:
		req->ipv6_fragment_en = HCLGE_RSS_INPUT_TUPLE_OTHER;
		break;
	default:
		return -EINVAL;
	}

	ret = hclge_cmd_send(&hdev->hw, &desc, 1);
	if (ret) {
		dev_err(&hdev->pdev->dev,
			"Set rss tuple fail, status = %d\n", ret);
		return ret;
	}

	vport->rss_tuple_sets.ipv4_tcp_en = req->ipv4_tcp_en;
	vport->rss_tuple_sets.ipv4_udp_en = req->ipv4_udp_en;
	vport->rss_tuple_sets.ipv4_sctp_en = req->ipv4_sctp_en;
	vport->rss_tuple_sets.ipv4_fragment_en = req->ipv4_fragment_en;
	vport->rss_tuple_sets.ipv6_tcp_en = req->ipv6_tcp_en;
	vport->rss_tuple_sets.ipv6_udp_en = req->ipv6_udp_en;
	vport->rss_tuple_sets.ipv6_sctp_en = req->ipv6_sctp_en;
	vport->rss_tuple_sets.ipv6_fragment_en = req->ipv6_fragment_en;
	hclge_get_rss_type(vport);
	return 0;
}

static int hclge_get_rss_tuple(struct hnae3_handle *handle,
			       struct ethtool_rxnfc *nfc)
{
	struct hclge_vport *vport = hclge_get_vport(handle);
	u8 tuple_sets;

	nfc->data = 0;

	switch (nfc->flow_type) {
	case TCP_V4_FLOW:
		tuple_sets = vport->rss_tuple_sets.ipv4_tcp_en;
		break;
	case UDP_V4_FLOW:
		tuple_sets = vport->rss_tuple_sets.ipv4_udp_en;
		break;
	case TCP_V6_FLOW:
		tuple_sets = vport->rss_tuple_sets.ipv6_tcp_en;
		break;
	case UDP_V6_FLOW:
		tuple_sets = vport->rss_tuple_sets.ipv6_udp_en;
		break;
	case SCTP_V4_FLOW:
		tuple_sets = vport->rss_tuple_sets.ipv4_sctp_en;
		break;
	case SCTP_V6_FLOW:
		tuple_sets = vport->rss_tuple_sets.ipv6_sctp_en;
		break;
	case IPV4_FLOW:
	case IPV6_FLOW:
		tuple_sets = HCLGE_S_IP_BIT | HCLGE_D_IP_BIT;
		break;
	default:
		return -EINVAL;
	}

	if (!tuple_sets)
		return 0;

	if (tuple_sets & HCLGE_D_PORT_BIT)
		nfc->data |= RXH_L4_B_2_3;
	if (tuple_sets & HCLGE_S_PORT_BIT)
		nfc->data |= RXH_L4_B_0_1;
	if (tuple_sets & HCLGE_D_IP_BIT)
		nfc->data |= RXH_IP_DST;
	if (tuple_sets & HCLGE_S_IP_BIT)
		nfc->data |= RXH_IP_SRC;

	return 0;
}

static int hclge_get_tc_size(struct hnae3_handle *handle)
{
	struct hclge_vport *vport = hclge_get_vport(handle);
	struct hclge_dev *hdev = vport->back;

	return hdev->rss_size_max;
}

int hclge_rss_init_hw(struct hclge_dev *hdev)
{
	struct hclge_vport *vport = hdev->vport;
	u8 *rss_indir = vport[0].rss_indirection_tbl;
	u16 rss_size = vport[0].alloc_rss_size;
	u16 tc_offset[HCLGE_MAX_TC_NUM] = {0};
	u16 tc_size[HCLGE_MAX_TC_NUM] = {0};
	u8 *key = vport[0].rss_hash_key;
	u8 hfunc = vport[0].rss_algo;
	u16 tc_valid[HCLGE_MAX_TC_NUM];
	u16 roundup_size;
	unsigned int i;
	int ret;

	ret = hclge_set_rss_indir_table(hdev, rss_indir);
	if (ret)
		return ret;

	ret = hclge_set_rss_algo_key(hdev, hfunc, key);
	if (ret)
		return ret;

	ret = hclge_set_rss_input_tuple(hdev);
	if (ret)
		return ret;

	/* Each TC have the same queue size, and tc_size set to hardware is
	 * the log2 of roundup power of two of rss_size, the acutal queue
	 * size is limited by indirection table.
	 */
	if (rss_size > HCLGE_RSS_TC_SIZE_7 || rss_size == 0) {
		dev_err(&hdev->pdev->dev,
			"Configure rss tc size failed, invalid TC_SIZE = %u\n",
			rss_size);
		return -EINVAL;
	}

	roundup_size = roundup_pow_of_two(rss_size);
	roundup_size = ilog2(roundup_size);

	for (i = 0; i < HCLGE_MAX_TC_NUM; i++) {
		tc_valid[i] = 0;

		if (!(hdev->hw_tc_map & BIT(i)))
			continue;

		tc_valid[i] = 1;
		tc_size[i] = roundup_size;
		tc_offset[i] = rss_size * i;
	}

	return hclge_set_rss_tc_mode(hdev, tc_valid, tc_size, tc_offset);
}

void hclge_rss_indir_init_cfg(struct hclge_dev *hdev)
{
	struct hclge_vport *vport = hdev->vport;
	int i, j;

	for (j = 0; j < hdev->num_vmdq_vport + 1; j++) {
		for (i = 0; i < HCLGE_RSS_IND_TBL_SIZE; i++)
			vport[j].rss_indirection_tbl[i] =
				i % vport[j].alloc_rss_size;
	}
}

static void hclge_rss_init_cfg(struct hclge_dev *hdev)
{
	int i, rss_algo = HCLGE_RSS_HASH_ALGO_TOEPLITZ;
	struct hclge_vport *vport = hdev->vport;

	if (hdev->pdev->revision >= 0x21)
		rss_algo = HCLGE_RSS_HASH_ALGO_SIMPLE;

	for (i = 0; i < hdev->num_vmdq_vport + 1; i++) {
		vport[i].rss_tuple_sets.ipv4_tcp_en =
			HCLGE_RSS_INPUT_TUPLE_OTHER;
		vport[i].rss_tuple_sets.ipv4_udp_en =
			HCLGE_RSS_INPUT_TUPLE_OTHER;
		vport[i].rss_tuple_sets.ipv4_sctp_en =
			HCLGE_RSS_INPUT_TUPLE_SCTP;
		vport[i].rss_tuple_sets.ipv4_fragment_en =
			HCLGE_RSS_INPUT_TUPLE_OTHER;
		vport[i].rss_tuple_sets.ipv6_tcp_en =
			HCLGE_RSS_INPUT_TUPLE_OTHER;
		vport[i].rss_tuple_sets.ipv6_udp_en =
			HCLGE_RSS_INPUT_TUPLE_OTHER;
		vport[i].rss_tuple_sets.ipv6_sctp_en =
			HCLGE_RSS_INPUT_TUPLE_SCTP;
		vport[i].rss_tuple_sets.ipv6_fragment_en =
			HCLGE_RSS_INPUT_TUPLE_OTHER;

		vport[i].rss_algo = rss_algo;

		memcpy(vport[i].rss_hash_key, hclge_hash_key,
		       HCLGE_RSS_KEY_SIZE);
	}

	hclge_rss_indir_init_cfg(hdev);
}

int hclge_bind_ring_with_vector(struct hclge_vport *vport,
				int vector_id, bool en,
				struct hnae3_ring_chain_node *ring_chain)
{
	struct hclge_dev *hdev = vport->back;
	struct hnae3_ring_chain_node *node;
	struct hclge_desc desc;
	struct hclge_ctrl_vector_chain_cmd *req =
		(struct hclge_ctrl_vector_chain_cmd *)desc.data;
	enum hclge_cmd_status status;
	enum hclge_opcode_type op;
	u16 tqp_type_and_id;
	int i;

	op = en ? HCLGE_OPC_ADD_RING_TO_VECTOR : HCLGE_OPC_DEL_RING_TO_VECTOR;
	hclge_cmd_setup_basic_desc(&desc, op, false);
	req->int_vector_id = vector_id;

	i = 0;
	for (node = ring_chain; node; node = node->next) {
		tqp_type_and_id = le16_to_cpu(req->tqp_type_and_id[i]);
		hnae3_set_field(tqp_type_and_id,  HCLGE_INT_TYPE_M,
				HCLGE_INT_TYPE_S,
				hnae3_get_bit(node->flag, HNAE3_RING_TYPE_B));
		hnae3_set_field(tqp_type_and_id, HCLGE_TQP_ID_M,
				HCLGE_TQP_ID_S, node->tqp_index);
		hnae3_set_field(tqp_type_and_id, HCLGE_INT_GL_IDX_M,
				HCLGE_INT_GL_IDX_S,
				hnae3_get_field(node->int_gl_idx,
						HNAE3_RING_GL_IDX_M,
						HNAE3_RING_GL_IDX_S));
		req->tqp_type_and_id[i] = cpu_to_le16(tqp_type_and_id);
		if (++i >= HCLGE_VECTOR_ELEMENTS_PER_CMD) {
			req->int_cause_num = HCLGE_VECTOR_ELEMENTS_PER_CMD;
			req->vfid = vport->vport_id;

			status = hclge_cmd_send(&hdev->hw, &desc, 1);
			if (status) {
				dev_err(&hdev->pdev->dev,
					"Map TQP fail, status is %d.\n",
					status);
				return -EIO;
			}
			i = 0;

			hclge_cmd_setup_basic_desc(&desc,
						   op,
						   false);
			req->int_vector_id = vector_id;
		}
	}

	if (i > 0) {
		req->int_cause_num = i;
		req->vfid = vport->vport_id;
		status = hclge_cmd_send(&hdev->hw, &desc, 1);
		if (status) {
			dev_err(&hdev->pdev->dev,
				"Map TQP fail, status is %d.\n", status);
			return -EIO;
		}
	}

	return 0;
}

static int hclge_map_ring_to_vector(struct hnae3_handle *handle, int vector,
				    struct hnae3_ring_chain_node *ring_chain)
{
	struct hclge_vport *vport = hclge_get_vport(handle);
	struct hclge_dev *hdev = vport->back;
	int vector_id;

	vector_id = hclge_get_vector_index(hdev, vector);
	if (vector_id < 0) {
		dev_err(&hdev->pdev->dev,
			"failed to get vector index. vector=%d\n", vector);
		return vector_id;
	}

	return hclge_bind_ring_with_vector(vport, vector_id, true, ring_chain);
}

static int hclge_unmap_ring_frm_vector(struct hnae3_handle *handle, int vector,
				       struct hnae3_ring_chain_node *ring_chain)
{
	struct hclge_vport *vport = hclge_get_vport(handle);
	struct hclge_dev *hdev = vport->back;
	int vector_id, ret;

	if (test_bit(HCLGE_STATE_RST_HANDLING, &hdev->state))
		return 0;

	vector_id = hclge_get_vector_index(hdev, vector);
	if (vector_id < 0) {
		dev_err(&handle->pdev->dev,
			"Get vector index fail. ret =%d\n", vector_id);
		return vector_id;
	}

	ret = hclge_bind_ring_with_vector(vport, vector_id, false, ring_chain);
	if (ret)
		dev_err(&handle->pdev->dev,
			"Unmap ring from vector fail. vectorid=%d, ret =%d\n",
			vector_id, ret);

	return ret;
}

static int hclge_cmd_set_promisc_mode(struct hclge_dev *hdev,
				      struct hclge_promisc_param *param)
{
	struct hclge_promisc_cfg_cmd *req;
	struct hclge_desc desc;
	int ret;

	hclge_cmd_setup_basic_desc(&desc, HCLGE_OPC_CFG_PROMISC_MODE, false);

	req = (struct hclge_promisc_cfg_cmd *)desc.data;
	req->vf_id = param->vf_id;

	/* HCLGE_PROMISC_TX_EN_B and HCLGE_PROMISC_RX_EN_B are not supported on
	 * pdev revision(0x20), new revision support them. The
	 * value of this two fields will not return error when driver
	 * send command to fireware in revision(0x20).
	 */
	req->flag = (param->enable << HCLGE_PROMISC_EN_B) |
		HCLGE_PROMISC_TX_EN_B | HCLGE_PROMISC_RX_EN_B;

	ret = hclge_cmd_send(&hdev->hw, &desc, 1);
	if (ret)
		dev_err(&hdev->pdev->dev,
			"failed to set vport %d promisc mode, ret = %d.\n",
			param->vf_id, ret);

	return ret;
}

static void hclge_promisc_param_init(struct hclge_promisc_param *param,
				     bool en_uc, bool en_mc, bool en_bc,
				     int vport_id)
{
	if (!param)
		return;

	memset(param, 0, sizeof(struct hclge_promisc_param));
	if (en_uc)
		param->enable = HCLGE_PROMISC_EN_UC;
	if (en_mc)
		param->enable |= HCLGE_PROMISC_EN_MC;
	if (en_bc)
		param->enable |= HCLGE_PROMISC_EN_BC;
	param->vf_id = vport_id;
}

int hclge_set_vport_promisc_mode(struct hclge_vport *vport, bool en_uc_pmc,
				 bool en_mc_pmc, bool en_bc_pmc)
{
	struct hclge_dev *hdev = vport->back;
	struct hclge_promisc_param param;

	hclge_promisc_param_init(&param, en_uc_pmc, en_mc_pmc, en_bc_pmc,
				 vport->vport_id);
	return hclge_cmd_set_promisc_mode(hdev, &param);
}

static int hclge_set_promisc_mode(struct hnae3_handle *handle, bool en_uc_pmc,
				  bool en_mc_pmc)
{
	struct hclge_vport *vport = hclge_get_vport(handle);
	bool en_bc_pmc = true;

	/* For revision 0x20, if broadcast promisc enabled, vlan filter is
	 * always bypassed. So broadcast promisc should be disabled until
	 * user enable promisc mode
	 */
	if (handle->pdev->revision == 0x20)
		en_bc_pmc = handle->netdev_flags & HNAE3_BPE ? true : false;

	return hclge_set_vport_promisc_mode(vport, en_uc_pmc, en_mc_pmc,
					    en_bc_pmc);
}

static void hclge_request_update_promisc_mode(struct hnae3_handle *handle)
{
	struct hclge_vport *vport = hclge_get_vport(handle);
	struct hclge_dev *hdev = vport->back;

	set_bit(HCLGE_STATE_PROMISC_CHANGED, &hdev->state);
}

static int hclge_get_fd_mode(struct hclge_dev *hdev, u8 *fd_mode)
{
	struct hclge_get_fd_mode_cmd *req;
	struct hclge_desc desc;
	int ret;

	hclge_cmd_setup_basic_desc(&desc, HCLGE_OPC_FD_MODE_CTRL, true);

	req = (struct hclge_get_fd_mode_cmd *)desc.data;

	ret = hclge_cmd_send(&hdev->hw, &desc, 1);
	if (ret) {
		dev_err(&hdev->pdev->dev, "get fd mode fail, ret=%d\n", ret);
		return ret;
	}

	*fd_mode = req->mode;

	return ret;
}

static int hclge_get_fd_allocation(struct hclge_dev *hdev,
				   u32 *stage1_entry_num,
				   u32 *stage2_entry_num,
				   u16 *stage1_counter_num,
				   u16 *stage2_counter_num)
{
	struct hclge_get_fd_allocation_cmd *req;
	struct hclge_desc desc;
	int ret;

	hclge_cmd_setup_basic_desc(&desc, HCLGE_OPC_FD_GET_ALLOCATION, true);

	req = (struct hclge_get_fd_allocation_cmd *)desc.data;

	ret = hclge_cmd_send(&hdev->hw, &desc, 1);
	if (ret) {
		dev_err(&hdev->pdev->dev, "query fd allocation fail, ret=%d\n",
			ret);
		return ret;
	}

	*stage1_entry_num = le32_to_cpu(req->stage1_entry_num);
	*stage2_entry_num = le32_to_cpu(req->stage2_entry_num);
	*stage1_counter_num = le16_to_cpu(req->stage1_counter_num);
	*stage2_counter_num = le16_to_cpu(req->stage2_counter_num);

	return ret;
}

static int hclge_set_fd_key_config(struct hclge_dev *hdev,
				   enum HCLGE_FD_STAGE stage_num)
{
	struct hclge_set_fd_key_config_cmd *req;
	struct hclge_fd_key_cfg *stage;
	struct hclge_desc desc;
	int ret;

	hclge_cmd_setup_basic_desc(&desc, HCLGE_OPC_FD_KEY_CONFIG, false);

	req = (struct hclge_set_fd_key_config_cmd *)desc.data;
	stage = &hdev->fd_cfg.key_cfg[stage_num];
	req->stage = stage_num;
	req->key_select = stage->key_sel;
	req->inner_sipv6_word_en = stage->inner_sipv6_word_en;
	req->inner_dipv6_word_en = stage->inner_dipv6_word_en;
	req->outer_sipv6_word_en = stage->outer_sipv6_word_en;
	req->outer_dipv6_word_en = stage->outer_dipv6_word_en;
	req->tuple_mask = cpu_to_le32(~stage->tuple_active);
	req->meta_data_mask = cpu_to_le32(~stage->meta_data_active);

	ret = hclge_cmd_send(&hdev->hw, &desc, 1);
	if (ret)
		dev_err(&hdev->pdev->dev, "set fd key fail, ret=%d\n", ret);

	return ret;
}

static int hclge_init_fd_config(struct hclge_dev *hdev)
{
#define LOW_2_WORDS		0x03
	struct hclge_fd_key_cfg *key_cfg;
	int ret;

	if (!hnae3_dev_fd_supported(hdev))
		return 0;

	ret = hclge_get_fd_mode(hdev, &hdev->fd_cfg.fd_mode);
	if (ret)
		return ret;

	switch (hdev->fd_cfg.fd_mode) {
	case HCLGE_FD_MODE_DEPTH_2K_WIDTH_400B_STAGE_1:
		hdev->fd_cfg.max_key_length = MAX_KEY_LENGTH;
		break;
	case HCLGE_FD_MODE_DEPTH_4K_WIDTH_200B_STAGE_1:
		hdev->fd_cfg.max_key_length = MAX_KEY_LENGTH / 2;
		break;
	default:
		dev_err(&hdev->pdev->dev,
			"Unsupported flow director mode %u\n",
			hdev->fd_cfg.fd_mode);
		return -EOPNOTSUPP;
	}

	key_cfg = &hdev->fd_cfg.key_cfg[HCLGE_FD_STAGE_1];
	key_cfg->key_sel = HCLGE_FD_KEY_BASE_ON_TUPLE,
	key_cfg->inner_sipv6_word_en = LOW_2_WORDS;
	key_cfg->inner_dipv6_word_en = LOW_2_WORDS;
	key_cfg->outer_sipv6_word_en = 0;
	key_cfg->outer_dipv6_word_en = 0;

	key_cfg->tuple_active = BIT(INNER_VLAN_TAG_FST) | BIT(INNER_ETH_TYPE) |
				BIT(INNER_IP_PROTO) | BIT(INNER_IP_TOS) |
				BIT(INNER_SRC_IP) | BIT(INNER_DST_IP) |
				BIT(INNER_SRC_PORT) | BIT(INNER_DST_PORT);

	/* If use max 400bit key, we can support tuples for ether type */
	if (hdev->fd_cfg.fd_mode == HCLGE_FD_MODE_DEPTH_2K_WIDTH_400B_STAGE_1)
		key_cfg->tuple_active |=
				BIT(INNER_DST_MAC) | BIT(INNER_SRC_MAC);

	/* roce_type is used to filter roce frames
	 * dst_vport is used to specify the rule
	 */
	key_cfg->meta_data_active = BIT(ROCE_TYPE) | BIT(DST_VPORT);

	ret = hclge_get_fd_allocation(hdev,
				      &hdev->fd_cfg.rule_num[HCLGE_FD_STAGE_1],
				      &hdev->fd_cfg.rule_num[HCLGE_FD_STAGE_2],
				      &hdev->fd_cfg.cnt_num[HCLGE_FD_STAGE_1],
				      &hdev->fd_cfg.cnt_num[HCLGE_FD_STAGE_2]);
	if (ret)
		return ret;

	return hclge_set_fd_key_config(hdev, HCLGE_FD_STAGE_1);
}

static int hclge_fd_tcam_config(struct hclge_dev *hdev, u8 stage, bool sel_x,
				int loc, u8 *key, bool is_add)
{
	struct hclge_fd_tcam_config_1_cmd *req1;
	struct hclge_fd_tcam_config_2_cmd *req2;
	struct hclge_fd_tcam_config_3_cmd *req3;
	struct hclge_desc desc[3];
	int ret;

	hclge_cmd_setup_basic_desc(&desc[0], HCLGE_OPC_FD_TCAM_OP, false);
	desc[0].flag |= cpu_to_le16(HCLGE_CMD_FLAG_NEXT);
	hclge_cmd_setup_basic_desc(&desc[1], HCLGE_OPC_FD_TCAM_OP, false);
	desc[1].flag |= cpu_to_le16(HCLGE_CMD_FLAG_NEXT);
	hclge_cmd_setup_basic_desc(&desc[2], HCLGE_OPC_FD_TCAM_OP, false);

	req1 = (struct hclge_fd_tcam_config_1_cmd *)desc[0].data;
	req2 = (struct hclge_fd_tcam_config_2_cmd *)desc[1].data;
	req3 = (struct hclge_fd_tcam_config_3_cmd *)desc[2].data;

	req1->stage = stage;
	req1->xy_sel = sel_x ? 1 : 0;
	hnae3_set_bit(req1->port_info, HCLGE_FD_EPORT_SW_EN_B, 0);
	req1->index = cpu_to_le32(loc);
	req1->entry_vld = sel_x ? is_add : 0;

	if (key) {
		memcpy(req1->tcam_data, &key[0], sizeof(req1->tcam_data));
		memcpy(req2->tcam_data, &key[sizeof(req1->tcam_data)],
		       sizeof(req2->tcam_data));
		memcpy(req3->tcam_data, &key[sizeof(req1->tcam_data) +
		       sizeof(req2->tcam_data)], sizeof(req3->tcam_data));
	}

	ret = hclge_cmd_send(&hdev->hw, desc, 3);
	if (ret)
		dev_err(&hdev->pdev->dev,
			"config tcam key fail, ret=%d\n",
			ret);

	return ret;
}

static int hclge_fd_ad_config(struct hclge_dev *hdev, u8 stage, int loc,
			      struct hclge_fd_ad_data *action)
{
	struct hclge_fd_ad_config_cmd *req;
	struct hclge_desc desc;
	u64 ad_data = 0;
	int ret;

	hclge_cmd_setup_basic_desc(&desc, HCLGE_OPC_FD_AD_OP, false);

	req = (struct hclge_fd_ad_config_cmd *)desc.data;
	req->index = cpu_to_le32(loc);
	req->stage = stage;

	hnae3_set_bit(ad_data, HCLGE_FD_AD_WR_RULE_ID_B,
		      action->write_rule_id_to_bd);
	hnae3_set_field(ad_data, HCLGE_FD_AD_RULE_ID_M, HCLGE_FD_AD_RULE_ID_S,
			action->rule_id);
	ad_data <<= 32;
	hnae3_set_bit(ad_data, HCLGE_FD_AD_DROP_B, action->drop_packet);
	hnae3_set_bit(ad_data, HCLGE_FD_AD_DIRECT_QID_B,
		      action->forward_to_direct_queue);
	hnae3_set_field(ad_data, HCLGE_FD_AD_QID_M, HCLGE_FD_AD_QID_S,
			action->queue_id);
	hnae3_set_bit(ad_data, HCLGE_FD_AD_USE_COUNTER_B, action->use_counter);
	hnae3_set_field(ad_data, HCLGE_FD_AD_COUNTER_NUM_M,
			HCLGE_FD_AD_COUNTER_NUM_S, action->counter_id);
	hnae3_set_bit(ad_data, HCLGE_FD_AD_NXT_STEP_B, action->use_next_stage);
	hnae3_set_field(ad_data, HCLGE_FD_AD_NXT_KEY_M, HCLGE_FD_AD_NXT_KEY_S,
			action->counter_id);

	req->ad_data = cpu_to_le64(ad_data);
	ret = hclge_cmd_send(&hdev->hw, &desc, 1);
	if (ret)
		dev_err(&hdev->pdev->dev, "fd ad config fail, ret=%d\n", ret);

	return ret;
}

static bool hclge_fd_convert_tuple(u32 tuple_bit, u8 *key_x, u8 *key_y,
				   struct hclge_fd_rule *rule)
{
	u16 tmp_x_s, tmp_y_s;
	u32 tmp_x_l, tmp_y_l;
	int i;

	if (rule->unused_tuple & tuple_bit)
		return true;

	switch (tuple_bit) {
	case BIT(INNER_DST_MAC):
		for (i = 0; i < ETH_ALEN; i++) {
			calc_x(key_x[ETH_ALEN - 1 - i], rule->tuples.dst_mac[i],
			       rule->tuples_mask.dst_mac[i]);
			calc_y(key_y[ETH_ALEN - 1 - i], rule->tuples.dst_mac[i],
			       rule->tuples_mask.dst_mac[i]);
		}

		return true;
	case BIT(INNER_SRC_MAC):
		for (i = 0; i < ETH_ALEN; i++) {
			calc_x(key_x[ETH_ALEN - 1 - i], rule->tuples.src_mac[i],
			       rule->tuples.src_mac[i]);
			calc_y(key_y[ETH_ALEN - 1 - i], rule->tuples.src_mac[i],
			       rule->tuples.src_mac[i]);
		}

		return true;
	case BIT(INNER_VLAN_TAG_FST):
		calc_x(tmp_x_s, rule->tuples.vlan_tag1,
		       rule->tuples_mask.vlan_tag1);
		calc_y(tmp_y_s, rule->tuples.vlan_tag1,
		       rule->tuples_mask.vlan_tag1);
		*(__le16 *)key_x = cpu_to_le16(tmp_x_s);
		*(__le16 *)key_y = cpu_to_le16(tmp_y_s);

		return true;
	case BIT(INNER_ETH_TYPE):
		calc_x(tmp_x_s, rule->tuples.ether_proto,
		       rule->tuples_mask.ether_proto);
		calc_y(tmp_y_s, rule->tuples.ether_proto,
		       rule->tuples_mask.ether_proto);
		*(__le16 *)key_x = cpu_to_le16(tmp_x_s);
		*(__le16 *)key_y = cpu_to_le16(tmp_y_s);

		return true;
	case BIT(INNER_IP_TOS):
		calc_x(*key_x, rule->tuples.ip_tos, rule->tuples_mask.ip_tos);
		calc_y(*key_y, rule->tuples.ip_tos, rule->tuples_mask.ip_tos);

		return true;
	case BIT(INNER_IP_PROTO):
		calc_x(*key_x, rule->tuples.ip_proto,
		       rule->tuples_mask.ip_proto);
		calc_y(*key_y, rule->tuples.ip_proto,
		       rule->tuples_mask.ip_proto);

		return true;
	case BIT(INNER_SRC_IP):
		calc_x(tmp_x_l, rule->tuples.src_ip[IPV4_INDEX],
		       rule->tuples_mask.src_ip[IPV4_INDEX]);
		calc_y(tmp_y_l, rule->tuples.src_ip[IPV4_INDEX],
		       rule->tuples_mask.src_ip[IPV4_INDEX]);
		*(__le32 *)key_x = cpu_to_le32(tmp_x_l);
		*(__le32 *)key_y = cpu_to_le32(tmp_y_l);

		return true;
	case BIT(INNER_DST_IP):
		calc_x(tmp_x_l, rule->tuples.dst_ip[IPV4_INDEX],
		       rule->tuples_mask.dst_ip[IPV4_INDEX]);
		calc_y(tmp_y_l, rule->tuples.dst_ip[IPV4_INDEX],
		       rule->tuples_mask.dst_ip[IPV4_INDEX]);
		*(__le32 *)key_x = cpu_to_le32(tmp_x_l);
		*(__le32 *)key_y = cpu_to_le32(tmp_y_l);

		return true;
	case BIT(INNER_SRC_PORT):
		calc_x(tmp_x_s, rule->tuples.src_port,
		       rule->tuples_mask.src_port);
		calc_y(tmp_y_s, rule->tuples.src_port,
		       rule->tuples_mask.src_port);
		*(__le16 *)key_x = cpu_to_le16(tmp_x_s);
		*(__le16 *)key_y = cpu_to_le16(tmp_y_s);

		return true;
	case BIT(INNER_DST_PORT):
		calc_x(tmp_x_s, rule->tuples.dst_port,
		       rule->tuples_mask.dst_port);
		calc_y(tmp_y_s, rule->tuples.dst_port,
		       rule->tuples_mask.dst_port);
		*(__le16 *)key_x = cpu_to_le16(tmp_x_s);
		*(__le16 *)key_y = cpu_to_le16(tmp_y_s);

		return true;
	default:
		return false;
	}
}

static u32 hclge_get_port_number(enum HLCGE_PORT_TYPE port_type, u8 pf_id,
				 u8 vf_id, u8 network_port_id)
{
	u32 port_number = 0;

	if (port_type == HOST_PORT) {
		hnae3_set_field(port_number, HCLGE_PF_ID_M, HCLGE_PF_ID_S,
				pf_id);
		hnae3_set_field(port_number, HCLGE_VF_ID_M, HCLGE_VF_ID_S,
				vf_id);
		hnae3_set_bit(port_number, HCLGE_PORT_TYPE_B, HOST_PORT);
	} else {
		hnae3_set_field(port_number, HCLGE_NETWORK_PORT_ID_M,
				HCLGE_NETWORK_PORT_ID_S, network_port_id);
		hnae3_set_bit(port_number, HCLGE_PORT_TYPE_B, NETWORK_PORT);
	}

	return port_number;
}

static void hclge_fd_convert_meta_data(struct hclge_fd_key_cfg *key_cfg,
				       __le32 *key_x, __le32 *key_y,
				       struct hclge_fd_rule *rule)
{
	u32 tuple_bit, meta_data = 0, tmp_x, tmp_y, port_number;
	u8 cur_pos = 0, tuple_size, shift_bits;
	unsigned int i;

	for (i = 0; i < MAX_META_DATA; i++) {
		tuple_size = meta_data_key_info[i].key_length;
		tuple_bit = key_cfg->meta_data_active & BIT(i);

		switch (tuple_bit) {
		case BIT(ROCE_TYPE):
			hnae3_set_bit(meta_data, cur_pos, NIC_PACKET);
			cur_pos += tuple_size;
			break;
		case BIT(DST_VPORT):
			port_number = hclge_get_port_number(HOST_PORT, 0,
							    rule->vf_id, 0);
			hnae3_set_field(meta_data,
					GENMASK(cur_pos + tuple_size, cur_pos),
					cur_pos, port_number);
			cur_pos += tuple_size;
			break;
		default:
			break;
		}
	}

	calc_x(tmp_x, meta_data, 0xFFFFFFFF);
	calc_y(tmp_y, meta_data, 0xFFFFFFFF);
	shift_bits = sizeof(meta_data) * 8 - cur_pos;

	*key_x = cpu_to_le32(tmp_x << shift_bits);
	*key_y = cpu_to_le32(tmp_y << shift_bits);
}

/* A complete key is combined with meta data key and tuple key.
 * Meta data key is stored at the MSB region, and tuple key is stored at
 * the LSB region, unused bits will be filled 0.
 */
static int hclge_config_key(struct hclge_dev *hdev, u8 stage,
			    struct hclge_fd_rule *rule)
{
	struct hclge_fd_key_cfg *key_cfg = &hdev->fd_cfg.key_cfg[stage];
	u8 key_x[MAX_KEY_BYTES], key_y[MAX_KEY_BYTES];
	u8 *cur_key_x, *cur_key_y;
	u8 meta_data_region;
	u8 tuple_size;
	int ret;
	u32 i;

	memset(key_x, 0, sizeof(key_x));
	memset(key_y, 0, sizeof(key_y));
	cur_key_x = key_x;
	cur_key_y = key_y;

	for (i = 0 ; i < MAX_TUPLE; i++) {
		bool tuple_valid;
		u32 check_tuple;

		tuple_size = tuple_key_info[i].key_length / 8;
		check_tuple = key_cfg->tuple_active & BIT(i);

		tuple_valid = hclge_fd_convert_tuple(check_tuple, cur_key_x,
						     cur_key_y, rule);
		if (tuple_valid) {
			cur_key_x += tuple_size;
			cur_key_y += tuple_size;
		}
	}

	meta_data_region = hdev->fd_cfg.max_key_length / 8 -
			MAX_META_DATA_LENGTH / 8;

	hclge_fd_convert_meta_data(key_cfg,
				   (__le32 *)(key_x + meta_data_region),
				   (__le32 *)(key_y + meta_data_region),
				   rule);

	ret = hclge_fd_tcam_config(hdev, stage, false, rule->location, key_y,
				   true);
	if (ret) {
		dev_err(&hdev->pdev->dev,
			"fd key_y config fail, loc=%u, ret=%d\n",
			rule->queue_id, ret);
		return ret;
	}

	ret = hclge_fd_tcam_config(hdev, stage, true, rule->location, key_x,
				   true);
	if (ret)
		dev_err(&hdev->pdev->dev,
			"fd key_x config fail, loc=%u, ret=%d\n",
			rule->queue_id, ret);
	return ret;
}

static int hclge_config_action(struct hclge_dev *hdev, u8 stage,
			       struct hclge_fd_rule *rule)
{
	struct hclge_fd_ad_data ad_data;

	ad_data.ad_id = rule->location;

	if (rule->action == HCLGE_FD_ACTION_DROP_PACKET) {
		ad_data.drop_packet = true;
		ad_data.forward_to_direct_queue = false;
		ad_data.queue_id = 0;
	} else {
		ad_data.drop_packet = false;
		ad_data.forward_to_direct_queue = true;
		ad_data.queue_id = rule->queue_id;
	}

	ad_data.use_counter = false;
	ad_data.counter_id = 0;

	ad_data.use_next_stage = false;
	ad_data.next_input_key = 0;

	ad_data.write_rule_id_to_bd = true;
	ad_data.rule_id = rule->location;

	return hclge_fd_ad_config(hdev, stage, ad_data.ad_id, &ad_data);
}

static int hclge_fd_check_tcpip4_tuple(struct ethtool_tcpip4_spec *spec,
				       u32 *unused_tuple)
{
	if (!spec || !unused_tuple)
		return -EINVAL;

	*unused_tuple |= BIT(INNER_SRC_MAC) | BIT(INNER_DST_MAC);

	if (!spec->ip4src)
		*unused_tuple |= BIT(INNER_SRC_IP);

	if (!spec->ip4dst)
		*unused_tuple |= BIT(INNER_DST_IP);

	if (!spec->psrc)
		*unused_tuple |= BIT(INNER_SRC_PORT);

	if (!spec->pdst)
		*unused_tuple |= BIT(INNER_DST_PORT);

	if (!spec->tos)
		*unused_tuple |= BIT(INNER_IP_TOS);

	return 0;
}

static int hclge_fd_check_ip4_tuple(struct ethtool_usrip4_spec *spec,
				    u32 *unused_tuple)
{
	if (!spec || !unused_tuple)
		return -EINVAL;

	*unused_tuple |= BIT(INNER_SRC_MAC) | BIT(INNER_DST_MAC) |
		BIT(INNER_SRC_PORT) | BIT(INNER_DST_PORT);

	if (!spec->ip4src)
		*unused_tuple |= BIT(INNER_SRC_IP);

	if (!spec->ip4dst)
		*unused_tuple |= BIT(INNER_DST_IP);

	if (!spec->tos)
		*unused_tuple |= BIT(INNER_IP_TOS);

	if (!spec->proto)
		*unused_tuple |= BIT(INNER_IP_PROTO);

	if (spec->l4_4_bytes)
		return -EOPNOTSUPP;

	if (spec->ip_ver != ETH_RX_NFC_IP4)
		return -EOPNOTSUPP;

	return 0;
}

static int hclge_fd_check_tcpip6_tuple(struct ethtool_tcpip6_spec *spec,
				       u32 *unused_tuple)
{
	if (!spec || !unused_tuple)
		return -EINVAL;

	*unused_tuple |= BIT(INNER_SRC_MAC) | BIT(INNER_DST_MAC) |
		BIT(INNER_IP_TOS);

	/* check whether src/dst ip address used */
	if (!spec->ip6src[0] && !spec->ip6src[1] &&
	    !spec->ip6src[2] && !spec->ip6src[3])
		*unused_tuple |= BIT(INNER_SRC_IP);

	if (!spec->ip6dst[0] && !spec->ip6dst[1] &&
	    !spec->ip6dst[2] && !spec->ip6dst[3])
		*unused_tuple |= BIT(INNER_DST_IP);

	if (!spec->psrc)
		*unused_tuple |= BIT(INNER_SRC_PORT);

	if (!spec->pdst)
		*unused_tuple |= BIT(INNER_DST_PORT);

	if (spec->tclass)
		return -EOPNOTSUPP;

	return 0;
}

static int hclge_fd_check_ip6_tuple(struct ethtool_usrip6_spec *spec,
				    u32 *unused_tuple)
{
	if (!spec || !unused_tuple)
		return -EINVAL;

	*unused_tuple |= BIT(INNER_SRC_MAC) | BIT(INNER_DST_MAC) |
		BIT(INNER_IP_TOS) | BIT(INNER_SRC_PORT) | BIT(INNER_DST_PORT);

	/* check whether src/dst ip address used */
	if (!spec->ip6src[0] && !spec->ip6src[1] &&
	    !spec->ip6src[2] && !spec->ip6src[3])
		*unused_tuple |= BIT(INNER_SRC_IP);

	if (!spec->ip6dst[0] && !spec->ip6dst[1] &&
	    !spec->ip6dst[2] && !spec->ip6dst[3])
		*unused_tuple |= BIT(INNER_DST_IP);

	if (!spec->l4_proto)
		*unused_tuple |= BIT(INNER_IP_PROTO);

	if (spec->tclass)
		return -EOPNOTSUPP;

	if (spec->l4_4_bytes)
		return -EOPNOTSUPP;

	return 0;
}

static int hclge_fd_check_ether_tuple(struct ethhdr *spec, u32 *unused_tuple)
{
	if (!spec || !unused_tuple)
		return -EINVAL;

	*unused_tuple |= BIT(INNER_SRC_IP) | BIT(INNER_DST_IP) |
		BIT(INNER_SRC_PORT) | BIT(INNER_DST_PORT) |
		BIT(INNER_IP_TOS) | BIT(INNER_IP_PROTO);

	if (is_zero_ether_addr(spec->h_source))
		*unused_tuple |= BIT(INNER_SRC_MAC);

	if (is_zero_ether_addr(spec->h_dest))
		*unused_tuple |= BIT(INNER_DST_MAC);

	if (!spec->h_proto)
		*unused_tuple |= BIT(INNER_ETH_TYPE);

	return 0;
}

static int hclge_fd_check_ext_tuple(struct hclge_dev *hdev,
				    struct ethtool_rx_flow_spec *fs,
				    u32 *unused_tuple)
{
	if (fs->flow_type & FLOW_EXT) {
		if (fs->h_ext.vlan_etype) {
			dev_err(&hdev->pdev->dev, "vlan-etype is not supported!\n");
			return -EOPNOTSUPP;
		}

		if (!fs->h_ext.vlan_tci)
			*unused_tuple |= BIT(INNER_VLAN_TAG_FST);

		if (fs->m_ext.vlan_tci &&
		    be16_to_cpu(fs->h_ext.vlan_tci) >= VLAN_N_VID) {
			dev_err(&hdev->pdev->dev,
				"failed to config vlan_tci, invalid vlan_tci: %u, max is %u.\n",
				ntohs(fs->h_ext.vlan_tci), VLAN_N_VID - 1);
			return -EINVAL;
		}
	} else {
		*unused_tuple |= BIT(INNER_VLAN_TAG_FST);
	}

	if (fs->flow_type & FLOW_MAC_EXT) {
		if (hdev->fd_cfg.fd_mode !=
		    HCLGE_FD_MODE_DEPTH_2K_WIDTH_400B_STAGE_1) {
			dev_err(&hdev->pdev->dev,
				"FLOW_MAC_EXT is not supported in current fd mode!\n");
			return -EOPNOTSUPP;
		}

		if (is_zero_ether_addr(fs->h_ext.h_dest))
			*unused_tuple |= BIT(INNER_DST_MAC);
		else
			*unused_tuple &= ~BIT(INNER_DST_MAC);
	}

	return 0;
}

static int hclge_fd_check_spec(struct hclge_dev *hdev,
			       struct ethtool_rx_flow_spec *fs,
			       u32 *unused_tuple)
{
	u32 flow_type;
	int ret;

	if (fs->location >= hdev->fd_cfg.rule_num[HCLGE_FD_STAGE_1]) {
		dev_err(&hdev->pdev->dev,
			"failed to config fd rules, invalid rule location: %u, max is %u\n.",
			fs->location,
			hdev->fd_cfg.rule_num[HCLGE_FD_STAGE_1] - 1);
		return -EINVAL;
	}

	if ((fs->flow_type & FLOW_EXT) &&
	    (fs->h_ext.data[0] != 0 || fs->h_ext.data[1] != 0)) {
		dev_err(&hdev->pdev->dev, "user-def bytes are not supported\n");
		return -EOPNOTSUPP;
	}

	flow_type = fs->flow_type & ~(FLOW_EXT | FLOW_MAC_EXT);
	switch (flow_type) {
	case SCTP_V4_FLOW:
	case TCP_V4_FLOW:
	case UDP_V4_FLOW:
		ret = hclge_fd_check_tcpip4_tuple(&fs->h_u.tcp_ip4_spec,
						  unused_tuple);
		break;
	case IP_USER_FLOW:
		ret = hclge_fd_check_ip4_tuple(&fs->h_u.usr_ip4_spec,
					       unused_tuple);
		break;
	case SCTP_V6_FLOW:
	case TCP_V6_FLOW:
	case UDP_V6_FLOW:
		ret = hclge_fd_check_tcpip6_tuple(&fs->h_u.tcp_ip6_spec,
						  unused_tuple);
		break;
	case IPV6_USER_FLOW:
		ret = hclge_fd_check_ip6_tuple(&fs->h_u.usr_ip6_spec,
					       unused_tuple);
		break;
	case ETHER_FLOW:
		if (hdev->fd_cfg.fd_mode !=
			HCLGE_FD_MODE_DEPTH_2K_WIDTH_400B_STAGE_1) {
			dev_err(&hdev->pdev->dev,
				"ETHER_FLOW is not supported in current fd mode!\n");
			return -EOPNOTSUPP;
		}

		ret = hclge_fd_check_ether_tuple(&fs->h_u.ether_spec,
						 unused_tuple);
		break;
	default:
		dev_err(&hdev->pdev->dev,
			"unsupported protocol type, protocol type = %#x\n",
			flow_type);
		return -EOPNOTSUPP;
	}

	if (ret) {
		dev_err(&hdev->pdev->dev,
			"failed to check flow union tuple, ret = %d\n",
			ret);
		return ret;
	}

	return hclge_fd_check_ext_tuple(hdev, fs, unused_tuple);
}

static bool hclge_fd_rule_exist(struct hclge_dev *hdev, u16 location)
{
	struct hclge_fd_rule *rule = NULL;
	struct hlist_node *node2;

	spin_lock_bh(&hdev->fd_rule_lock);
	hlist_for_each_entry_safe(rule, node2, &hdev->fd_rule_list, rule_node) {
		if (rule->location >= location)
			break;
	}

	spin_unlock_bh(&hdev->fd_rule_lock);

	return  rule && rule->location == location;
}

/* make sure being called after lock up with fd_rule_lock */
static int hclge_fd_update_rule_list(struct hclge_dev *hdev,
				     struct hclge_fd_rule *new_rule,
				     u16 location,
				     bool is_add)
{
	struct hclge_fd_rule *rule = NULL, *parent = NULL;
	struct hlist_node *node2;

	if (is_add && !new_rule)
		return -EINVAL;

	hlist_for_each_entry_safe(rule, node2,
				  &hdev->fd_rule_list, rule_node) {
		if (rule->location >= location)
			break;
		parent = rule;
	}

	if (rule && rule->location == location) {
		hlist_del(&rule->rule_node);
		kfree(rule);
		hdev->hclge_fd_rule_num--;

		if (!is_add) {
			if (!hdev->hclge_fd_rule_num)
				hdev->fd_active_type = HCLGE_FD_RULE_NONE;
			clear_bit(location, hdev->fd_bmap);

			return 0;
		}
	} else if (!is_add) {
		dev_err(&hdev->pdev->dev,
			"delete fail, rule %u is inexistent\n",
			location);
		return -EINVAL;
	}

	INIT_HLIST_NODE(&new_rule->rule_node);

	if (parent)
		hlist_add_behind(&new_rule->rule_node, &parent->rule_node);
	else
		hlist_add_head(&new_rule->rule_node, &hdev->fd_rule_list);

	set_bit(location, hdev->fd_bmap);
	hdev->hclge_fd_rule_num++;
	hdev->fd_active_type = new_rule->rule_type;

	return 0;
}

static int hclge_fd_get_tuple(struct hclge_dev *hdev,
			      struct ethtool_rx_flow_spec *fs,
			      struct hclge_fd_rule *rule)
{
	u32 flow_type = fs->flow_type & ~(FLOW_EXT | FLOW_MAC_EXT);

	switch (flow_type) {
	case SCTP_V4_FLOW:
	case TCP_V4_FLOW:
	case UDP_V4_FLOW:
		rule->tuples.src_ip[IPV4_INDEX] =
				be32_to_cpu(fs->h_u.tcp_ip4_spec.ip4src);
		rule->tuples_mask.src_ip[IPV4_INDEX] =
				be32_to_cpu(fs->m_u.tcp_ip4_spec.ip4src);

		rule->tuples.dst_ip[IPV4_INDEX] =
				be32_to_cpu(fs->h_u.tcp_ip4_spec.ip4dst);
		rule->tuples_mask.dst_ip[IPV4_INDEX] =
				be32_to_cpu(fs->m_u.tcp_ip4_spec.ip4dst);

		rule->tuples.src_port = be16_to_cpu(fs->h_u.tcp_ip4_spec.psrc);
		rule->tuples_mask.src_port =
				be16_to_cpu(fs->m_u.tcp_ip4_spec.psrc);

		rule->tuples.dst_port = be16_to_cpu(fs->h_u.tcp_ip4_spec.pdst);
		rule->tuples_mask.dst_port =
				be16_to_cpu(fs->m_u.tcp_ip4_spec.pdst);

		rule->tuples.ip_tos = fs->h_u.tcp_ip4_spec.tos;
		rule->tuples_mask.ip_tos = fs->m_u.tcp_ip4_spec.tos;

		rule->tuples.ether_proto = ETH_P_IP;
		rule->tuples_mask.ether_proto = 0xFFFF;

		break;
	case IP_USER_FLOW:
		rule->tuples.src_ip[IPV4_INDEX] =
				be32_to_cpu(fs->h_u.usr_ip4_spec.ip4src);
		rule->tuples_mask.src_ip[IPV4_INDEX] =
				be32_to_cpu(fs->m_u.usr_ip4_spec.ip4src);

		rule->tuples.dst_ip[IPV4_INDEX] =
				be32_to_cpu(fs->h_u.usr_ip4_spec.ip4dst);
		rule->tuples_mask.dst_ip[IPV4_INDEX] =
				be32_to_cpu(fs->m_u.usr_ip4_spec.ip4dst);

		rule->tuples.ip_tos = fs->h_u.usr_ip4_spec.tos;
		rule->tuples_mask.ip_tos = fs->m_u.usr_ip4_spec.tos;

		rule->tuples.ip_proto = fs->h_u.usr_ip4_spec.proto;
		rule->tuples_mask.ip_proto = fs->m_u.usr_ip4_spec.proto;

		rule->tuples.ether_proto = ETH_P_IP;
		rule->tuples_mask.ether_proto = 0xFFFF;

		break;
	case SCTP_V6_FLOW:
	case TCP_V6_FLOW:
	case UDP_V6_FLOW:
		be32_to_cpu_array(rule->tuples.src_ip,
				  fs->h_u.tcp_ip6_spec.ip6src, IPV6_SIZE);
		be32_to_cpu_array(rule->tuples_mask.src_ip,
				  fs->m_u.tcp_ip6_spec.ip6src, IPV6_SIZE);

		be32_to_cpu_array(rule->tuples.dst_ip,
				  fs->h_u.tcp_ip6_spec.ip6dst, IPV6_SIZE);
		be32_to_cpu_array(rule->tuples_mask.dst_ip,
				  fs->m_u.tcp_ip6_spec.ip6dst, IPV6_SIZE);

		rule->tuples.src_port = be16_to_cpu(fs->h_u.tcp_ip6_spec.psrc);
		rule->tuples_mask.src_port =
				be16_to_cpu(fs->m_u.tcp_ip6_spec.psrc);

		rule->tuples.dst_port = be16_to_cpu(fs->h_u.tcp_ip6_spec.pdst);
		rule->tuples_mask.dst_port =
				be16_to_cpu(fs->m_u.tcp_ip6_spec.pdst);

		rule->tuples.ether_proto = ETH_P_IPV6;
		rule->tuples_mask.ether_proto = 0xFFFF;

		break;
	case IPV6_USER_FLOW:
		be32_to_cpu_array(rule->tuples.src_ip,
				  fs->h_u.usr_ip6_spec.ip6src, IPV6_SIZE);
		be32_to_cpu_array(rule->tuples_mask.src_ip,
				  fs->m_u.usr_ip6_spec.ip6src, IPV6_SIZE);

		be32_to_cpu_array(rule->tuples.dst_ip,
				  fs->h_u.usr_ip6_spec.ip6dst, IPV6_SIZE);
		be32_to_cpu_array(rule->tuples_mask.dst_ip,
				  fs->m_u.usr_ip6_spec.ip6dst, IPV6_SIZE);

		rule->tuples.ip_proto = fs->h_u.usr_ip6_spec.l4_proto;
		rule->tuples_mask.ip_proto = fs->m_u.usr_ip6_spec.l4_proto;

		rule->tuples.ether_proto = ETH_P_IPV6;
		rule->tuples_mask.ether_proto = 0xFFFF;

		break;
	case ETHER_FLOW:
		ether_addr_copy(rule->tuples.src_mac,
				fs->h_u.ether_spec.h_source);
		ether_addr_copy(rule->tuples_mask.src_mac,
				fs->m_u.ether_spec.h_source);

		ether_addr_copy(rule->tuples.dst_mac,
				fs->h_u.ether_spec.h_dest);
		ether_addr_copy(rule->tuples_mask.dst_mac,
				fs->m_u.ether_spec.h_dest);

		rule->tuples.ether_proto =
				be16_to_cpu(fs->h_u.ether_spec.h_proto);
		rule->tuples_mask.ether_proto =
				be16_to_cpu(fs->m_u.ether_spec.h_proto);

		break;
	default:
		return -EOPNOTSUPP;
	}

	switch (flow_type) {
	case SCTP_V4_FLOW:
	case SCTP_V6_FLOW:
		rule->tuples.ip_proto = IPPROTO_SCTP;
		rule->tuples_mask.ip_proto = 0xFF;
		break;
	case TCP_V4_FLOW:
	case TCP_V6_FLOW:
		rule->tuples.ip_proto = IPPROTO_TCP;
		rule->tuples_mask.ip_proto = 0xFF;
		break;
	case UDP_V4_FLOW:
	case UDP_V6_FLOW:
		rule->tuples.ip_proto = IPPROTO_UDP;
		rule->tuples_mask.ip_proto = 0xFF;
		break;
	default:
		break;
	}

	if (fs->flow_type & FLOW_EXT) {
		rule->tuples.vlan_tag1 = be16_to_cpu(fs->h_ext.vlan_tci);
		rule->tuples_mask.vlan_tag1 = be16_to_cpu(fs->m_ext.vlan_tci);
	}

	if (fs->flow_type & FLOW_MAC_EXT) {
		ether_addr_copy(rule->tuples.dst_mac, fs->h_ext.h_dest);
		ether_addr_copy(rule->tuples_mask.dst_mac, fs->m_ext.h_dest);
	}

	return 0;
}

/* make sure being called after lock up with fd_rule_lock */
static int hclge_fd_config_rule(struct hclge_dev *hdev,
				struct hclge_fd_rule *rule)
{
	int ret;

	if (!rule) {
		dev_err(&hdev->pdev->dev,
			"The flow director rule is NULL\n");
		return -EINVAL;
	}

	/* it will never fail here, so needn't to check return value */
	hclge_fd_update_rule_list(hdev, rule, rule->location, true);

	ret = hclge_config_action(hdev, HCLGE_FD_STAGE_1, rule);
	if (ret)
		goto clear_rule;

	ret = hclge_config_key(hdev, HCLGE_FD_STAGE_1, rule);
	if (ret)
		goto clear_rule;

	return 0;

clear_rule:
	hclge_fd_update_rule_list(hdev, rule, rule->location, false);
	return ret;
}

static int hclge_add_fd_entry(struct hnae3_handle *handle,
			      struct ethtool_rxnfc *cmd)
{
	struct hclge_vport *vport = hclge_get_vport(handle);
	struct hclge_dev *hdev = vport->back;
	u16 dst_vport_id = 0, q_index = 0;
	struct ethtool_rx_flow_spec *fs;
	struct hclge_fd_rule *rule;
	u32 unused = 0;
	u8 action;
	int ret;

	if (!hnae3_dev_fd_supported(hdev)) {
		dev_err(&hdev->pdev->dev,
			"flow table director is not supported\n");
		return -EOPNOTSUPP;
	}

	if (!hdev->fd_en) {
		dev_err(&hdev->pdev->dev,
			"please enable flow director first\n");
		return -EOPNOTSUPP;
	}

	fs = (struct ethtool_rx_flow_spec *)&cmd->fs;

	ret = hclge_fd_check_spec(hdev, fs, &unused);
	if (ret)
		return ret;

	if (fs->ring_cookie == RX_CLS_FLOW_DISC) {
		action = HCLGE_FD_ACTION_DROP_PACKET;
	} else {
		u32 ring = ethtool_get_flow_spec_ring(fs->ring_cookie);
		u8 vf = ethtool_get_flow_spec_ring_vf(fs->ring_cookie);
		u16 tqps;

		if (vf > hdev->num_req_vfs) {
			dev_err(&hdev->pdev->dev,
				"Error: vf id (%u) > max vf num (%u)\n",
				vf, hdev->num_req_vfs);
			return -EINVAL;
		}

		dst_vport_id = vf ? hdev->vport[vf].vport_id : vport->vport_id;
		tqps = vf ? hdev->vport[vf].alloc_tqps : vport->alloc_tqps;

		if (ring >= tqps) {
			dev_err(&hdev->pdev->dev,
				"Error: queue id (%u) > max tqp num (%u)\n",
				ring, tqps - 1);
			return -EINVAL;
		}

		action = HCLGE_FD_ACTION_ACCEPT_PACKET;
		q_index = ring;
	}

	rule = kzalloc(sizeof(*rule), GFP_KERNEL);
	if (!rule)
		return -ENOMEM;

	ret = hclge_fd_get_tuple(hdev, fs, rule);
	if (ret) {
		kfree(rule);
		return ret;
	}

	rule->flow_type = fs->flow_type;
	rule->location = fs->location;
	rule->unused_tuple = unused;
	rule->vf_id = dst_vport_id;
	rule->queue_id = q_index;
	rule->action = action;
	rule->rule_type = HCLGE_FD_EP_ACTIVE;

	/* to avoid rule conflict, when user configure rule by ethtool,
	 * we need to clear all arfs rules
	 */
	hclge_clear_arfs_rules(handle);

	spin_lock_bh(&hdev->fd_rule_lock);
	ret = hclge_fd_config_rule(hdev, rule);

	spin_unlock_bh(&hdev->fd_rule_lock);

	return ret;
}

static int hclge_del_fd_entry(struct hnae3_handle *handle,
			      struct ethtool_rxnfc *cmd)
{
	struct hclge_vport *vport = hclge_get_vport(handle);
	struct hclge_dev *hdev = vport->back;
	struct ethtool_rx_flow_spec *fs;
	int ret;

	if (!hnae3_dev_fd_supported(hdev))
		return -EOPNOTSUPP;

	fs = (struct ethtool_rx_flow_spec *)&cmd->fs;

	if (fs->location >= hdev->fd_cfg.rule_num[HCLGE_FD_STAGE_1])
		return -EINVAL;

	if (!hclge_fd_rule_exist(hdev, fs->location)) {
		dev_err(&hdev->pdev->dev,
			"Delete fail, rule %u is inexistent\n", fs->location);
		return -ENOENT;
	}

	ret = hclge_fd_tcam_config(hdev, HCLGE_FD_STAGE_1, true, fs->location,
				   NULL, false);
	if (ret)
		return ret;

	spin_lock_bh(&hdev->fd_rule_lock);
	ret = hclge_fd_update_rule_list(hdev, NULL, fs->location, false);

	spin_unlock_bh(&hdev->fd_rule_lock);

	return ret;
}

static void hclge_del_all_fd_entries(struct hnae3_handle *handle,
				     bool clear_list)
{
	struct hclge_vport *vport = hclge_get_vport(handle);
	struct hclge_dev *hdev = vport->back;
	struct hclge_fd_rule *rule;
	struct hlist_node *node;
	u16 location;

	if (!hnae3_dev_fd_supported(hdev))
		return;

	spin_lock_bh(&hdev->fd_rule_lock);
	for_each_set_bit(location, hdev->fd_bmap,
			 hdev->fd_cfg.rule_num[HCLGE_FD_STAGE_1])
		hclge_fd_tcam_config(hdev, HCLGE_FD_STAGE_1, true, location,
				     NULL, false);

	if (clear_list) {
		hlist_for_each_entry_safe(rule, node, &hdev->fd_rule_list,
					  rule_node) {
			hlist_del(&rule->rule_node);
			kfree(rule);
		}
		hdev->fd_active_type = HCLGE_FD_RULE_NONE;
		hdev->hclge_fd_rule_num = 0;
		bitmap_zero(hdev->fd_bmap,
			    hdev->fd_cfg.rule_num[HCLGE_FD_STAGE_1]);
	}

	spin_unlock_bh(&hdev->fd_rule_lock);
}

static int hclge_restore_fd_entries(struct hnae3_handle *handle)
{
	struct hclge_vport *vport = hclge_get_vport(handle);
	struct hclge_dev *hdev = vport->back;
	struct hclge_fd_rule *rule;
	struct hlist_node *node;
	int ret;

	/* Return ok here, because reset error handling will check this
	 * return value. If error is returned here, the reset process will
	 * fail.
	 */
	if (!hnae3_dev_fd_supported(hdev))
		return 0;

	/* if fd is disabled, should not restore it when reset */
	if (!hdev->fd_en)
		return 0;

	spin_lock_bh(&hdev->fd_rule_lock);
	hlist_for_each_entry_safe(rule, node, &hdev->fd_rule_list, rule_node) {
		ret = hclge_config_action(hdev, HCLGE_FD_STAGE_1, rule);
		if (!ret)
			ret = hclge_config_key(hdev, HCLGE_FD_STAGE_1, rule);

		if (ret) {
			dev_warn(&hdev->pdev->dev,
				 "Restore rule %u failed, remove it\n",
				 rule->location);
			clear_bit(rule->location, hdev->fd_bmap);
			hlist_del(&rule->rule_node);
			kfree(rule);
			hdev->hclge_fd_rule_num--;
		}
	}

	if (hdev->hclge_fd_rule_num)
		hdev->fd_active_type = HCLGE_FD_EP_ACTIVE;

	spin_unlock_bh(&hdev->fd_rule_lock);

	return 0;
}

static int hclge_get_fd_rule_cnt(struct hnae3_handle *handle,
				 struct ethtool_rxnfc *cmd)
{
	struct hclge_vport *vport = hclge_get_vport(handle);
	struct hclge_dev *hdev = vport->back;

	if (!hnae3_dev_fd_supported(hdev))
		return -EOPNOTSUPP;

	cmd->rule_cnt = hdev->hclge_fd_rule_num;
	cmd->data = hdev->fd_cfg.rule_num[HCLGE_FD_STAGE_1];

	return 0;
}

static void hclge_fd_get_tcpip4_info(struct hclge_fd_rule *rule,
				     struct ethtool_tcpip4_spec *spec,
				     struct ethtool_tcpip4_spec *spec_mask)
{
	spec->ip4src = cpu_to_be32(rule->tuples.src_ip[IPV4_INDEX]);
	spec_mask->ip4src = rule->unused_tuple & BIT(INNER_SRC_IP) ?
			0 : cpu_to_be32(rule->tuples_mask.src_ip[IPV4_INDEX]);

	spec->ip4dst = cpu_to_be32(rule->tuples.dst_ip[IPV4_INDEX]);
	spec_mask->ip4dst = rule->unused_tuple & BIT(INNER_DST_IP) ?
			0 : cpu_to_be32(rule->tuples_mask.dst_ip[IPV4_INDEX]);

	spec->psrc = cpu_to_be16(rule->tuples.src_port);
	spec_mask->psrc = rule->unused_tuple & BIT(INNER_SRC_PORT) ?
			0 : cpu_to_be16(rule->tuples_mask.src_port);

	spec->pdst = cpu_to_be16(rule->tuples.dst_port);
	spec_mask->pdst = rule->unused_tuple & BIT(INNER_DST_PORT) ?
			0 : cpu_to_be16(rule->tuples_mask.dst_port);

	spec->tos = rule->tuples.ip_tos;
	spec_mask->tos = rule->unused_tuple & BIT(INNER_IP_TOS) ?
			0 : rule->tuples_mask.ip_tos;
}

static void hclge_fd_get_ip4_info(struct hclge_fd_rule *rule,
				  struct ethtool_usrip4_spec *spec,
				  struct ethtool_usrip4_spec *spec_mask)
{
	spec->ip4src = cpu_to_be32(rule->tuples.src_ip[IPV4_INDEX]);
	spec_mask->ip4src = rule->unused_tuple & BIT(INNER_SRC_IP) ?
			0 : cpu_to_be32(rule->tuples_mask.src_ip[IPV4_INDEX]);

	spec->ip4dst = cpu_to_be32(rule->tuples.dst_ip[IPV4_INDEX]);
	spec_mask->ip4dst = rule->unused_tuple & BIT(INNER_DST_IP) ?
			0 : cpu_to_be32(rule->tuples_mask.dst_ip[IPV4_INDEX]);

	spec->tos = rule->tuples.ip_tos;
	spec_mask->tos = rule->unused_tuple & BIT(INNER_IP_TOS) ?
			0 : rule->tuples_mask.ip_tos;

	spec->proto = rule->tuples.ip_proto;
	spec_mask->proto = rule->unused_tuple & BIT(INNER_IP_PROTO) ?
			0 : rule->tuples_mask.ip_proto;

	spec->ip_ver = ETH_RX_NFC_IP4;
}

static void hclge_fd_get_tcpip6_info(struct hclge_fd_rule *rule,
				     struct ethtool_tcpip6_spec *spec,
				     struct ethtool_tcpip6_spec *spec_mask)
{
	cpu_to_be32_array(spec->ip6src,
			  rule->tuples.src_ip, IPV6_SIZE);
	cpu_to_be32_array(spec->ip6dst,
			  rule->tuples.dst_ip, IPV6_SIZE);
	if (rule->unused_tuple & BIT(INNER_SRC_IP))
		memset(spec_mask->ip6src, 0, sizeof(spec_mask->ip6src));
	else
		cpu_to_be32_array(spec_mask->ip6src, rule->tuples_mask.src_ip,
				  IPV6_SIZE);

	if (rule->unused_tuple & BIT(INNER_DST_IP))
		memset(spec_mask->ip6dst, 0, sizeof(spec_mask->ip6dst));
	else
		cpu_to_be32_array(spec_mask->ip6dst, rule->tuples_mask.dst_ip,
				  IPV6_SIZE);

	spec->psrc = cpu_to_be16(rule->tuples.src_port);
	spec_mask->psrc = rule->unused_tuple & BIT(INNER_SRC_PORT) ?
			0 : cpu_to_be16(rule->tuples_mask.src_port);

	spec->pdst = cpu_to_be16(rule->tuples.dst_port);
	spec_mask->pdst = rule->unused_tuple & BIT(INNER_DST_PORT) ?
			0 : cpu_to_be16(rule->tuples_mask.dst_port);
}
<<<<<<< HEAD

static void hclge_fd_get_ip6_info(struct hclge_fd_rule *rule,
				  struct ethtool_usrip6_spec *spec,
				  struct ethtool_usrip6_spec *spec_mask)
{
	cpu_to_be32_array(spec->ip6src, rule->tuples.src_ip, IPV6_SIZE);
	cpu_to_be32_array(spec->ip6dst, rule->tuples.dst_ip, IPV6_SIZE);
	if (rule->unused_tuple & BIT(INNER_SRC_IP))
		memset(spec_mask->ip6src, 0, sizeof(spec_mask->ip6src));
	else
		cpu_to_be32_array(spec_mask->ip6src,
				  rule->tuples_mask.src_ip, IPV6_SIZE);

	if (rule->unused_tuple & BIT(INNER_DST_IP))
		memset(spec_mask->ip6dst, 0, sizeof(spec_mask->ip6dst));
	else
		cpu_to_be32_array(spec_mask->ip6dst,
				  rule->tuples_mask.dst_ip, IPV6_SIZE);

	spec->l4_proto = rule->tuples.ip_proto;
	spec_mask->l4_proto = rule->unused_tuple & BIT(INNER_IP_PROTO) ?
			0 : rule->tuples_mask.ip_proto;
}

static void hclge_fd_get_ether_info(struct hclge_fd_rule *rule,
				    struct ethhdr *spec,
				    struct ethhdr *spec_mask)
{
	ether_addr_copy(spec->h_source, rule->tuples.src_mac);
	ether_addr_copy(spec->h_dest, rule->tuples.dst_mac);

	if (rule->unused_tuple & BIT(INNER_SRC_MAC))
		eth_zero_addr(spec_mask->h_source);
	else
		ether_addr_copy(spec_mask->h_source, rule->tuples_mask.src_mac);

=======

static void hclge_fd_get_ip6_info(struct hclge_fd_rule *rule,
				  struct ethtool_usrip6_spec *spec,
				  struct ethtool_usrip6_spec *spec_mask)
{
	cpu_to_be32_array(spec->ip6src, rule->tuples.src_ip, IPV6_SIZE);
	cpu_to_be32_array(spec->ip6dst, rule->tuples.dst_ip, IPV6_SIZE);
	if (rule->unused_tuple & BIT(INNER_SRC_IP))
		memset(spec_mask->ip6src, 0, sizeof(spec_mask->ip6src));
	else
		cpu_to_be32_array(spec_mask->ip6src,
				  rule->tuples_mask.src_ip, IPV6_SIZE);

	if (rule->unused_tuple & BIT(INNER_DST_IP))
		memset(spec_mask->ip6dst, 0, sizeof(spec_mask->ip6dst));
	else
		cpu_to_be32_array(spec_mask->ip6dst,
				  rule->tuples_mask.dst_ip, IPV6_SIZE);

	spec->l4_proto = rule->tuples.ip_proto;
	spec_mask->l4_proto = rule->unused_tuple & BIT(INNER_IP_PROTO) ?
			0 : rule->tuples_mask.ip_proto;
}

static void hclge_fd_get_ether_info(struct hclge_fd_rule *rule,
				    struct ethhdr *spec,
				    struct ethhdr *spec_mask)
{
	ether_addr_copy(spec->h_source, rule->tuples.src_mac);
	ether_addr_copy(spec->h_dest, rule->tuples.dst_mac);

	if (rule->unused_tuple & BIT(INNER_SRC_MAC))
		eth_zero_addr(spec_mask->h_source);
	else
		ether_addr_copy(spec_mask->h_source, rule->tuples_mask.src_mac);

>>>>>>> 84569f32
	if (rule->unused_tuple & BIT(INNER_DST_MAC))
		eth_zero_addr(spec_mask->h_dest);
	else
		ether_addr_copy(spec_mask->h_dest, rule->tuples_mask.dst_mac);
<<<<<<< HEAD

	spec->h_proto = cpu_to_be16(rule->tuples.ether_proto);
	spec_mask->h_proto = rule->unused_tuple & BIT(INNER_ETH_TYPE) ?
			0 : cpu_to_be16(rule->tuples_mask.ether_proto);
}

=======

	spec->h_proto = cpu_to_be16(rule->tuples.ether_proto);
	spec_mask->h_proto = rule->unused_tuple & BIT(INNER_ETH_TYPE) ?
			0 : cpu_to_be16(rule->tuples_mask.ether_proto);
}

>>>>>>> 84569f32
static void hclge_fd_get_ext_info(struct ethtool_rx_flow_spec *fs,
				  struct hclge_fd_rule *rule)
{
	if (fs->flow_type & FLOW_EXT) {
		fs->h_ext.vlan_tci = cpu_to_be16(rule->tuples.vlan_tag1);
		fs->m_ext.vlan_tci =
				rule->unused_tuple & BIT(INNER_VLAN_TAG_FST) ?
				cpu_to_be16(VLAN_VID_MASK) :
				cpu_to_be16(rule->tuples_mask.vlan_tag1);
	}

	if (fs->flow_type & FLOW_MAC_EXT) {
		ether_addr_copy(fs->h_ext.h_dest, rule->tuples.dst_mac);
		if (rule->unused_tuple & BIT(INNER_DST_MAC))
			eth_zero_addr(fs->m_u.ether_spec.h_dest);
		else
			ether_addr_copy(fs->m_u.ether_spec.h_dest,
					rule->tuples_mask.dst_mac);
	}
<<<<<<< HEAD
=======
}

static int hclge_get_fd_rule_info(struct hnae3_handle *handle,
				  struct ethtool_rxnfc *cmd)
{
	struct hclge_vport *vport = hclge_get_vport(handle);
	struct hclge_fd_rule *rule = NULL;
	struct hclge_dev *hdev = vport->back;
	struct ethtool_rx_flow_spec *fs;
	struct hlist_node *node2;

	if (!hnae3_dev_fd_supported(hdev))
		return -EOPNOTSUPP;

	fs = (struct ethtool_rx_flow_spec *)&cmd->fs;

	spin_lock_bh(&hdev->fd_rule_lock);

	hlist_for_each_entry_safe(rule, node2, &hdev->fd_rule_list, rule_node) {
		if (rule->location >= fs->location)
			break;
	}

	if (!rule || fs->location != rule->location) {
		spin_unlock_bh(&hdev->fd_rule_lock);

		return -ENOENT;
	}

	fs->flow_type = rule->flow_type;
	switch (fs->flow_type & ~(FLOW_EXT | FLOW_MAC_EXT)) {
	case SCTP_V4_FLOW:
	case TCP_V4_FLOW:
	case UDP_V4_FLOW:
		hclge_fd_get_tcpip4_info(rule, &fs->h_u.tcp_ip4_spec,
					 &fs->m_u.tcp_ip4_spec);
		break;
	case IP_USER_FLOW:
		hclge_fd_get_ip4_info(rule, &fs->h_u.usr_ip4_spec,
				      &fs->m_u.usr_ip4_spec);
		break;
	case SCTP_V6_FLOW:
	case TCP_V6_FLOW:
	case UDP_V6_FLOW:
		hclge_fd_get_tcpip6_info(rule, &fs->h_u.tcp_ip6_spec,
					 &fs->m_u.tcp_ip6_spec);
		break;
	case IPV6_USER_FLOW:
		hclge_fd_get_ip6_info(rule, &fs->h_u.usr_ip6_spec,
				      &fs->m_u.usr_ip6_spec);
		break;
	/* The flow type of fd rule has been checked before adding in to rule
	 * list. As other flow types have been handled, it must be ETHER_FLOW
	 * for the default case
	 */
	default:
		hclge_fd_get_ether_info(rule, &fs->h_u.ether_spec,
					&fs->m_u.ether_spec);
		break;
	}

	hclge_fd_get_ext_info(fs, rule);

	if (rule->action == HCLGE_FD_ACTION_DROP_PACKET) {
		fs->ring_cookie = RX_CLS_FLOW_DISC;
	} else {
		u64 vf_id;

		fs->ring_cookie = rule->queue_id;
		vf_id = rule->vf_id;
		vf_id <<= ETHTOOL_RX_FLOW_SPEC_RING_VF_OFF;
		fs->ring_cookie |= vf_id;
	}

	spin_unlock_bh(&hdev->fd_rule_lock);

	return 0;
>>>>>>> 84569f32
}

static int hclge_get_fd_rule_info(struct hnae3_handle *handle,
				  struct ethtool_rxnfc *cmd)
{
	struct hclge_vport *vport = hclge_get_vport(handle);
	struct hclge_fd_rule *rule = NULL;
	struct hclge_dev *hdev = vport->back;
	struct ethtool_rx_flow_spec *fs;
	struct hlist_node *node2;

	if (!hnae3_dev_fd_supported(hdev))
		return -EOPNOTSUPP;

	fs = (struct ethtool_rx_flow_spec *)&cmd->fs;

	spin_lock_bh(&hdev->fd_rule_lock);

	hlist_for_each_entry_safe(rule, node2, &hdev->fd_rule_list, rule_node) {
		if (rule->location >= fs->location)
			break;
	}

	if (!rule || fs->location != rule->location) {
		spin_unlock_bh(&hdev->fd_rule_lock);

		return -ENOENT;
	}

	fs->flow_type = rule->flow_type;
	switch (fs->flow_type & ~(FLOW_EXT | FLOW_MAC_EXT)) {
	case SCTP_V4_FLOW:
	case TCP_V4_FLOW:
	case UDP_V4_FLOW:
		hclge_fd_get_tcpip4_info(rule, &fs->h_u.tcp_ip4_spec,
					 &fs->m_u.tcp_ip4_spec);
		break;
	case IP_USER_FLOW:
		hclge_fd_get_ip4_info(rule, &fs->h_u.usr_ip4_spec,
				      &fs->m_u.usr_ip4_spec);
		break;
	case SCTP_V6_FLOW:
	case TCP_V6_FLOW:
	case UDP_V6_FLOW:
		hclge_fd_get_tcpip6_info(rule, &fs->h_u.tcp_ip6_spec,
					 &fs->m_u.tcp_ip6_spec);
		break;
	case IPV6_USER_FLOW:
		hclge_fd_get_ip6_info(rule, &fs->h_u.usr_ip6_spec,
				      &fs->m_u.usr_ip6_spec);
		break;
	/* The flow type of fd rule has been checked before adding in to rule
	 * list. As other flow types have been handled, it must be ETHER_FLOW
	 * for the default case
	 */
	default:
		hclge_fd_get_ether_info(rule, &fs->h_u.ether_spec,
					&fs->m_u.ether_spec);
		break;
	}

	hclge_fd_get_ext_info(fs, rule);

	if (rule->action == HCLGE_FD_ACTION_DROP_PACKET) {
		fs->ring_cookie = RX_CLS_FLOW_DISC;
	} else {
		u64 vf_id;

		fs->ring_cookie = rule->queue_id;
		vf_id = rule->vf_id;
		vf_id <<= ETHTOOL_RX_FLOW_SPEC_RING_VF_OFF;
		fs->ring_cookie |= vf_id;
	}

	spin_unlock_bh(&hdev->fd_rule_lock);

	return 0;
}

static int hclge_get_all_rules(struct hnae3_handle *handle,
			       struct ethtool_rxnfc *cmd, u32 *rule_locs)
{
	struct hclge_vport *vport = hclge_get_vport(handle);
	struct hclge_dev *hdev = vport->back;
	struct hclge_fd_rule *rule;
	struct hlist_node *node2;
	int cnt = 0;

	if (!hnae3_dev_fd_supported(hdev))
		return -EOPNOTSUPP;

	cmd->data = hdev->fd_cfg.rule_num[HCLGE_FD_STAGE_1];

	spin_lock_bh(&hdev->fd_rule_lock);
	hlist_for_each_entry_safe(rule, node2,
				  &hdev->fd_rule_list, rule_node) {
		if (cnt == cmd->rule_cnt) {
			spin_unlock_bh(&hdev->fd_rule_lock);
			return -EMSGSIZE;
		}

		rule_locs[cnt] = rule->location;
		cnt++;
	}

	spin_unlock_bh(&hdev->fd_rule_lock);

	cmd->rule_cnt = cnt;

	return 0;
}

static void hclge_fd_get_flow_tuples(const struct flow_keys *fkeys,
				     struct hclge_fd_rule_tuples *tuples)
{
#define flow_ip6_src fkeys->addrs.v6addrs.src.in6_u.u6_addr32
#define flow_ip6_dst fkeys->addrs.v6addrs.dst.in6_u.u6_addr32

	tuples->ether_proto = be16_to_cpu(fkeys->basic.n_proto);
	tuples->ip_proto = fkeys->basic.ip_proto;
	tuples->dst_port = be16_to_cpu(fkeys->ports.dst);

	if (fkeys->basic.n_proto == htons(ETH_P_IP)) {
		tuples->src_ip[3] = be32_to_cpu(fkeys->addrs.v4addrs.src);
		tuples->dst_ip[3] = be32_to_cpu(fkeys->addrs.v4addrs.dst);
	} else {
		int i;

		for (i = 0; i < IPV6_SIZE; i++) {
			tuples->src_ip[i] = be32_to_cpu(flow_ip6_src[i]);
			tuples->dst_ip[i] = be32_to_cpu(flow_ip6_dst[i]);
		}
	}
}

/* traverse all rules, check whether an existed rule has the same tuples */
static struct hclge_fd_rule *
hclge_fd_search_flow_keys(struct hclge_dev *hdev,
			  const struct hclge_fd_rule_tuples *tuples)
{
	struct hclge_fd_rule *rule = NULL;
	struct hlist_node *node;

	hlist_for_each_entry_safe(rule, node, &hdev->fd_rule_list, rule_node) {
		if (!memcmp(tuples, &rule->tuples, sizeof(*tuples)))
			return rule;
	}

	return NULL;
}

static void hclge_fd_build_arfs_rule(const struct hclge_fd_rule_tuples *tuples,
				     struct hclge_fd_rule *rule)
{
	rule->unused_tuple = BIT(INNER_SRC_MAC) | BIT(INNER_DST_MAC) |
			     BIT(INNER_VLAN_TAG_FST) | BIT(INNER_IP_TOS) |
			     BIT(INNER_SRC_PORT);
	rule->action = 0;
	rule->vf_id = 0;
	rule->rule_type = HCLGE_FD_ARFS_ACTIVE;
	if (tuples->ether_proto == ETH_P_IP) {
		if (tuples->ip_proto == IPPROTO_TCP)
			rule->flow_type = TCP_V4_FLOW;
		else
			rule->flow_type = UDP_V4_FLOW;
	} else {
		if (tuples->ip_proto == IPPROTO_TCP)
			rule->flow_type = TCP_V6_FLOW;
		else
			rule->flow_type = UDP_V6_FLOW;
	}
	memcpy(&rule->tuples, tuples, sizeof(rule->tuples));
	memset(&rule->tuples_mask, 0xFF, sizeof(rule->tuples_mask));
}

static int hclge_add_fd_entry_by_arfs(struct hnae3_handle *handle, u16 queue_id,
				      u16 flow_id, struct flow_keys *fkeys)
{
	struct hclge_vport *vport = hclge_get_vport(handle);
	struct hclge_fd_rule_tuples new_tuples;
	struct hclge_dev *hdev = vport->back;
	struct hclge_fd_rule *rule;
	u16 tmp_queue_id;
	u16 bit_id;
	int ret;

	if (!hnae3_dev_fd_supported(hdev))
		return -EOPNOTSUPP;

	memset(&new_tuples, 0, sizeof(new_tuples));
	hclge_fd_get_flow_tuples(fkeys, &new_tuples);

	spin_lock_bh(&hdev->fd_rule_lock);

	/* when there is already fd rule existed add by user,
	 * arfs should not work
	 */
	if (hdev->fd_active_type == HCLGE_FD_EP_ACTIVE) {
		spin_unlock_bh(&hdev->fd_rule_lock);
		return -EOPNOTSUPP;
	}

	/* check is there flow director filter existed for this flow,
	 * if not, create a new filter for it;
	 * if filter exist with different queue id, modify the filter;
	 * if filter exist with same queue id, do nothing
	 */
	rule = hclge_fd_search_flow_keys(hdev, &new_tuples);
	if (!rule) {
		bit_id = find_first_zero_bit(hdev->fd_bmap, MAX_FD_FILTER_NUM);
		if (bit_id >= hdev->fd_cfg.rule_num[HCLGE_FD_STAGE_1]) {
			spin_unlock_bh(&hdev->fd_rule_lock);
			return -ENOSPC;
		}

		rule = kzalloc(sizeof(*rule), GFP_ATOMIC);
		if (!rule) {
			spin_unlock_bh(&hdev->fd_rule_lock);
			return -ENOMEM;
		}

		set_bit(bit_id, hdev->fd_bmap);
		rule->location = bit_id;
		rule->flow_id = flow_id;
		rule->queue_id = queue_id;
		hclge_fd_build_arfs_rule(&new_tuples, rule);
		ret = hclge_fd_config_rule(hdev, rule);

		spin_unlock_bh(&hdev->fd_rule_lock);

		if (ret)
			return ret;

		return rule->location;
	}

	spin_unlock_bh(&hdev->fd_rule_lock);

	if (rule->queue_id == queue_id)
		return rule->location;

	tmp_queue_id = rule->queue_id;
	rule->queue_id = queue_id;
	ret = hclge_config_action(hdev, HCLGE_FD_STAGE_1, rule);
	if (ret) {
		rule->queue_id = tmp_queue_id;
		return ret;
	}

	return rule->location;
}

static void hclge_rfs_filter_expire(struct hclge_dev *hdev)
{
#ifdef CONFIG_RFS_ACCEL
	struct hnae3_handle *handle = &hdev->vport[0].nic;
	struct hclge_fd_rule *rule;
	struct hlist_node *node;
	HLIST_HEAD(del_list);

	spin_lock_bh(&hdev->fd_rule_lock);
	if (hdev->fd_active_type != HCLGE_FD_ARFS_ACTIVE) {
		spin_unlock_bh(&hdev->fd_rule_lock);
		return;
	}
	hlist_for_each_entry_safe(rule, node, &hdev->fd_rule_list, rule_node) {
		if (rps_may_expire_flow(handle->netdev, rule->queue_id,
					rule->flow_id, rule->location)) {
			hlist_del_init(&rule->rule_node);
			hlist_add_head(&rule->rule_node, &del_list);
			hdev->hclge_fd_rule_num--;
			clear_bit(rule->location, hdev->fd_bmap);
		}
	}
	spin_unlock_bh(&hdev->fd_rule_lock);

	hlist_for_each_entry_safe(rule, node, &del_list, rule_node) {
		hclge_fd_tcam_config(hdev, HCLGE_FD_STAGE_1, true,
				     rule->location, NULL, false);
		kfree(rule);
	}
#endif
}

static void hclge_clear_arfs_rules(struct hnae3_handle *handle)
{
#ifdef CONFIG_RFS_ACCEL
	struct hclge_vport *vport = hclge_get_vport(handle);
	struct hclge_dev *hdev = vport->back;

	if (hdev->fd_active_type == HCLGE_FD_ARFS_ACTIVE)
		hclge_del_all_fd_entries(handle, true);
#endif
}

static bool hclge_get_hw_reset_stat(struct hnae3_handle *handle)
{
	struct hclge_vport *vport = hclge_get_vport(handle);
	struct hclge_dev *hdev = vport->back;

	return hclge_read_dev(&hdev->hw, HCLGE_GLOBAL_RESET_REG) ||
	       hclge_read_dev(&hdev->hw, HCLGE_FUN_RST_ING);
}

static bool hclge_get_cmdq_stat(struct hnae3_handle *handle)
{
	struct hclge_vport *vport = hclge_get_vport(handle);
	struct hclge_dev *hdev = vport->back;

	return test_bit(HCLGE_STATE_CMD_DISABLE, &hdev->state);
}

static bool hclge_ae_dev_resetting(struct hnae3_handle *handle)
{
	struct hclge_vport *vport = hclge_get_vport(handle);
	struct hclge_dev *hdev = vport->back;

	return test_bit(HCLGE_STATE_RST_HANDLING, &hdev->state);
}

static unsigned long hclge_ae_dev_reset_cnt(struct hnae3_handle *handle)
{
	struct hclge_vport *vport = hclge_get_vport(handle);
	struct hclge_dev *hdev = vport->back;

	return hdev->rst_stats.hw_reset_done_cnt;
}

static void hclge_enable_fd(struct hnae3_handle *handle, bool enable)
{
	struct hclge_vport *vport = hclge_get_vport(handle);
	struct hclge_dev *hdev = vport->back;
	bool clear;

	hdev->fd_en = enable;
	clear = hdev->fd_active_type == HCLGE_FD_ARFS_ACTIVE;
	if (!enable)
		hclge_del_all_fd_entries(handle, clear);
	else
		hclge_restore_fd_entries(handle);
}

static void hclge_cfg_mac_mode(struct hclge_dev *hdev, bool enable)
{
	struct hclge_desc desc;
	struct hclge_config_mac_mode_cmd *req =
		(struct hclge_config_mac_mode_cmd *)desc.data;
	u32 loop_en = 0;
	int ret;

	hclge_cmd_setup_basic_desc(&desc, HCLGE_OPC_CONFIG_MAC_MODE, false);

	if (enable) {
		hnae3_set_bit(loop_en, HCLGE_MAC_TX_EN_B, 1U);
		hnae3_set_bit(loop_en, HCLGE_MAC_RX_EN_B, 1U);
		hnae3_set_bit(loop_en, HCLGE_MAC_PAD_TX_B, 1U);
		hnae3_set_bit(loop_en, HCLGE_MAC_PAD_RX_B, 1U);
		hnae3_set_bit(loop_en, HCLGE_MAC_FCS_TX_B, 1U);
		hnae3_set_bit(loop_en, HCLGE_MAC_RX_FCS_B, 1U);
		hnae3_set_bit(loop_en, HCLGE_MAC_RX_FCS_STRIP_B, 1U);
		hnae3_set_bit(loop_en, HCLGE_MAC_TX_OVERSIZE_TRUNCATE_B, 1U);
		hnae3_set_bit(loop_en, HCLGE_MAC_RX_OVERSIZE_TRUNCATE_B, 1U);
		hnae3_set_bit(loop_en, HCLGE_MAC_TX_UNDER_MIN_ERR_B, 1U);
	}

	req->txrx_pad_fcs_loop_en = cpu_to_le32(loop_en);

	ret = hclge_cmd_send(&hdev->hw, &desc, 1);
	if (ret)
		dev_err(&hdev->pdev->dev,
			"mac enable fail, ret =%d.\n", ret);
}

static int hclge_config_switch_param(struct hclge_dev *hdev, int vfid,
				     u8 switch_param, u8 param_mask)
{
	struct hclge_mac_vlan_switch_cmd *req;
	struct hclge_desc desc;
	u32 func_id;
	int ret;

	func_id = hclge_get_port_number(HOST_PORT, 0, vfid, 0);
	req = (struct hclge_mac_vlan_switch_cmd *)desc.data;

	/* read current config parameter */
	hclge_cmd_setup_basic_desc(&desc, HCLGE_OPC_MAC_VLAN_SWITCH_PARAM,
				   true);
	req->roce_sel = HCLGE_MAC_VLAN_NIC_SEL;
	req->func_id = cpu_to_le32(func_id);

	ret = hclge_cmd_send(&hdev->hw, &desc, 1);
	if (ret) {
		dev_err(&hdev->pdev->dev,
			"read mac vlan switch parameter fail, ret = %d\n", ret);
		return ret;
	}

	/* modify and write new config parameter */
	hclge_cmd_reuse_desc(&desc, false);
	req->switch_param = (req->switch_param & param_mask) | switch_param;
	req->param_mask = param_mask;

	ret = hclge_cmd_send(&hdev->hw, &desc, 1);
	if (ret)
		dev_err(&hdev->pdev->dev,
			"set mac vlan switch parameter fail, ret = %d\n", ret);
	return ret;
}

static void hclge_phy_link_status_wait(struct hclge_dev *hdev,
				       int link_ret)
{
#define HCLGE_PHY_LINK_STATUS_NUM  200

	struct phy_device *phydev = hdev->hw.mac.phydev;
	int i = 0;
	int ret;

	do {
		ret = phy_read_status(phydev);
		if (ret) {
			dev_err(&hdev->pdev->dev,
				"phy update link status fail, ret = %d\n", ret);
			return;
		}

		if (phydev->link == link_ret)
			break;

		msleep(HCLGE_LINK_STATUS_MS);
	} while (++i < HCLGE_PHY_LINK_STATUS_NUM);
}

static int hclge_mac_link_status_wait(struct hclge_dev *hdev, int link_ret)
{
#define HCLGE_MAC_LINK_STATUS_NUM  100

	int link_status;
	int i = 0;
	int ret;

	do {
		ret = hclge_get_mac_link_status(hdev, &link_status);
		if (ret)
			return ret;
		if (link_status == link_ret)
			return 0;

		msleep(HCLGE_LINK_STATUS_MS);
	} while (++i < HCLGE_MAC_LINK_STATUS_NUM);
	return -EBUSY;
}

static int hclge_mac_phy_link_status_wait(struct hclge_dev *hdev, bool en,
					  bool is_phy)
{
	int link_ret;

	link_ret = en ? HCLGE_LINK_STATUS_UP : HCLGE_LINK_STATUS_DOWN;

	if (is_phy)
		hclge_phy_link_status_wait(hdev, link_ret);

	return hclge_mac_link_status_wait(hdev, link_ret);
}

static int hclge_set_app_loopback(struct hclge_dev *hdev, bool en)
{
	struct hclge_config_mac_mode_cmd *req;
	struct hclge_desc desc;
	u32 loop_en;
	int ret;

	req = (struct hclge_config_mac_mode_cmd *)&desc.data[0];
	/* 1 Read out the MAC mode config at first */
	hclge_cmd_setup_basic_desc(&desc, HCLGE_OPC_CONFIG_MAC_MODE, true);
	ret = hclge_cmd_send(&hdev->hw, &desc, 1);
	if (ret) {
		dev_err(&hdev->pdev->dev,
			"mac loopback get fail, ret =%d.\n", ret);
		return ret;
	}

	/* 2 Then setup the loopback flag */
	loop_en = le32_to_cpu(req->txrx_pad_fcs_loop_en);
	hnae3_set_bit(loop_en, HCLGE_MAC_APP_LP_B, en ? 1 : 0);

	req->txrx_pad_fcs_loop_en = cpu_to_le32(loop_en);

	/* 3 Config mac work mode with loopback flag
	 * and its original configure parameters
	 */
	hclge_cmd_reuse_desc(&desc, false);
	ret = hclge_cmd_send(&hdev->hw, &desc, 1);
	if (ret)
		dev_err(&hdev->pdev->dev,
			"mac loopback set fail, ret =%d.\n", ret);
	return ret;
}

static int hclge_cfg_serdes_loopback(struct hclge_dev *hdev, bool en,
				     enum hnae3_loop loop_mode)
{
#define HCLGE_SERDES_RETRY_MS	10
#define HCLGE_SERDES_RETRY_NUM	100

	struct hclge_serdes_lb_cmd *req;
	struct hclge_desc desc;
	int ret, i = 0;
	u8 loop_mode_b;

	req = (struct hclge_serdes_lb_cmd *)desc.data;
	hclge_cmd_setup_basic_desc(&desc, HCLGE_OPC_SERDES_LOOPBACK, false);

	switch (loop_mode) {
	case HNAE3_LOOP_SERIAL_SERDES:
		loop_mode_b = HCLGE_CMD_SERDES_SERIAL_INNER_LOOP_B;
		break;
	case HNAE3_LOOP_PARALLEL_SERDES:
		loop_mode_b = HCLGE_CMD_SERDES_PARALLEL_INNER_LOOP_B;
		break;
	default:
		dev_err(&hdev->pdev->dev,
			"unsupported serdes loopback mode %d\n", loop_mode);
		return -ENOTSUPP;
	}

	if (en) {
		req->enable = loop_mode_b;
		req->mask = loop_mode_b;
	} else {
		req->mask = loop_mode_b;
	}

	ret = hclge_cmd_send(&hdev->hw, &desc, 1);
	if (ret) {
		dev_err(&hdev->pdev->dev,
			"serdes loopback set fail, ret = %d\n", ret);
		return ret;
	}

	do {
		msleep(HCLGE_SERDES_RETRY_MS);
		hclge_cmd_setup_basic_desc(&desc, HCLGE_OPC_SERDES_LOOPBACK,
					   true);
		ret = hclge_cmd_send(&hdev->hw, &desc, 1);
		if (ret) {
			dev_err(&hdev->pdev->dev,
				"serdes loopback get, ret = %d\n", ret);
			return ret;
		}
	} while (++i < HCLGE_SERDES_RETRY_NUM &&
		 !(req->result & HCLGE_CMD_SERDES_DONE_B));

	if (!(req->result & HCLGE_CMD_SERDES_DONE_B)) {
		dev_err(&hdev->pdev->dev, "serdes loopback set timeout\n");
		return -EBUSY;
	} else if (!(req->result & HCLGE_CMD_SERDES_SUCCESS_B)) {
		dev_err(&hdev->pdev->dev, "serdes loopback set failed in fw\n");
		return -EIO;
	}
	return ret;
}

static int hclge_set_serdes_loopback(struct hclge_dev *hdev, bool en,
				     enum hnae3_loop loop_mode)
{
	int ret;

	ret = hclge_cfg_serdes_loopback(hdev, en, loop_mode);
	if (ret)
		return ret;

	hclge_cfg_mac_mode(hdev, en);

	ret = hclge_mac_phy_link_status_wait(hdev, en, false);
	if (ret)
		dev_err(&hdev->pdev->dev,
			"serdes loopback config mac mode timeout\n");

	return ret;
}

static int hclge_enable_phy_loopback(struct hclge_dev *hdev,
				     struct phy_device *phydev)
{
	int ret;

	if (!phydev->suspended) {
		ret = phy_suspend(phydev);
		if (ret)
			return ret;
	}

	ret = phy_resume(phydev);
	if (ret)
		return ret;

	return phy_loopback(phydev, true);
}

static int hclge_disable_phy_loopback(struct hclge_dev *hdev,
				      struct phy_device *phydev)
{
	int ret;

	ret = phy_loopback(phydev, false);
	if (ret)
		return ret;

	return phy_suspend(phydev);
}

static int hclge_set_phy_loopback(struct hclge_dev *hdev, bool en)
{
	struct phy_device *phydev = hdev->hw.mac.phydev;
	int ret;

	if (!phydev)
		return -ENOTSUPP;

	if (en)
		ret = hclge_enable_phy_loopback(hdev, phydev);
	else
		ret = hclge_disable_phy_loopback(hdev, phydev);
	if (ret) {
		dev_err(&hdev->pdev->dev,
			"set phy loopback fail, ret = %d\n", ret);
		return ret;
	}

	hclge_cfg_mac_mode(hdev, en);

	ret = hclge_mac_phy_link_status_wait(hdev, en, true);
	if (ret)
		dev_err(&hdev->pdev->dev,
			"phy loopback config mac mode timeout\n");

	return ret;
}

static int hclge_tqp_enable(struct hclge_dev *hdev, unsigned int tqp_id,
			    int stream_id, bool enable)
{
	struct hclge_desc desc;
	struct hclge_cfg_com_tqp_queue_cmd *req =
		(struct hclge_cfg_com_tqp_queue_cmd *)desc.data;
	int ret;

	hclge_cmd_setup_basic_desc(&desc, HCLGE_OPC_CFG_COM_TQP_QUEUE, false);
	req->tqp_id = cpu_to_le16(tqp_id & HCLGE_RING_ID_MASK);
	req->stream_id = cpu_to_le16(stream_id);
	if (enable)
		req->enable |= 1U << HCLGE_TQP_ENABLE_B;

	ret = hclge_cmd_send(&hdev->hw, &desc, 1);
	if (ret)
		dev_err(&hdev->pdev->dev,
			"Tqp enable fail, status =%d.\n", ret);
	return ret;
}

static int hclge_set_loopback(struct hnae3_handle *handle,
			      enum hnae3_loop loop_mode, bool en)
{
	struct hclge_vport *vport = hclge_get_vport(handle);
	struct hnae3_knic_private_info *kinfo;
	struct hclge_dev *hdev = vport->back;
	int i, ret;

	/* Loopback can be enabled in three places: SSU, MAC, and serdes. By
	 * default, SSU loopback is enabled, so if the SMAC and the DMAC are
	 * the same, the packets are looped back in the SSU. If SSU loopback
	 * is disabled, packets can reach MAC even if SMAC is the same as DMAC.
	 */
	if (hdev->pdev->revision >= 0x21) {
		u8 switch_param = en ? 0 : BIT(HCLGE_SWITCH_ALW_LPBK_B);

		ret = hclge_config_switch_param(hdev, PF_VPORT_ID, switch_param,
						HCLGE_SWITCH_ALW_LPBK_MASK);
		if (ret)
			return ret;
	}

	switch (loop_mode) {
	case HNAE3_LOOP_APP:
		ret = hclge_set_app_loopback(hdev, en);
		break;
	case HNAE3_LOOP_SERIAL_SERDES:
	case HNAE3_LOOP_PARALLEL_SERDES:
		ret = hclge_set_serdes_loopback(hdev, en, loop_mode);
		break;
	case HNAE3_LOOP_PHY:
		ret = hclge_set_phy_loopback(hdev, en);
		break;
	default:
		ret = -ENOTSUPP;
		dev_err(&hdev->pdev->dev,
			"loop_mode %d is not supported\n", loop_mode);
		break;
	}

	if (ret)
		return ret;

	kinfo = &vport->nic.kinfo;
	for (i = 0; i < kinfo->num_tqps; i++) {
		ret = hclge_tqp_enable(hdev, i, 0, en);
		if (ret)
			return ret;
	}

	return 0;
}

static int hclge_set_default_loopback(struct hclge_dev *hdev)
{
	int ret;

	ret = hclge_set_app_loopback(hdev, false);
	if (ret)
		return ret;

	ret = hclge_cfg_serdes_loopback(hdev, false, HNAE3_LOOP_SERIAL_SERDES);
	if (ret)
		return ret;

	return hclge_cfg_serdes_loopback(hdev, false,
					 HNAE3_LOOP_PARALLEL_SERDES);
}

static void hclge_reset_tqp_stats(struct hnae3_handle *handle)
{
	struct hclge_vport *vport = hclge_get_vport(handle);
	struct hnae3_knic_private_info *kinfo;
	struct hnae3_queue *queue;
	struct hclge_tqp *tqp;
	int i;

	kinfo = &vport->nic.kinfo;
	for (i = 0; i < kinfo->num_tqps; i++) {
		queue = handle->kinfo.tqp[i];
		tqp = container_of(queue, struct hclge_tqp, q);
		memset(&tqp->tqp_stats, 0, sizeof(tqp->tqp_stats));
	}
}

static void hclge_flush_link_update(struct hclge_dev *hdev)
{
#define HCLGE_FLUSH_LINK_TIMEOUT	100000

	unsigned long last = hdev->serv_processed_cnt;
	int i = 0;

	while (test_bit(HCLGE_STATE_LINK_UPDATING, &hdev->state) &&
	       i++ < HCLGE_FLUSH_LINK_TIMEOUT &&
	       last == hdev->serv_processed_cnt)
		usleep_range(1, 1);
}

static void hclge_set_timer_task(struct hnae3_handle *handle, bool enable)
{
	struct hclge_vport *vport = hclge_get_vport(handle);
	struct hclge_dev *hdev = vport->back;

	if (enable) {
		hclge_task_schedule(hdev, 0);
	} else {
		/* Set the DOWN flag here to disable link updating */
		set_bit(HCLGE_STATE_DOWN, &hdev->state);

		/* flush memory to make sure DOWN is seen by service task */
		smp_mb__before_atomic();
		hclge_flush_link_update(hdev);
	}
}

static int hclge_ae_start(struct hnae3_handle *handle)
{
	struct hclge_vport *vport = hclge_get_vport(handle);
	struct hclge_dev *hdev = vport->back;

	/* mac enable */
	hclge_cfg_mac_mode(hdev, true);
	clear_bit(HCLGE_STATE_DOWN, &hdev->state);
	hdev->hw.mac.link = 0;

	/* reset tqp stats */
	hclge_reset_tqp_stats(handle);

	hclge_mac_start_phy(hdev);

	return 0;
}

static void hclge_ae_stop(struct hnae3_handle *handle)
{
	struct hclge_vport *vport = hclge_get_vport(handle);
	struct hclge_dev *hdev = vport->back;
	int i;

	set_bit(HCLGE_STATE_DOWN, &hdev->state);

	hclge_clear_arfs_rules(handle);

	/* If it is not PF reset, the firmware will disable the MAC,
	 * so it only need to stop phy here.
	 */
	if (test_bit(HCLGE_STATE_RST_HANDLING, &hdev->state) &&
	    hdev->reset_type != HNAE3_FUNC_RESET) {
		hclge_mac_stop_phy(hdev);
		hclge_update_link_status(hdev);
		return;
	}

	for (i = 0; i < handle->kinfo.num_tqps; i++)
		hclge_reset_tqp(handle, i);

	hclge_config_mac_tnl_int(hdev, false);

	/* Mac disable */
	hclge_cfg_mac_mode(hdev, false);

	hclge_mac_stop_phy(hdev);

	/* reset tqp stats */
	hclge_reset_tqp_stats(handle);
	hclge_update_link_status(hdev);
}

int hclge_vport_start(struct hclge_vport *vport)
{
	struct hclge_dev *hdev = vport->back;

	set_bit(HCLGE_VPORT_STATE_ALIVE, &vport->state);
	vport->last_active_jiffies = jiffies;

	if (test_bit(vport->vport_id, hdev->vport_config_block)) {
		if (vport->vport_id) {
			hclge_restore_mac_table_common(vport);
			hclge_restore_vport_vlan_table(vport);
		} else {
			hclge_restore_hw_table(hdev);
		}
	}

	clear_bit(vport->vport_id, hdev->vport_config_block);

	return 0;
}

void hclge_vport_stop(struct hclge_vport *vport)
{
	clear_bit(HCLGE_VPORT_STATE_ALIVE, &vport->state);
}

static int hclge_client_start(struct hnae3_handle *handle)
{
	struct hclge_vport *vport = hclge_get_vport(handle);

	return hclge_vport_start(vport);
}

static void hclge_client_stop(struct hnae3_handle *handle)
{
	struct hclge_vport *vport = hclge_get_vport(handle);

	hclge_vport_stop(vport);
}

static int hclge_get_mac_vlan_cmd_status(struct hclge_vport *vport,
					 u16 cmdq_resp, u8  resp_code,
					 enum hclge_mac_vlan_tbl_opcode op)
{
	struct hclge_dev *hdev = vport->back;

	if (cmdq_resp) {
		dev_err(&hdev->pdev->dev,
			"cmdq execute failed for get_mac_vlan_cmd_status,status=%u.\n",
			cmdq_resp);
		return -EIO;
	}

	if (op == HCLGE_MAC_VLAN_ADD) {
		if (!resp_code || resp_code == 1)
			return 0;
		else if (resp_code == HCLGE_ADD_UC_OVERFLOW ||
			 resp_code == HCLGE_ADD_MC_OVERFLOW)
			return -ENOSPC;

		dev_err(&hdev->pdev->dev,
			"add mac addr failed for undefined, code=%u.\n",
			resp_code);
		return -EIO;
	} else if (op == HCLGE_MAC_VLAN_REMOVE) {
		if (!resp_code) {
			return 0;
		} else if (resp_code == 1) {
			dev_dbg(&hdev->pdev->dev,
				"remove mac addr failed for miss.\n");
			return -ENOENT;
		}

		dev_err(&hdev->pdev->dev,
			"remove mac addr failed for undefined, code=%u.\n",
			resp_code);
		return -EIO;
	} else if (op == HCLGE_MAC_VLAN_LKUP) {
		if (!resp_code) {
			return 0;
		} else if (resp_code == 1) {
			dev_dbg(&hdev->pdev->dev,
				"lookup mac addr failed for miss.\n");
			return -ENOENT;
		}

		dev_err(&hdev->pdev->dev,
			"lookup mac addr failed for undefined, code=%u.\n",
			resp_code);
		return -EIO;
	}

	dev_err(&hdev->pdev->dev,
		"unknown opcode for get_mac_vlan_cmd_status, opcode=%d.\n", op);

	return -EINVAL;
}

static int hclge_update_desc_vfid(struct hclge_desc *desc, int vfid, bool clr)
{
#define HCLGE_VF_NUM_IN_FIRST_DESC 192

	unsigned int word_num;
	unsigned int bit_num;

	if (vfid > 255 || vfid < 0)
		return -EIO;

	if (vfid >= 0 && vfid < HCLGE_VF_NUM_IN_FIRST_DESC) {
		word_num = vfid / 32;
		bit_num  = vfid % 32;
		if (clr)
			desc[1].data[word_num] &= cpu_to_le32(~(1 << bit_num));
		else
			desc[1].data[word_num] |= cpu_to_le32(1 << bit_num);
	} else {
		word_num = (vfid - HCLGE_VF_NUM_IN_FIRST_DESC) / 32;
		bit_num  = vfid % 32;
		if (clr)
			desc[2].data[word_num] &= cpu_to_le32(~(1 << bit_num));
		else
			desc[2].data[word_num] |= cpu_to_le32(1 << bit_num);
	}

	return 0;
}

static bool hclge_is_all_function_id_zero(struct hclge_desc *desc)
{
#define HCLGE_DESC_NUMBER 3
#define HCLGE_FUNC_NUMBER_PER_DESC 6
	int i, j;

	for (i = 1; i < HCLGE_DESC_NUMBER; i++)
		for (j = 0; j < HCLGE_FUNC_NUMBER_PER_DESC; j++)
			if (desc[i].data[j])
				return false;

	return true;
}

static void hclge_prepare_mac_addr(struct hclge_mac_vlan_tbl_entry_cmd *new_req,
				   const u8 *addr, bool is_mc)
{
	const unsigned char *mac_addr = addr;
	u32 high_val = mac_addr[2] << 16 | (mac_addr[3] << 24) |
		       (mac_addr[0]) | (mac_addr[1] << 8);
	u32 low_val  = mac_addr[4] | (mac_addr[5] << 8);

	hnae3_set_bit(new_req->flags, HCLGE_MAC_VLAN_BIT0_EN_B, 1);
	if (is_mc) {
		hnae3_set_bit(new_req->entry_type, HCLGE_MAC_VLAN_BIT1_EN_B, 1);
		hnae3_set_bit(new_req->mc_mac_en, HCLGE_MAC_VLAN_BIT0_EN_B, 1);
	}

	new_req->mac_addr_hi32 = cpu_to_le32(high_val);
	new_req->mac_addr_lo16 = cpu_to_le16(low_val & 0xffff);
}

static int hclge_remove_mac_vlan_tbl(struct hclge_vport *vport,
				     struct hclge_mac_vlan_tbl_entry_cmd *req)
{
	struct hclge_dev *hdev = vport->back;
	struct hclge_desc desc;
	u8 resp_code;
	u16 retval;
	int ret;

	hclge_cmd_setup_basic_desc(&desc, HCLGE_OPC_MAC_VLAN_REMOVE, false);

	memcpy(desc.data, req, sizeof(struct hclge_mac_vlan_tbl_entry_cmd));

	ret = hclge_cmd_send(&hdev->hw, &desc, 1);
	if (ret) {
		dev_err(&hdev->pdev->dev,
			"del mac addr failed for cmd_send, ret =%d.\n",
			ret);
		return ret;
	}
	resp_code = (le32_to_cpu(desc.data[0]) >> 8) & 0xff;
	retval = le16_to_cpu(desc.retval);

	return hclge_get_mac_vlan_cmd_status(vport, retval, resp_code,
					     HCLGE_MAC_VLAN_REMOVE);
}

static int hclge_lookup_mac_vlan_tbl(struct hclge_vport *vport,
				     struct hclge_mac_vlan_tbl_entry_cmd *req,
				     struct hclge_desc *desc,
				     bool is_mc)
{
	struct hclge_dev *hdev = vport->back;
	u8 resp_code;
	u16 retval;
	int ret;

	hclge_cmd_setup_basic_desc(&desc[0], HCLGE_OPC_MAC_VLAN_ADD, true);
	if (is_mc) {
		desc[0].flag |= cpu_to_le16(HCLGE_CMD_FLAG_NEXT);
		memcpy(desc[0].data,
		       req,
		       sizeof(struct hclge_mac_vlan_tbl_entry_cmd));
		hclge_cmd_setup_basic_desc(&desc[1],
					   HCLGE_OPC_MAC_VLAN_ADD,
					   true);
		desc[1].flag |= cpu_to_le16(HCLGE_CMD_FLAG_NEXT);
		hclge_cmd_setup_basic_desc(&desc[2],
					   HCLGE_OPC_MAC_VLAN_ADD,
					   true);
		ret = hclge_cmd_send(&hdev->hw, desc, 3);
	} else {
		memcpy(desc[0].data,
		       req,
		       sizeof(struct hclge_mac_vlan_tbl_entry_cmd));
		ret = hclge_cmd_send(&hdev->hw, desc, 1);
	}
	if (ret) {
		dev_err(&hdev->pdev->dev,
			"lookup mac addr failed for cmd_send, ret =%d.\n",
			ret);
		return ret;
	}
	resp_code = (le32_to_cpu(desc[0].data[0]) >> 8) & 0xff;
	retval = le16_to_cpu(desc[0].retval);

	return hclge_get_mac_vlan_cmd_status(vport, retval, resp_code,
					     HCLGE_MAC_VLAN_LKUP);
}

static int hclge_add_mac_vlan_tbl(struct hclge_vport *vport,
				  struct hclge_mac_vlan_tbl_entry_cmd *req,
				  struct hclge_desc *mc_desc)
{
	struct hclge_dev *hdev = vport->back;
	int cfg_status;
	u8 resp_code;
	u16 retval;
	int ret;

	if (!mc_desc) {
		struct hclge_desc desc;

		hclge_cmd_setup_basic_desc(&desc,
					   HCLGE_OPC_MAC_VLAN_ADD,
					   false);
		memcpy(desc.data, req,
		       sizeof(struct hclge_mac_vlan_tbl_entry_cmd));
		ret = hclge_cmd_send(&hdev->hw, &desc, 1);
		resp_code = (le32_to_cpu(desc.data[0]) >> 8) & 0xff;
		retval = le16_to_cpu(desc.retval);

		cfg_status = hclge_get_mac_vlan_cmd_status(vport, retval,
							   resp_code,
							   HCLGE_MAC_VLAN_ADD);
	} else {
		hclge_cmd_reuse_desc(&mc_desc[0], false);
		mc_desc[0].flag |= cpu_to_le16(HCLGE_CMD_FLAG_NEXT);
		hclge_cmd_reuse_desc(&mc_desc[1], false);
		mc_desc[1].flag |= cpu_to_le16(HCLGE_CMD_FLAG_NEXT);
		hclge_cmd_reuse_desc(&mc_desc[2], false);
		mc_desc[2].flag &= cpu_to_le16(~HCLGE_CMD_FLAG_NEXT);
		memcpy(mc_desc[0].data, req,
		       sizeof(struct hclge_mac_vlan_tbl_entry_cmd));
		ret = hclge_cmd_send(&hdev->hw, mc_desc, 3);
		resp_code = (le32_to_cpu(mc_desc[0].data[0]) >> 8) & 0xff;
		retval = le16_to_cpu(mc_desc[0].retval);

		cfg_status = hclge_get_mac_vlan_cmd_status(vport, retval,
							   resp_code,
							   HCLGE_MAC_VLAN_ADD);
	}

	if (ret) {
		dev_err(&hdev->pdev->dev,
			"add mac addr failed for cmd_send, ret =%d.\n",
			ret);
		return ret;
	}

	return cfg_status;
}

static int hclge_set_umv_space(struct hclge_dev *hdev, u16 space_size,
			       u16 *allocated_size)
{
	struct hclge_umv_spc_alc_cmd *req;
	struct hclge_desc desc;
	int ret;

	req = (struct hclge_umv_spc_alc_cmd *)desc.data;
	hclge_cmd_setup_basic_desc(&desc, HCLGE_OPC_MAC_VLAN_ALLOCATE, false);

	req->space_size = cpu_to_le32(space_size);

	ret = hclge_cmd_send(&hdev->hw, &desc, 1);
	if (ret) {
		dev_err(&hdev->pdev->dev, "failed to set umv space, ret = %d\n",
			ret);
		return ret;
	}

	*allocated_size = le32_to_cpu(desc.data[1]);

	return 0;
}

static int hclge_init_umv_space(struct hclge_dev *hdev)
{
	u16 allocated_size = 0;
	int ret;

	ret = hclge_set_umv_space(hdev, hdev->wanted_umv_size, &allocated_size);
	if (ret)
		return ret;

	if (allocated_size < hdev->wanted_umv_size)
		dev_warn(&hdev->pdev->dev,
			 "failed to alloc umv space, want %u, get %u\n",
			 hdev->wanted_umv_size, allocated_size);

	hdev->max_umv_size = allocated_size;
	hdev->priv_umv_size = hdev->max_umv_size / (hdev->num_alloc_vport + 1);
	hdev->share_umv_size = hdev->priv_umv_size +
			hdev->max_umv_size % (hdev->num_alloc_vport + 1);

	return 0;
}

static void hclge_reset_umv_space(struct hclge_dev *hdev)
{
	struct hclge_vport *vport;
	int i;

	for (i = 0; i < hdev->num_alloc_vport; i++) {
		vport = &hdev->vport[i];
		vport->used_umv_num = 0;
	}

	mutex_lock(&hdev->vport_lock);
	hdev->share_umv_size = hdev->priv_umv_size +
			hdev->max_umv_size % (hdev->num_alloc_vport + 1);
	mutex_unlock(&hdev->vport_lock);
}

static bool hclge_is_umv_space_full(struct hclge_vport *vport, bool need_lock)
{
	struct hclge_dev *hdev = vport->back;
	bool is_full;

	if (need_lock)
		mutex_lock(&hdev->vport_lock);

	is_full = (vport->used_umv_num >= hdev->priv_umv_size &&
		   hdev->share_umv_size == 0);

	if (need_lock)
		mutex_unlock(&hdev->vport_lock);

	return is_full;
}

static void hclge_update_umv_space(struct hclge_vport *vport, bool is_free)
{
	struct hclge_dev *hdev = vport->back;

	if (is_free) {
		if (vport->used_umv_num > hdev->priv_umv_size)
			hdev->share_umv_size++;

		if (vport->used_umv_num > 0)
			vport->used_umv_num--;
	} else {
		if (vport->used_umv_num >= hdev->priv_umv_size &&
		    hdev->share_umv_size > 0)
			hdev->share_umv_size--;
		vport->used_umv_num++;
	}
}

static struct hclge_mac_node *hclge_find_mac_node(struct list_head *list,
						  const u8 *mac_addr)
{
	struct hclge_mac_node *mac_node, *tmp;

	list_for_each_entry_safe(mac_node, tmp, list, node)
		if (ether_addr_equal(mac_addr, mac_node->mac_addr))
			return mac_node;

	return NULL;
}

static void hclge_update_mac_node(struct hclge_mac_node *mac_node,
				  enum HCLGE_MAC_NODE_STATE state)
{
	switch (state) {
	/* from set_rx_mode or tmp_add_list */
	case HCLGE_MAC_TO_ADD:
		if (mac_node->state == HCLGE_MAC_TO_DEL)
			mac_node->state = HCLGE_MAC_ACTIVE;
		break;
	/* only from set_rx_mode */
	case HCLGE_MAC_TO_DEL:
		if (mac_node->state == HCLGE_MAC_TO_ADD) {
			list_del(&mac_node->node);
			kfree(mac_node);
		} else {
			mac_node->state = HCLGE_MAC_TO_DEL;
		}
		break;
	/* only from tmp_add_list, the mac_node->state won't be
	 * ACTIVE.
	 */
	case HCLGE_MAC_ACTIVE:
		if (mac_node->state == HCLGE_MAC_TO_ADD)
			mac_node->state = HCLGE_MAC_ACTIVE;

		break;
	}
}

int hclge_update_mac_list(struct hclge_vport *vport,
			  enum HCLGE_MAC_NODE_STATE state,
			  enum HCLGE_MAC_ADDR_TYPE mac_type,
			  const unsigned char *addr)
{
	struct hclge_dev *hdev = vport->back;
	struct hclge_mac_node *mac_node;
	struct list_head *list;

	list = (mac_type == HCLGE_MAC_ADDR_UC) ?
		&vport->uc_mac_list : &vport->mc_mac_list;

	spin_lock_bh(&vport->mac_list_lock);

	/* if the mac addr is already in the mac list, no need to add a new
	 * one into it, just check the mac addr state, convert it to a new
	 * new state, or just remove it, or do nothing.
	 */
	mac_node = hclge_find_mac_node(list, addr);
	if (mac_node) {
		hclge_update_mac_node(mac_node, state);
		spin_unlock_bh(&vport->mac_list_lock);
		set_bit(HCLGE_VPORT_STATE_MAC_TBL_CHANGE, &vport->state);
		return 0;
	}

	/* if this address is never added, unnecessary to delete */
	if (state == HCLGE_MAC_TO_DEL) {
		spin_unlock_bh(&vport->mac_list_lock);
		dev_err(&hdev->pdev->dev,
			"failed to delete address %pM from mac list\n",
			addr);
		return -ENOENT;
	}

	mac_node = kzalloc(sizeof(*mac_node), GFP_ATOMIC);
	if (!mac_node) {
		spin_unlock_bh(&vport->mac_list_lock);
		return -ENOMEM;
	}

	set_bit(HCLGE_VPORT_STATE_MAC_TBL_CHANGE, &vport->state);

	mac_node->state = state;
	ether_addr_copy(mac_node->mac_addr, addr);
	list_add_tail(&mac_node->node, list);

	spin_unlock_bh(&vport->mac_list_lock);

	return 0;
}

static int hclge_add_uc_addr(struct hnae3_handle *handle,
			     const unsigned char *addr)
{
	struct hclge_vport *vport = hclge_get_vport(handle);

	return hclge_update_mac_list(vport, HCLGE_MAC_TO_ADD, HCLGE_MAC_ADDR_UC,
				     addr);
}

int hclge_add_uc_addr_common(struct hclge_vport *vport,
			     const unsigned char *addr)
{
	struct hclge_dev *hdev = vport->back;
	struct hclge_mac_vlan_tbl_entry_cmd req;
	struct hclge_desc desc;
	u16 egress_port = 0;
	int ret;

	/* mac addr check */
	if (is_zero_ether_addr(addr) ||
	    is_broadcast_ether_addr(addr) ||
	    is_multicast_ether_addr(addr)) {
		dev_err(&hdev->pdev->dev,
			"Set_uc mac err! invalid mac:%pM. is_zero:%d,is_br=%d,is_mul=%d\n",
			 addr, is_zero_ether_addr(addr),
			 is_broadcast_ether_addr(addr),
			 is_multicast_ether_addr(addr));
		return -EINVAL;
	}

	memset(&req, 0, sizeof(req));

	hnae3_set_field(egress_port, HCLGE_MAC_EPORT_VFID_M,
			HCLGE_MAC_EPORT_VFID_S, vport->vport_id);

	req.egress_port = cpu_to_le16(egress_port);

	hclge_prepare_mac_addr(&req, addr, false);

	/* Lookup the mac address in the mac_vlan table, and add
	 * it if the entry is inexistent. Repeated unicast entry
	 * is not allowed in the mac vlan table.
	 */
	ret = hclge_lookup_mac_vlan_tbl(vport, &req, &desc, false);
	if (ret == -ENOENT) {
		mutex_lock(&hdev->vport_lock);
		if (!hclge_is_umv_space_full(vport, false)) {
			ret = hclge_add_mac_vlan_tbl(vport, &req, NULL);
			if (!ret)
				hclge_update_umv_space(vport, false);
			mutex_unlock(&hdev->vport_lock);
			return ret;
		}
		mutex_unlock(&hdev->vport_lock);

		if (!(vport->overflow_promisc_flags & HNAE3_OVERFLOW_UPE))
			dev_err(&hdev->pdev->dev, "UC MAC table full(%u)\n",
				hdev->priv_umv_size);

		return -ENOSPC;
	}

	/* check if we just hit the duplicate */
	if (!ret) {
		dev_warn(&hdev->pdev->dev, "VF %u mac(%pM) exists\n",
			 vport->vport_id, addr);
		return 0;
	}

	dev_err(&hdev->pdev->dev,
		"PF failed to add unicast entry(%pM) in the MAC table\n",
		addr);

	return ret;
}

static int hclge_rm_uc_addr(struct hnae3_handle *handle,
			    const unsigned char *addr)
{
	struct hclge_vport *vport = hclge_get_vport(handle);

	return hclge_update_mac_list(vport, HCLGE_MAC_TO_DEL, HCLGE_MAC_ADDR_UC,
				     addr);
}

int hclge_rm_uc_addr_common(struct hclge_vport *vport,
			    const unsigned char *addr)
{
	struct hclge_dev *hdev = vport->back;
	struct hclge_mac_vlan_tbl_entry_cmd req;
	int ret;

	/* mac addr check */
	if (is_zero_ether_addr(addr) ||
	    is_broadcast_ether_addr(addr) ||
	    is_multicast_ether_addr(addr)) {
		dev_dbg(&hdev->pdev->dev, "Remove mac err! invalid mac:%pM.\n",
			addr);
		return -EINVAL;
	}

	memset(&req, 0, sizeof(req));
	hnae3_set_bit(req.entry_type, HCLGE_MAC_VLAN_BIT0_EN_B, 0);
	hclge_prepare_mac_addr(&req, addr, false);
	ret = hclge_remove_mac_vlan_tbl(vport, &req);
	if (!ret) {
		mutex_lock(&hdev->vport_lock);
		hclge_update_umv_space(vport, true);
		mutex_unlock(&hdev->vport_lock);
	} else if (ret == -ENOENT) {
		ret = 0;
	}

	return ret;
}

static int hclge_add_mc_addr(struct hnae3_handle *handle,
			     const unsigned char *addr)
{
	struct hclge_vport *vport = hclge_get_vport(handle);

	return hclge_update_mac_list(vport, HCLGE_MAC_TO_ADD, HCLGE_MAC_ADDR_MC,
				     addr);
}

int hclge_add_mc_addr_common(struct hclge_vport *vport,
			     const unsigned char *addr)
{
	struct hclge_dev *hdev = vport->back;
	struct hclge_mac_vlan_tbl_entry_cmd req;
	struct hclge_desc desc[3];
	int status;

	/* mac addr check */
	if (!is_multicast_ether_addr(addr)) {
		dev_err(&hdev->pdev->dev,
			"Add mc mac err! invalid mac:%pM.\n",
			 addr);
		return -EINVAL;
	}
	memset(&req, 0, sizeof(req));
	hclge_prepare_mac_addr(&req, addr, true);
	status = hclge_lookup_mac_vlan_tbl(vport, &req, desc, true);
	if (status) {
		/* This mac addr do not exist, add new entry for it */
		memset(desc[0].data, 0, sizeof(desc[0].data));
		memset(desc[1].data, 0, sizeof(desc[0].data));
		memset(desc[2].data, 0, sizeof(desc[0].data));
	}
	status = hclge_update_desc_vfid(desc, vport->vport_id, false);
	if (status)
		return status;
	status = hclge_add_mac_vlan_tbl(vport, &req, desc);

	/* if already overflow, not to print each time */
	if (status == -ENOSPC &&
	    !(vport->overflow_promisc_flags & HNAE3_OVERFLOW_MPE))
		dev_err(&hdev->pdev->dev, "mc mac vlan table is full\n");

	return status;
}

static int hclge_rm_mc_addr(struct hnae3_handle *handle,
			    const unsigned char *addr)
{
	struct hclge_vport *vport = hclge_get_vport(handle);

	return hclge_update_mac_list(vport, HCLGE_MAC_TO_DEL, HCLGE_MAC_ADDR_MC,
				     addr);
}

int hclge_rm_mc_addr_common(struct hclge_vport *vport,
			    const unsigned char *addr)
{
	struct hclge_dev *hdev = vport->back;
	struct hclge_mac_vlan_tbl_entry_cmd req;
	enum hclge_cmd_status status;
	struct hclge_desc desc[3];

	/* mac addr check */
	if (!is_multicast_ether_addr(addr)) {
		dev_dbg(&hdev->pdev->dev,
			"Remove mc mac err! invalid mac:%pM.\n",
			 addr);
		return -EINVAL;
	}

	memset(&req, 0, sizeof(req));
	hclge_prepare_mac_addr(&req, addr, true);
	status = hclge_lookup_mac_vlan_tbl(vport, &req, desc, true);
	if (!status) {
		/* This mac addr exist, remove this handle's VFID for it */
		status = hclge_update_desc_vfid(desc, vport->vport_id, true);
		if (status)
			return status;

		if (hclge_is_all_function_id_zero(desc))
			/* All the vfid is zero, so need to delete this entry */
			status = hclge_remove_mac_vlan_tbl(vport, &req);
		else
			/* Not all the vfid is zero, update the vfid */
			status = hclge_add_mac_vlan_tbl(vport, &req, desc);

	} else if (status == -ENOENT) {
		status = 0;
	}

	return status;
}

static void hclge_sync_vport_mac_list(struct hclge_vport *vport,
				      struct list_head *list,
				      int (*sync)(struct hclge_vport *,
						  const unsigned char *))
{
	struct hclge_mac_node *mac_node, *tmp;
	int ret;

	list_for_each_entry_safe(mac_node, tmp, list, node) {
		ret = sync(vport, mac_node->mac_addr);
		if (!ret) {
			mac_node->state = HCLGE_MAC_ACTIVE;
		} else {
			set_bit(HCLGE_VPORT_STATE_MAC_TBL_CHANGE,
				&vport->state);
			break;
		}
	}
}

static void hclge_unsync_vport_mac_list(struct hclge_vport *vport,
					struct list_head *list,
					int (*unsync)(struct hclge_vport *,
						      const unsigned char *))
{
	struct hclge_mac_node *mac_node, *tmp;
	int ret;
<<<<<<< HEAD

	list_for_each_entry_safe(mac_node, tmp, list, node) {
		ret = unsync(vport, mac_node->mac_addr);
		if (!ret || ret == -ENOENT) {
			list_del(&mac_node->node);
			kfree(mac_node);
		} else {
			set_bit(HCLGE_VPORT_STATE_MAC_TBL_CHANGE,
				&vport->state);
			break;
		}
	}
}

static bool hclge_sync_from_add_list(struct list_head *add_list,
				     struct list_head *mac_list)
{
	struct hclge_mac_node *mac_node, *tmp, *new_node;
	bool all_added = true;

	list_for_each_entry_safe(mac_node, tmp, add_list, node) {
		if (mac_node->state == HCLGE_MAC_TO_ADD)
			all_added = false;

		/* if the mac address from tmp_add_list is not in the
		 * uc/mc_mac_list, it means have received a TO_DEL request
		 * during the time window of adding the mac address into mac
		 * table. if mac_node state is ACTIVE, then change it to TO_DEL,
		 * then it will be removed at next time. else it must be TO_ADD,
		 * this address hasn't been added into mac table,
		 * so just remove the mac node.
		 */
		new_node = hclge_find_mac_node(mac_list, mac_node->mac_addr);
		if (new_node) {
			hclge_update_mac_node(new_node, mac_node->state);
			list_del(&mac_node->node);
			kfree(mac_node);
		} else if (mac_node->state == HCLGE_MAC_ACTIVE) {
			mac_node->state = HCLGE_MAC_TO_DEL;
			list_del(&mac_node->node);
			list_add_tail(&mac_node->node, mac_list);
		} else {
			list_del(&mac_node->node);
			kfree(mac_node);
		}
	}

=======

	list_for_each_entry_safe(mac_node, tmp, list, node) {
		ret = unsync(vport, mac_node->mac_addr);
		if (!ret || ret == -ENOENT) {
			list_del(&mac_node->node);
			kfree(mac_node);
		} else {
			set_bit(HCLGE_VPORT_STATE_MAC_TBL_CHANGE,
				&vport->state);
			break;
		}
	}
}

static bool hclge_sync_from_add_list(struct list_head *add_list,
				     struct list_head *mac_list)
{
	struct hclge_mac_node *mac_node, *tmp, *new_node;
	bool all_added = true;

	list_for_each_entry_safe(mac_node, tmp, add_list, node) {
		if (mac_node->state == HCLGE_MAC_TO_ADD)
			all_added = false;

		/* if the mac address from tmp_add_list is not in the
		 * uc/mc_mac_list, it means have received a TO_DEL request
		 * during the time window of adding the mac address into mac
		 * table. if mac_node state is ACTIVE, then change it to TO_DEL,
		 * then it will be removed at next time. else it must be TO_ADD,
		 * this address hasn't been added into mac table,
		 * so just remove the mac node.
		 */
		new_node = hclge_find_mac_node(mac_list, mac_node->mac_addr);
		if (new_node) {
			hclge_update_mac_node(new_node, mac_node->state);
			list_del(&mac_node->node);
			kfree(mac_node);
		} else if (mac_node->state == HCLGE_MAC_ACTIVE) {
			mac_node->state = HCLGE_MAC_TO_DEL;
			list_del(&mac_node->node);
			list_add_tail(&mac_node->node, mac_list);
		} else {
			list_del(&mac_node->node);
			kfree(mac_node);
		}
	}

>>>>>>> 84569f32
	return all_added;
}

static void hclge_sync_from_del_list(struct list_head *del_list,
				     struct list_head *mac_list)
{
	struct hclge_mac_node *mac_node, *tmp, *new_node;

	list_for_each_entry_safe(mac_node, tmp, del_list, node) {
		new_node = hclge_find_mac_node(mac_list, mac_node->mac_addr);
		if (new_node) {
			/* If the mac addr exists in the mac list, it means
			 * received a new TO_ADD request during the time window
			 * of configuring the mac address. For the mac node
			 * state is TO_ADD, and the address is already in the
			 * in the hardware(due to delete fail), so we just need
			 * to change the mac node state to ACTIVE.
			 */
			new_node->state = HCLGE_MAC_ACTIVE;
			list_del(&mac_node->node);
			kfree(mac_node);
		} else {
			list_del(&mac_node->node);
			list_add_tail(&mac_node->node, mac_list);
		}
	}
}
<<<<<<< HEAD

static void hclge_update_overflow_flags(struct hclge_vport *vport,
					enum HCLGE_MAC_ADDR_TYPE mac_type,
					bool is_all_added)
{
	if (mac_type == HCLGE_MAC_ADDR_UC) {
		if (is_all_added)
			vport->overflow_promisc_flags &= ~HNAE3_OVERFLOW_UPE;
		else
			vport->overflow_promisc_flags |= HNAE3_OVERFLOW_UPE;
	} else {
		if (is_all_added)
			vport->overflow_promisc_flags &= ~HNAE3_OVERFLOW_MPE;
		else
			vport->overflow_promisc_flags |= HNAE3_OVERFLOW_MPE;
	}
}

static void hclge_sync_vport_mac_table(struct hclge_vport *vport,
				       enum HCLGE_MAC_ADDR_TYPE mac_type)
{
	struct hclge_mac_node *mac_node, *tmp, *new_node;
	struct list_head tmp_add_list, tmp_del_list;
	struct list_head *list;
	bool all_added;

	INIT_LIST_HEAD(&tmp_add_list);
	INIT_LIST_HEAD(&tmp_del_list);

	/* move the mac addr to the tmp_add_list and tmp_del_list, then
	 * we can add/delete these mac addr outside the spin lock
	 */
	list = (mac_type == HCLGE_MAC_ADDR_UC) ?
		&vport->uc_mac_list : &vport->mc_mac_list;

=======

static void hclge_update_overflow_flags(struct hclge_vport *vport,
					enum HCLGE_MAC_ADDR_TYPE mac_type,
					bool is_all_added)
{
	if (mac_type == HCLGE_MAC_ADDR_UC) {
		if (is_all_added)
			vport->overflow_promisc_flags &= ~HNAE3_OVERFLOW_UPE;
		else
			vport->overflow_promisc_flags |= HNAE3_OVERFLOW_UPE;
	} else {
		if (is_all_added)
			vport->overflow_promisc_flags &= ~HNAE3_OVERFLOW_MPE;
		else
			vport->overflow_promisc_flags |= HNAE3_OVERFLOW_MPE;
	}
}

static void hclge_sync_vport_mac_table(struct hclge_vport *vport,
				       enum HCLGE_MAC_ADDR_TYPE mac_type)
{
	struct hclge_mac_node *mac_node, *tmp, *new_node;
	struct list_head tmp_add_list, tmp_del_list;
	struct list_head *list;
	bool all_added;

	INIT_LIST_HEAD(&tmp_add_list);
	INIT_LIST_HEAD(&tmp_del_list);

	/* move the mac addr to the tmp_add_list and tmp_del_list, then
	 * we can add/delete these mac addr outside the spin lock
	 */
	list = (mac_type == HCLGE_MAC_ADDR_UC) ?
		&vport->uc_mac_list : &vport->mc_mac_list;

>>>>>>> 84569f32
	spin_lock_bh(&vport->mac_list_lock);

	list_for_each_entry_safe(mac_node, tmp, list, node) {
		switch (mac_node->state) {
		case HCLGE_MAC_TO_DEL:
			list_del(&mac_node->node);
			list_add_tail(&mac_node->node, &tmp_del_list);
			break;
		case HCLGE_MAC_TO_ADD:
			new_node = kzalloc(sizeof(*new_node), GFP_ATOMIC);
			if (!new_node)
				goto stop_traverse;
			ether_addr_copy(new_node->mac_addr, mac_node->mac_addr);
			new_node->state = mac_node->state;
			list_add_tail(&new_node->node, &tmp_add_list);
			break;
		default:
			break;
		}
	}

stop_traverse:
	spin_unlock_bh(&vport->mac_list_lock);

	/* delete first, in order to get max mac table space for adding */
	if (mac_type == HCLGE_MAC_ADDR_UC) {
		hclge_unsync_vport_mac_list(vport, &tmp_del_list,
					    hclge_rm_uc_addr_common);
		hclge_sync_vport_mac_list(vport, &tmp_add_list,
					  hclge_add_uc_addr_common);
	} else {
		hclge_unsync_vport_mac_list(vport, &tmp_del_list,
					    hclge_rm_mc_addr_common);
		hclge_sync_vport_mac_list(vport, &tmp_add_list,
					  hclge_add_mc_addr_common);
	}

	/* if some mac addresses were added/deleted fail, move back to the
	 * mac_list, and retry at next time.
	 */
	spin_lock_bh(&vport->mac_list_lock);

	hclge_sync_from_del_list(&tmp_del_list, list);
	all_added = hclge_sync_from_add_list(&tmp_add_list, list);

	spin_unlock_bh(&vport->mac_list_lock);

	hclge_update_overflow_flags(vport, mac_type, all_added);
}

static bool hclge_need_sync_mac_table(struct hclge_vport *vport)
{
	struct hclge_dev *hdev = vport->back;

	if (test_bit(vport->vport_id, hdev->vport_config_block))
		return false;

	if (test_and_clear_bit(HCLGE_VPORT_STATE_MAC_TBL_CHANGE, &vport->state))
		return true;

	return false;
}

static void hclge_sync_mac_table(struct hclge_dev *hdev)
{
	int i;

	for (i = 0; i < hdev->num_alloc_vport; i++) {
		struct hclge_vport *vport = &hdev->vport[i];

		if (!hclge_need_sync_mac_table(vport))
			continue;

		hclge_sync_vport_mac_table(vport, HCLGE_MAC_ADDR_UC);
		hclge_sync_vport_mac_table(vport, HCLGE_MAC_ADDR_MC);
	}
}

void hclge_rm_vport_all_mac_table(struct hclge_vport *vport, bool is_del_list,
				  enum HCLGE_MAC_ADDR_TYPE mac_type)
{
	int (*unsync)(struct hclge_vport *vport, const unsigned char *addr);
	struct hclge_mac_node *mac_cfg, *tmp;
	struct hclge_dev *hdev = vport->back;
	struct list_head tmp_del_list, *list;
	int ret;

	if (mac_type == HCLGE_MAC_ADDR_UC) {
		list = &vport->uc_mac_list;
		unsync = hclge_rm_uc_addr_common;
	} else {
		list = &vport->mc_mac_list;
		unsync = hclge_rm_mc_addr_common;
	}

	INIT_LIST_HEAD(&tmp_del_list);

	if (!is_del_list)
		set_bit(vport->vport_id, hdev->vport_config_block);

	spin_lock_bh(&vport->mac_list_lock);

	list_for_each_entry_safe(mac_cfg, tmp, list, node) {
		switch (mac_cfg->state) {
		case HCLGE_MAC_TO_DEL:
		case HCLGE_MAC_ACTIVE:
			list_del(&mac_cfg->node);
			list_add_tail(&mac_cfg->node, &tmp_del_list);
			break;
		case HCLGE_MAC_TO_ADD:
			if (is_del_list) {
				list_del(&mac_cfg->node);
				kfree(mac_cfg);
			}
			break;
		}
	}

	spin_unlock_bh(&vport->mac_list_lock);

	list_for_each_entry_safe(mac_cfg, tmp, &tmp_del_list, node) {
		ret = unsync(vport, mac_cfg->mac_addr);
		if (!ret || ret == -ENOENT) {
			/* clear all mac addr from hardware, but remain these
			 * mac addr in the mac list, and restore them after
			 * vf reset finished.
			 */
			if (!is_del_list &&
			    mac_cfg->state == HCLGE_MAC_ACTIVE) {
				mac_cfg->state = HCLGE_MAC_TO_ADD;
			} else {
				list_del(&mac_cfg->node);
				kfree(mac_cfg);
			}
		} else if (is_del_list) {
			mac_cfg->state = HCLGE_MAC_TO_DEL;
<<<<<<< HEAD
		}
	}

	spin_lock_bh(&vport->mac_list_lock);

	hclge_sync_from_del_list(&tmp_del_list, list);

	spin_unlock_bh(&vport->mac_list_lock);
}

/* remove all mac address when uninitailize */
static void hclge_uninit_vport_mac_list(struct hclge_vport *vport,
					enum HCLGE_MAC_ADDR_TYPE mac_type)
{
	struct hclge_mac_node *mac_node, *tmp;
	struct hclge_dev *hdev = vport->back;
	struct list_head tmp_del_list, *list;

	INIT_LIST_HEAD(&tmp_del_list);

	list = (mac_type == HCLGE_MAC_ADDR_UC) ?
		&vport->uc_mac_list : &vport->mc_mac_list;

	spin_lock_bh(&vport->mac_list_lock);

	list_for_each_entry_safe(mac_node, tmp, list, node) {
		switch (mac_node->state) {
		case HCLGE_MAC_TO_DEL:
		case HCLGE_MAC_ACTIVE:
			list_del(&mac_node->node);
			list_add_tail(&mac_node->node, &tmp_del_list);
			break;
		case HCLGE_MAC_TO_ADD:
			list_del(&mac_node->node);
			kfree(mac_node);
			break;
		}
	}

	spin_unlock_bh(&vport->mac_list_lock);

	if (mac_type == HCLGE_MAC_ADDR_UC)
		hclge_unsync_vport_mac_list(vport, &tmp_del_list,
					    hclge_rm_uc_addr_common);
	else
		hclge_unsync_vport_mac_list(vport, &tmp_del_list,
					    hclge_rm_mc_addr_common);

	if (!list_empty(&tmp_del_list))
		dev_warn(&hdev->pdev->dev,
			 "uninit %s mac list for vport %u not completely.\n",
			 mac_type == HCLGE_MAC_ADDR_UC ? "uc" : "mc",
			 vport->vport_id);

	list_for_each_entry_safe(mac_node, tmp, &tmp_del_list, node) {
		list_del(&mac_node->node);
		kfree(mac_node);
	}
}

=======
		}
	}

	spin_lock_bh(&vport->mac_list_lock);

	hclge_sync_from_del_list(&tmp_del_list, list);

	spin_unlock_bh(&vport->mac_list_lock);
}

/* remove all mac address when uninitailize */
static void hclge_uninit_vport_mac_list(struct hclge_vport *vport,
					enum HCLGE_MAC_ADDR_TYPE mac_type)
{
	struct hclge_mac_node *mac_node, *tmp;
	struct hclge_dev *hdev = vport->back;
	struct list_head tmp_del_list, *list;

	INIT_LIST_HEAD(&tmp_del_list);

	list = (mac_type == HCLGE_MAC_ADDR_UC) ?
		&vport->uc_mac_list : &vport->mc_mac_list;

	spin_lock_bh(&vport->mac_list_lock);

	list_for_each_entry_safe(mac_node, tmp, list, node) {
		switch (mac_node->state) {
		case HCLGE_MAC_TO_DEL:
		case HCLGE_MAC_ACTIVE:
			list_del(&mac_node->node);
			list_add_tail(&mac_node->node, &tmp_del_list);
			break;
		case HCLGE_MAC_TO_ADD:
			list_del(&mac_node->node);
			kfree(mac_node);
			break;
		}
	}

	spin_unlock_bh(&vport->mac_list_lock);

	if (mac_type == HCLGE_MAC_ADDR_UC)
		hclge_unsync_vport_mac_list(vport, &tmp_del_list,
					    hclge_rm_uc_addr_common);
	else
		hclge_unsync_vport_mac_list(vport, &tmp_del_list,
					    hclge_rm_mc_addr_common);

	if (!list_empty(&tmp_del_list))
		dev_warn(&hdev->pdev->dev,
			 "uninit %s mac list for vport %u not completely.\n",
			 mac_type == HCLGE_MAC_ADDR_UC ? "uc" : "mc",
			 vport->vport_id);

	list_for_each_entry_safe(mac_node, tmp, &tmp_del_list, node) {
		list_del(&mac_node->node);
		kfree(mac_node);
	}
}

>>>>>>> 84569f32
static void hclge_uninit_mac_table(struct hclge_dev *hdev)
{
	struct hclge_vport *vport;
	int i;

	for (i = 0; i < hdev->num_alloc_vport; i++) {
		vport = &hdev->vport[i];
		hclge_uninit_vport_mac_list(vport, HCLGE_MAC_ADDR_UC);
		hclge_uninit_vport_mac_list(vport, HCLGE_MAC_ADDR_MC);
	}
}

static int hclge_get_mac_ethertype_cmd_status(struct hclge_dev *hdev,
					      u16 cmdq_resp, u8 resp_code)
{
#define HCLGE_ETHERTYPE_SUCCESS_ADD		0
#define HCLGE_ETHERTYPE_ALREADY_ADD		1
#define HCLGE_ETHERTYPE_MGR_TBL_OVERFLOW	2
#define HCLGE_ETHERTYPE_KEY_CONFLICT		3

	int return_status;

	if (cmdq_resp) {
		dev_err(&hdev->pdev->dev,
			"cmdq execute failed for get_mac_ethertype_cmd_status, status=%u.\n",
			cmdq_resp);
		return -EIO;
	}

	switch (resp_code) {
	case HCLGE_ETHERTYPE_SUCCESS_ADD:
	case HCLGE_ETHERTYPE_ALREADY_ADD:
		return_status = 0;
		break;
	case HCLGE_ETHERTYPE_MGR_TBL_OVERFLOW:
		dev_err(&hdev->pdev->dev,
			"add mac ethertype failed for manager table overflow.\n");
		return_status = -EIO;
		break;
	case HCLGE_ETHERTYPE_KEY_CONFLICT:
		dev_err(&hdev->pdev->dev,
			"add mac ethertype failed for key conflict.\n");
		return_status = -EIO;
		break;
	default:
		dev_err(&hdev->pdev->dev,
			"add mac ethertype failed for undefined, code=%u.\n",
			resp_code);
		return_status = -EIO;
	}

	return return_status;
}

static bool hclge_check_vf_mac_exist(struct hclge_vport *vport, int vf_idx,
				     u8 *mac_addr)
{
	struct hclge_mac_vlan_tbl_entry_cmd req;
	struct hclge_dev *hdev = vport->back;
	struct hclge_desc desc;
	u16 egress_port = 0;
	int i;

	if (is_zero_ether_addr(mac_addr))
		return false;

	memset(&req, 0, sizeof(req));
	hnae3_set_field(egress_port, HCLGE_MAC_EPORT_VFID_M,
			HCLGE_MAC_EPORT_VFID_S, vport->vport_id);
	req.egress_port = cpu_to_le16(egress_port);
	hclge_prepare_mac_addr(&req, mac_addr, false);

	if (hclge_lookup_mac_vlan_tbl(vport, &req, &desc, false) != -ENOENT)
		return true;

	vf_idx += HCLGE_VF_VPORT_START_NUM;
	for (i = hdev->num_vmdq_vport + 1; i < hdev->num_alloc_vport; i++)
		if (i != vf_idx &&
		    ether_addr_equal(mac_addr, hdev->vport[i].vf_info.mac))
			return true;

	return false;
}

static int hclge_set_vf_mac(struct hnae3_handle *handle, int vf,
			    u8 *mac_addr)
{
	struct hclge_vport *vport = hclge_get_vport(handle);
	struct hclge_dev *hdev = vport->back;

	vport = hclge_get_vf_vport(hdev, vf);
	if (!vport)
		return -EINVAL;

	if (ether_addr_equal(mac_addr, vport->vf_info.mac)) {
		dev_info(&hdev->pdev->dev,
			 "Specified MAC(=%pM) is same as before, no change committed!\n",
			 mac_addr);
		return 0;
	}

	if (hclge_check_vf_mac_exist(vport, vf, mac_addr)) {
		dev_err(&hdev->pdev->dev, "Specified MAC(=%pM) exists!\n",
			mac_addr);
		return -EEXIST;
	}

	ether_addr_copy(vport->vf_info.mac, mac_addr);

	if (test_bit(HCLGE_VPORT_STATE_ALIVE, &vport->state)) {
		dev_info(&hdev->pdev->dev,
			 "MAC of VF %d has been set to %pM, and it will be reinitialized!\n",
			 vf, mac_addr);
		return hclge_inform_reset_assert_to_vf(vport);
	}

	dev_info(&hdev->pdev->dev, "MAC of VF %d has been set to %pM\n",
		 vf, mac_addr);
	return 0;
}

static int hclge_add_mgr_tbl(struct hclge_dev *hdev,
			     const struct hclge_mac_mgr_tbl_entry_cmd *req)
{
	struct hclge_desc desc;
	u8 resp_code;
	u16 retval;
	int ret;

	hclge_cmd_setup_basic_desc(&desc, HCLGE_OPC_MAC_ETHTYPE_ADD, false);
	memcpy(desc.data, req, sizeof(struct hclge_mac_mgr_tbl_entry_cmd));

	ret = hclge_cmd_send(&hdev->hw, &desc, 1);
	if (ret) {
		dev_err(&hdev->pdev->dev,
			"add mac ethertype failed for cmd_send, ret =%d.\n",
			ret);
		return ret;
	}

	resp_code = (le32_to_cpu(desc.data[0]) >> 8) & 0xff;
	retval = le16_to_cpu(desc.retval);

	return hclge_get_mac_ethertype_cmd_status(hdev, retval, resp_code);
}

static int init_mgr_tbl(struct hclge_dev *hdev)
{
	int ret;
	int i;

	for (i = 0; i < ARRAY_SIZE(hclge_mgr_table); i++) {
		ret = hclge_add_mgr_tbl(hdev, &hclge_mgr_table[i]);
		if (ret) {
			dev_err(&hdev->pdev->dev,
				"add mac ethertype failed, ret =%d.\n",
				ret);
			return ret;
		}
	}

	return 0;
}

static void hclge_get_mac_addr(struct hnae3_handle *handle, u8 *p)
{
	struct hclge_vport *vport = hclge_get_vport(handle);
	struct hclge_dev *hdev = vport->back;

	ether_addr_copy(p, hdev->hw.mac.mac_addr);
}

int hclge_update_mac_node_for_dev_addr(struct hclge_vport *vport,
				       const u8 *old_addr, const u8 *new_addr)
{
	struct list_head *list = &vport->uc_mac_list;
	struct hclge_mac_node *old_node, *new_node;

	new_node = hclge_find_mac_node(list, new_addr);
	if (!new_node) {
		new_node = kzalloc(sizeof(*new_node), GFP_ATOMIC);
		if (!new_node)
			return -ENOMEM;

		new_node->state = HCLGE_MAC_TO_ADD;
		ether_addr_copy(new_node->mac_addr, new_addr);
		list_add(&new_node->node, list);
	} else {
		if (new_node->state == HCLGE_MAC_TO_DEL)
			new_node->state = HCLGE_MAC_ACTIVE;

		/* make sure the new addr is in the list head, avoid dev
		 * addr may be not re-added into mac table for the umv space
		 * limitation after global/imp reset which will clear mac
		 * table by hardware.
		 */
		list_move(&new_node->node, list);
	}

	if (old_addr && !ether_addr_equal(old_addr, new_addr)) {
		old_node = hclge_find_mac_node(list, old_addr);
		if (old_node) {
			if (old_node->state == HCLGE_MAC_TO_ADD) {
				list_del(&old_node->node);
				kfree(old_node);
			} else {
				old_node->state = HCLGE_MAC_TO_DEL;
			}
		}
	}

	set_bit(HCLGE_VPORT_STATE_MAC_TBL_CHANGE, &vport->state);

	return 0;
}

static int hclge_set_mac_addr(struct hnae3_handle *handle, void *p,
			      bool is_first)
{
	const unsigned char *new_addr = (const unsigned char *)p;
	struct hclge_vport *vport = hclge_get_vport(handle);
	struct hclge_dev *hdev = vport->back;
	unsigned char *old_addr = NULL;
	int ret;

	/* mac addr check */
	if (is_zero_ether_addr(new_addr) ||
	    is_broadcast_ether_addr(new_addr) ||
	    is_multicast_ether_addr(new_addr)) {
		dev_err(&hdev->pdev->dev,
			"change uc mac err! invalid mac: %pM.\n",
			 new_addr);
		return -EINVAL;
	}

	ret = hclge_pause_addr_cfg(hdev, new_addr);
	if (ret) {
		dev_err(&hdev->pdev->dev,
			"failed to configure mac pause address, ret = %d\n",
			ret);
		return ret;
	}

	if (!is_first)
		old_addr = hdev->hw.mac.mac_addr;

	spin_lock_bh(&vport->mac_list_lock);
	ret = hclge_update_mac_node_for_dev_addr(vport, old_addr, new_addr);
	if (ret) {
		dev_err(&hdev->pdev->dev,
			"failed to change the mac addr:%pM, ret = %d\n",
			new_addr, ret);
		spin_unlock_bh(&vport->mac_list_lock);

		if (!is_first)
			hclge_pause_addr_cfg(hdev, old_addr);

		return ret;
	}
	/* we must update dev addr with spin lock protect, preventing dev addr
	 * being removed by set_rx_mode path.
	 */
	ether_addr_copy(hdev->hw.mac.mac_addr, new_addr);
	spin_unlock_bh(&vport->mac_list_lock);

	hclge_task_schedule(hdev, 0);

	return 0;
}

static int hclge_do_ioctl(struct hnae3_handle *handle, struct ifreq *ifr,
			  int cmd)
{
	struct hclge_vport *vport = hclge_get_vport(handle);
	struct hclge_dev *hdev = vport->back;

	if (!hdev->hw.mac.phydev)
		return -EOPNOTSUPP;

	return phy_mii_ioctl(hdev->hw.mac.phydev, ifr, cmd);
}

static int hclge_set_vlan_filter_ctrl(struct hclge_dev *hdev, u8 vlan_type,
				      u8 fe_type, bool filter_en, u8 vf_id)
{
	struct hclge_vlan_filter_ctrl_cmd *req;
	struct hclge_desc desc;
	int ret;

	/* read current vlan filter parameter */
	hclge_cmd_setup_basic_desc(&desc, HCLGE_OPC_VLAN_FILTER_CTRL, true);
	req = (struct hclge_vlan_filter_ctrl_cmd *)desc.data;
	req->vlan_type = vlan_type;
	req->vf_id = vf_id;

	ret = hclge_cmd_send(&hdev->hw, &desc, 1);
	if (ret) {
		dev_err(&hdev->pdev->dev,
			"failed to get vlan filter config, ret = %d.\n", ret);
		return ret;
	}

	/* modify and write new config parameter */
	hclge_cmd_reuse_desc(&desc, false);
	req->vlan_fe = filter_en ?
			(req->vlan_fe | fe_type) : (req->vlan_fe & ~fe_type);

	ret = hclge_cmd_send(&hdev->hw, &desc, 1);
	if (ret)
		dev_err(&hdev->pdev->dev, "failed to set vlan filter, ret = %d.\n",
			ret);

	return ret;
}

#define HCLGE_FILTER_TYPE_VF		0
#define HCLGE_FILTER_TYPE_PORT		1
#define HCLGE_FILTER_FE_EGRESS_V1_B	BIT(0)
#define HCLGE_FILTER_FE_NIC_INGRESS_B	BIT(0)
#define HCLGE_FILTER_FE_NIC_EGRESS_B	BIT(1)
#define HCLGE_FILTER_FE_ROCE_INGRESS_B	BIT(2)
#define HCLGE_FILTER_FE_ROCE_EGRESS_B	BIT(3)
#define HCLGE_FILTER_FE_EGRESS		(HCLGE_FILTER_FE_NIC_EGRESS_B \
					| HCLGE_FILTER_FE_ROCE_EGRESS_B)
#define HCLGE_FILTER_FE_INGRESS		(HCLGE_FILTER_FE_NIC_INGRESS_B \
					| HCLGE_FILTER_FE_ROCE_INGRESS_B)

static void hclge_enable_vlan_filter(struct hnae3_handle *handle, bool enable)
{
	struct hclge_vport *vport = hclge_get_vport(handle);
	struct hclge_dev *hdev = vport->back;

	if (hdev->pdev->revision >= 0x21) {
		hclge_set_vlan_filter_ctrl(hdev, HCLGE_FILTER_TYPE_VF,
					   HCLGE_FILTER_FE_EGRESS, enable, 0);
		hclge_set_vlan_filter_ctrl(hdev, HCLGE_FILTER_TYPE_PORT,
					   HCLGE_FILTER_FE_INGRESS, enable, 0);
	} else {
		hclge_set_vlan_filter_ctrl(hdev, HCLGE_FILTER_TYPE_VF,
					   HCLGE_FILTER_FE_EGRESS_V1_B, enable,
					   0);
	}
	if (enable)
		handle->netdev_flags |= HNAE3_VLAN_FLTR;
	else
		handle->netdev_flags &= ~HNAE3_VLAN_FLTR;
}

static int hclge_set_vf_vlan_common(struct hclge_dev *hdev, u16 vfid,
				    bool is_kill, u16 vlan,
				    __be16 proto)
{
	struct hclge_vport *vport = &hdev->vport[vfid];
	struct hclge_vlan_filter_vf_cfg_cmd *req0;
	struct hclge_vlan_filter_vf_cfg_cmd *req1;
	struct hclge_desc desc[2];
	u8 vf_byte_val;
	u8 vf_byte_off;
	int ret;

	/* if vf vlan table is full, firmware will close vf vlan filter, it
	 * is unable and unnecessary to add new vlan id to vf vlan filter.
	 * If spoof check is enable, and vf vlan is full, it shouldn't add
	 * new vlan, because tx packets with these vlan id will be dropped.
	 */
	if (test_bit(vfid, hdev->vf_vlan_full) && !is_kill) {
		if (vport->vf_info.spoofchk && vlan) {
			dev_err(&hdev->pdev->dev,
				"Can't add vlan due to spoof check is on and vf vlan table is full\n");
			return -EPERM;
		}
		return 0;
	}

	hclge_cmd_setup_basic_desc(&desc[0],
				   HCLGE_OPC_VLAN_FILTER_VF_CFG, false);
	hclge_cmd_setup_basic_desc(&desc[1],
				   HCLGE_OPC_VLAN_FILTER_VF_CFG, false);

	desc[0].flag |= cpu_to_le16(HCLGE_CMD_FLAG_NEXT);

	vf_byte_off = vfid / 8;
	vf_byte_val = 1 << (vfid % 8);

	req0 = (struct hclge_vlan_filter_vf_cfg_cmd *)desc[0].data;
	req1 = (struct hclge_vlan_filter_vf_cfg_cmd *)desc[1].data;

	req0->vlan_id  = cpu_to_le16(vlan);
	req0->vlan_cfg = is_kill;

	if (vf_byte_off < HCLGE_MAX_VF_BYTES)
		req0->vf_bitmap[vf_byte_off] = vf_byte_val;
	else
		req1->vf_bitmap[vf_byte_off - HCLGE_MAX_VF_BYTES] = vf_byte_val;

	ret = hclge_cmd_send(&hdev->hw, desc, 2);
	if (ret) {
		dev_err(&hdev->pdev->dev,
			"Send vf vlan command fail, ret =%d.\n",
			ret);
		return ret;
	}

	if (!is_kill) {
#define HCLGE_VF_VLAN_NO_ENTRY	2
		if (!req0->resp_code || req0->resp_code == 1)
			return 0;

		if (req0->resp_code == HCLGE_VF_VLAN_NO_ENTRY) {
			set_bit(vfid, hdev->vf_vlan_full);
			dev_warn(&hdev->pdev->dev,
				 "vf vlan table is full, vf vlan filter is disabled\n");
			return 0;
		}

		dev_err(&hdev->pdev->dev,
			"Add vf vlan filter fail, ret =%u.\n",
			req0->resp_code);
	} else {
#define HCLGE_VF_VLAN_DEL_NO_FOUND	1
		if (!req0->resp_code)
			return 0;

		/* vf vlan filter is disabled when vf vlan table is full,
		 * then new vlan id will not be added into vf vlan table.
		 * Just return 0 without warning, avoid massive verbose
		 * print logs when unload.
		 */
		if (req0->resp_code == HCLGE_VF_VLAN_DEL_NO_FOUND)
			return 0;

		dev_err(&hdev->pdev->dev,
			"Kill vf vlan filter fail, ret =%u.\n",
			req0->resp_code);
	}

	return -EIO;
}

static int hclge_set_port_vlan_filter(struct hclge_dev *hdev, __be16 proto,
				      u16 vlan_id, bool is_kill)
{
	struct hclge_vlan_filter_pf_cfg_cmd *req;
	struct hclge_desc desc;
	u8 vlan_offset_byte_val;
	u8 vlan_offset_byte;
	u8 vlan_offset_160;
	int ret;

	hclge_cmd_setup_basic_desc(&desc, HCLGE_OPC_VLAN_FILTER_PF_CFG, false);

	vlan_offset_160 = vlan_id / HCLGE_VLAN_ID_OFFSET_STEP;
	vlan_offset_byte = (vlan_id % HCLGE_VLAN_ID_OFFSET_STEP) /
			   HCLGE_VLAN_BYTE_SIZE;
	vlan_offset_byte_val = 1 << (vlan_id % HCLGE_VLAN_BYTE_SIZE);

	req = (struct hclge_vlan_filter_pf_cfg_cmd *)desc.data;
	req->vlan_offset = vlan_offset_160;
	req->vlan_cfg = is_kill;
	req->vlan_offset_bitmap[vlan_offset_byte] = vlan_offset_byte_val;

	ret = hclge_cmd_send(&hdev->hw, &desc, 1);
	if (ret)
		dev_err(&hdev->pdev->dev,
			"port vlan command, send fail, ret =%d.\n", ret);
	return ret;
}

static int hclge_set_vlan_filter_hw(struct hclge_dev *hdev, __be16 proto,
				    u16 vport_id, u16 vlan_id,
				    bool is_kill)
{
	u16 vport_idx, vport_num = 0;
	int ret;

	if (is_kill && !vlan_id)
		return 0;

	ret = hclge_set_vf_vlan_common(hdev, vport_id, is_kill, vlan_id,
				       proto);
	if (ret) {
		dev_err(&hdev->pdev->dev,
			"Set %u vport vlan filter config fail, ret =%d.\n",
			vport_id, ret);
		return ret;
	}

	/* vlan 0 may be added twice when 8021q module is enabled */
	if (!is_kill && !vlan_id &&
	    test_bit(vport_id, hdev->vlan_table[vlan_id]))
		return 0;

	if (!is_kill && test_and_set_bit(vport_id, hdev->vlan_table[vlan_id])) {
		dev_err(&hdev->pdev->dev,
			"Add port vlan failed, vport %u is already in vlan %u\n",
			vport_id, vlan_id);
		return -EINVAL;
	}

	if (is_kill &&
	    !test_and_clear_bit(vport_id, hdev->vlan_table[vlan_id])) {
		dev_err(&hdev->pdev->dev,
			"Delete port vlan failed, vport %u is not in vlan %u\n",
			vport_id, vlan_id);
		return -EINVAL;
	}

	for_each_set_bit(vport_idx, hdev->vlan_table[vlan_id], HCLGE_VPORT_NUM)
		vport_num++;

	if ((is_kill && vport_num == 0) || (!is_kill && vport_num == 1))
		ret = hclge_set_port_vlan_filter(hdev, proto, vlan_id,
						 is_kill);

	return ret;
}

static int hclge_set_vlan_tx_offload_cfg(struct hclge_vport *vport)
{
	struct hclge_tx_vtag_cfg *vcfg = &vport->txvlan_cfg;
	struct hclge_vport_vtag_tx_cfg_cmd *req;
	struct hclge_dev *hdev = vport->back;
	struct hclge_desc desc;
	u16 bmap_index;
	int status;

	hclge_cmd_setup_basic_desc(&desc, HCLGE_OPC_VLAN_PORT_TX_CFG, false);

	req = (struct hclge_vport_vtag_tx_cfg_cmd *)desc.data;
	req->def_vlan_tag1 = cpu_to_le16(vcfg->default_tag1);
	req->def_vlan_tag2 = cpu_to_le16(vcfg->default_tag2);
	hnae3_set_bit(req->vport_vlan_cfg, HCLGE_ACCEPT_TAG1_B,
		      vcfg->accept_tag1 ? 1 : 0);
	hnae3_set_bit(req->vport_vlan_cfg, HCLGE_ACCEPT_UNTAG1_B,
		      vcfg->accept_untag1 ? 1 : 0);
	hnae3_set_bit(req->vport_vlan_cfg, HCLGE_ACCEPT_TAG2_B,
		      vcfg->accept_tag2 ? 1 : 0);
	hnae3_set_bit(req->vport_vlan_cfg, HCLGE_ACCEPT_UNTAG2_B,
		      vcfg->accept_untag2 ? 1 : 0);
	hnae3_set_bit(req->vport_vlan_cfg, HCLGE_PORT_INS_TAG1_EN_B,
		      vcfg->insert_tag1_en ? 1 : 0);
	hnae3_set_bit(req->vport_vlan_cfg, HCLGE_PORT_INS_TAG2_EN_B,
		      vcfg->insert_tag2_en ? 1 : 0);
	hnae3_set_bit(req->vport_vlan_cfg, HCLGE_CFG_NIC_ROCE_SEL_B, 0);

	req->vf_offset = vport->vport_id / HCLGE_VF_NUM_PER_CMD;
	bmap_index = vport->vport_id % HCLGE_VF_NUM_PER_CMD /
			HCLGE_VF_NUM_PER_BYTE;
	req->vf_bitmap[bmap_index] =
		1U << (vport->vport_id % HCLGE_VF_NUM_PER_BYTE);

	status = hclge_cmd_send(&hdev->hw, &desc, 1);
	if (status)
		dev_err(&hdev->pdev->dev,
			"Send port txvlan cfg command fail, ret =%d\n",
			status);

	return status;
}

static int hclge_set_vlan_rx_offload_cfg(struct hclge_vport *vport)
{
	struct hclge_rx_vtag_cfg *vcfg = &vport->rxvlan_cfg;
	struct hclge_vport_vtag_rx_cfg_cmd *req;
	struct hclge_dev *hdev = vport->back;
	struct hclge_desc desc;
	u16 bmap_index;
	int status;

	hclge_cmd_setup_basic_desc(&desc, HCLGE_OPC_VLAN_PORT_RX_CFG, false);

	req = (struct hclge_vport_vtag_rx_cfg_cmd *)desc.data;
	hnae3_set_bit(req->vport_vlan_cfg, HCLGE_REM_TAG1_EN_B,
		      vcfg->strip_tag1_en ? 1 : 0);
	hnae3_set_bit(req->vport_vlan_cfg, HCLGE_REM_TAG2_EN_B,
		      vcfg->strip_tag2_en ? 1 : 0);
	hnae3_set_bit(req->vport_vlan_cfg, HCLGE_SHOW_TAG1_EN_B,
		      vcfg->vlan1_vlan_prionly ? 1 : 0);
	hnae3_set_bit(req->vport_vlan_cfg, HCLGE_SHOW_TAG2_EN_B,
		      vcfg->vlan2_vlan_prionly ? 1 : 0);

	req->vf_offset = vport->vport_id / HCLGE_VF_NUM_PER_CMD;
	bmap_index = vport->vport_id % HCLGE_VF_NUM_PER_CMD /
			HCLGE_VF_NUM_PER_BYTE;
	req->vf_bitmap[bmap_index] =
		1U << (vport->vport_id % HCLGE_VF_NUM_PER_BYTE);

	status = hclge_cmd_send(&hdev->hw, &desc, 1);
	if (status)
		dev_err(&hdev->pdev->dev,
			"Send port rxvlan cfg command fail, ret =%d\n",
			status);

	return status;
}

static int hclge_vlan_offload_cfg(struct hclge_vport *vport,
				  u16 port_base_vlan_state,
				  u16 vlan_tag)
{
	int ret;

	if (port_base_vlan_state == HNAE3_PORT_BASE_VLAN_DISABLE) {
		vport->txvlan_cfg.accept_tag1 = true;
		vport->txvlan_cfg.insert_tag1_en = false;
		vport->txvlan_cfg.default_tag1 = 0;
	} else {
		vport->txvlan_cfg.accept_tag1 = false;
		vport->txvlan_cfg.insert_tag1_en = true;
		vport->txvlan_cfg.default_tag1 = vlan_tag;
	}

	vport->txvlan_cfg.accept_untag1 = true;

	/* accept_tag2 and accept_untag2 are not supported on
	 * pdev revision(0x20), new revision support them,
	 * this two fields can not be configured by user.
	 */
	vport->txvlan_cfg.accept_tag2 = true;
	vport->txvlan_cfg.accept_untag2 = true;
	vport->txvlan_cfg.insert_tag2_en = false;
	vport->txvlan_cfg.default_tag2 = 0;

	if (port_base_vlan_state == HNAE3_PORT_BASE_VLAN_DISABLE) {
		vport->rxvlan_cfg.strip_tag1_en = false;
		vport->rxvlan_cfg.strip_tag2_en =
				vport->rxvlan_cfg.rx_vlan_offload_en;
	} else {
		vport->rxvlan_cfg.strip_tag1_en =
				vport->rxvlan_cfg.rx_vlan_offload_en;
		vport->rxvlan_cfg.strip_tag2_en = true;
	}
	vport->rxvlan_cfg.vlan1_vlan_prionly = false;
	vport->rxvlan_cfg.vlan2_vlan_prionly = false;

	ret = hclge_set_vlan_tx_offload_cfg(vport);
	if (ret)
		return ret;

	return hclge_set_vlan_rx_offload_cfg(vport);
}

static int hclge_set_vlan_protocol_type(struct hclge_dev *hdev)
{
	struct hclge_rx_vlan_type_cfg_cmd *rx_req;
	struct hclge_tx_vlan_type_cfg_cmd *tx_req;
	struct hclge_desc desc;
	int status;

	hclge_cmd_setup_basic_desc(&desc, HCLGE_OPC_MAC_VLAN_TYPE_ID, false);
	rx_req = (struct hclge_rx_vlan_type_cfg_cmd *)desc.data;
	rx_req->ot_fst_vlan_type =
		cpu_to_le16(hdev->vlan_type_cfg.rx_ot_fst_vlan_type);
	rx_req->ot_sec_vlan_type =
		cpu_to_le16(hdev->vlan_type_cfg.rx_ot_sec_vlan_type);
	rx_req->in_fst_vlan_type =
		cpu_to_le16(hdev->vlan_type_cfg.rx_in_fst_vlan_type);
	rx_req->in_sec_vlan_type =
		cpu_to_le16(hdev->vlan_type_cfg.rx_in_sec_vlan_type);

	status = hclge_cmd_send(&hdev->hw, &desc, 1);
	if (status) {
		dev_err(&hdev->pdev->dev,
			"Send rxvlan protocol type command fail, ret =%d\n",
			status);
		return status;
	}

	hclge_cmd_setup_basic_desc(&desc, HCLGE_OPC_MAC_VLAN_INSERT, false);

	tx_req = (struct hclge_tx_vlan_type_cfg_cmd *)desc.data;
	tx_req->ot_vlan_type = cpu_to_le16(hdev->vlan_type_cfg.tx_ot_vlan_type);
	tx_req->in_vlan_type = cpu_to_le16(hdev->vlan_type_cfg.tx_in_vlan_type);

	status = hclge_cmd_send(&hdev->hw, &desc, 1);
	if (status)
		dev_err(&hdev->pdev->dev,
			"Send txvlan protocol type command fail, ret =%d\n",
			status);

	return status;
}

static int hclge_init_vlan_config(struct hclge_dev *hdev)
{
#define HCLGE_DEF_VLAN_TYPE		0x8100

	struct hnae3_handle *handle = &hdev->vport[0].nic;
	struct hclge_vport *vport;
	int ret;
	int i;

	if (hdev->pdev->revision >= 0x21) {
		/* for revision 0x21, vf vlan filter is per function */
		for (i = 0; i < hdev->num_alloc_vport; i++) {
			vport = &hdev->vport[i];
			ret = hclge_set_vlan_filter_ctrl(hdev,
							 HCLGE_FILTER_TYPE_VF,
							 HCLGE_FILTER_FE_EGRESS,
							 true,
							 vport->vport_id);
			if (ret)
				return ret;
		}

		ret = hclge_set_vlan_filter_ctrl(hdev, HCLGE_FILTER_TYPE_PORT,
						 HCLGE_FILTER_FE_INGRESS, true,
						 0);
		if (ret)
			return ret;
	} else {
		ret = hclge_set_vlan_filter_ctrl(hdev, HCLGE_FILTER_TYPE_VF,
						 HCLGE_FILTER_FE_EGRESS_V1_B,
						 true, 0);
		if (ret)
			return ret;
	}

	handle->netdev_flags |= HNAE3_VLAN_FLTR;

	hdev->vlan_type_cfg.rx_in_fst_vlan_type = HCLGE_DEF_VLAN_TYPE;
	hdev->vlan_type_cfg.rx_in_sec_vlan_type = HCLGE_DEF_VLAN_TYPE;
	hdev->vlan_type_cfg.rx_ot_fst_vlan_type = HCLGE_DEF_VLAN_TYPE;
	hdev->vlan_type_cfg.rx_ot_sec_vlan_type = HCLGE_DEF_VLAN_TYPE;
	hdev->vlan_type_cfg.tx_ot_vlan_type = HCLGE_DEF_VLAN_TYPE;
	hdev->vlan_type_cfg.tx_in_vlan_type = HCLGE_DEF_VLAN_TYPE;

	ret = hclge_set_vlan_protocol_type(hdev);
	if (ret)
		return ret;

	for (i = 0; i < hdev->num_alloc_vport; i++) {
		u16 vlan_tag;

		vport = &hdev->vport[i];
		vlan_tag = vport->port_base_vlan_cfg.vlan_info.vlan_tag;

		ret = hclge_vlan_offload_cfg(vport,
					     vport->port_base_vlan_cfg.state,
					     vlan_tag);
		if (ret)
			return ret;
	}

	return hclge_set_vlan_filter(handle, htons(ETH_P_8021Q), 0, false);
}

static void hclge_add_vport_vlan_table(struct hclge_vport *vport, u16 vlan_id,
				       bool writen_to_tbl)
{
	struct hclge_vport_vlan_cfg *vlan;

	vlan = kzalloc(sizeof(*vlan), GFP_KERNEL);
	if (!vlan)
		return;

	vlan->hd_tbl_status = writen_to_tbl;
	vlan->vlan_id = vlan_id;

	list_add_tail(&vlan->node, &vport->vlan_list);
}

static int hclge_add_vport_all_vlan_table(struct hclge_vport *vport)
{
	struct hclge_vport_vlan_cfg *vlan, *tmp;
	struct hclge_dev *hdev = vport->back;
	int ret;

	list_for_each_entry_safe(vlan, tmp, &vport->vlan_list, node) {
		if (!vlan->hd_tbl_status) {
			ret = hclge_set_vlan_filter_hw(hdev, htons(ETH_P_8021Q),
						       vport->vport_id,
						       vlan->vlan_id, false);
			if (ret) {
				dev_err(&hdev->pdev->dev,
					"restore vport vlan list failed, ret=%d\n",
					ret);
				return ret;
			}
		}
		vlan->hd_tbl_status = true;
	}

	return 0;
}

static void hclge_rm_vport_vlan_table(struct hclge_vport *vport, u16 vlan_id,
				      bool is_write_tbl)
{
	struct hclge_vport_vlan_cfg *vlan, *tmp;
	struct hclge_dev *hdev = vport->back;

	list_for_each_entry_safe(vlan, tmp, &vport->vlan_list, node) {
		if (vlan->vlan_id == vlan_id) {
			if (is_write_tbl && vlan->hd_tbl_status)
				hclge_set_vlan_filter_hw(hdev,
							 htons(ETH_P_8021Q),
							 vport->vport_id,
							 vlan_id,
							 true);

			list_del(&vlan->node);
			kfree(vlan);
			break;
		}
	}
}

void hclge_rm_vport_all_vlan_table(struct hclge_vport *vport, bool is_del_list)
{
	struct hclge_vport_vlan_cfg *vlan, *tmp;
	struct hclge_dev *hdev = vport->back;

	list_for_each_entry_safe(vlan, tmp, &vport->vlan_list, node) {
		if (vlan->hd_tbl_status)
			hclge_set_vlan_filter_hw(hdev,
						 htons(ETH_P_8021Q),
						 vport->vport_id,
						 vlan->vlan_id,
						 true);

		vlan->hd_tbl_status = false;
		if (is_del_list) {
			list_del(&vlan->node);
			kfree(vlan);
		}
	}
	clear_bit(vport->vport_id, hdev->vf_vlan_full);
}

void hclge_uninit_vport_vlan_table(struct hclge_dev *hdev)
{
	struct hclge_vport_vlan_cfg *vlan, *tmp;
	struct hclge_vport *vport;
	int i;

	for (i = 0; i < hdev->num_alloc_vport; i++) {
		vport = &hdev->vport[i];
		list_for_each_entry_safe(vlan, tmp, &vport->vlan_list, node) {
			list_del(&vlan->node);
			kfree(vlan);
		}
	}
}

void hclge_restore_vport_vlan_table(struct hclge_vport *vport)
{
	struct hclge_vport_vlan_cfg *vlan, *tmp;
	struct hclge_dev *hdev = vport->back;
	u16 vlan_proto;
	u16 vlan_id;
	u16 state;
	int ret;

	vlan_proto = vport->port_base_vlan_cfg.vlan_info.vlan_proto;
	vlan_id = vport->port_base_vlan_cfg.vlan_info.vlan_tag;
	state = vport->port_base_vlan_cfg.state;

	if (state != HNAE3_PORT_BASE_VLAN_DISABLE) {
		clear_bit(vport->vport_id, hdev->vlan_table[vlan_id]);
		hclge_set_vlan_filter_hw(hdev, htons(vlan_proto),
					 vport->vport_id, vlan_id,
					 false);
		return;
	}

	list_for_each_entry_safe(vlan, tmp, &vport->vlan_list, node) {
		ret = hclge_set_vlan_filter_hw(hdev, htons(ETH_P_8021Q),
					       vport->vport_id,
					       vlan->vlan_id, false);
		if (ret)
			break;
		vlan->hd_tbl_status = true;
	}
}

/* For global reset and imp reset, hardware will clear the mac table,
 * so we change the mac address state from ACTIVE to TO_ADD, then they
 * can be restored in the service task after reset complete. Furtherly,
 * the mac addresses with state TO_DEL or DEL_FAIL are unnecessary to
 * be restored after reset, so just remove these mac nodes from mac_list.
 */
static void hclge_mac_node_convert_for_reset(struct list_head *list)
{
	struct hclge_mac_node *mac_node, *tmp;

	list_for_each_entry_safe(mac_node, tmp, list, node) {
		if (mac_node->state == HCLGE_MAC_ACTIVE) {
			mac_node->state = HCLGE_MAC_TO_ADD;
		} else if (mac_node->state == HCLGE_MAC_TO_DEL) {
			list_del(&mac_node->node);
			kfree(mac_node);
		}
	}
}

void hclge_restore_mac_table_common(struct hclge_vport *vport)
{
	spin_lock_bh(&vport->mac_list_lock);

	hclge_mac_node_convert_for_reset(&vport->uc_mac_list);
	hclge_mac_node_convert_for_reset(&vport->mc_mac_list);
	set_bit(HCLGE_VPORT_STATE_MAC_TBL_CHANGE, &vport->state);

	spin_unlock_bh(&vport->mac_list_lock);
}

static void hclge_restore_hw_table(struct hclge_dev *hdev)
{
	struct hclge_vport *vport = &hdev->vport[0];
	struct hnae3_handle *handle = &vport->nic;

	hclge_restore_mac_table_common(vport);
	hclge_restore_vport_vlan_table(vport);
	set_bit(HCLGE_STATE_PROMISC_CHANGED, &hdev->state);

	hclge_restore_fd_entries(handle);
}

int hclge_en_hw_strip_rxvtag(struct hnae3_handle *handle, bool enable)
{
	struct hclge_vport *vport = hclge_get_vport(handle);

	if (vport->port_base_vlan_cfg.state == HNAE3_PORT_BASE_VLAN_DISABLE) {
		vport->rxvlan_cfg.strip_tag1_en = false;
		vport->rxvlan_cfg.strip_tag2_en = enable;
	} else {
		vport->rxvlan_cfg.strip_tag1_en = enable;
		vport->rxvlan_cfg.strip_tag2_en = true;
	}
	vport->rxvlan_cfg.vlan1_vlan_prionly = false;
	vport->rxvlan_cfg.vlan2_vlan_prionly = false;
	vport->rxvlan_cfg.rx_vlan_offload_en = enable;

	return hclge_set_vlan_rx_offload_cfg(vport);
}

static int hclge_update_vlan_filter_entries(struct hclge_vport *vport,
					    u16 port_base_vlan_state,
					    struct hclge_vlan_info *new_info,
					    struct hclge_vlan_info *old_info)
{
	struct hclge_dev *hdev = vport->back;
	int ret;

	if (port_base_vlan_state == HNAE3_PORT_BASE_VLAN_ENABLE) {
		hclge_rm_vport_all_vlan_table(vport, false);
		return hclge_set_vlan_filter_hw(hdev,
						 htons(new_info->vlan_proto),
						 vport->vport_id,
						 new_info->vlan_tag,
						 false);
	}

	ret = hclge_set_vlan_filter_hw(hdev, htons(old_info->vlan_proto),
				       vport->vport_id, old_info->vlan_tag,
				       true);
	if (ret)
		return ret;

	return hclge_add_vport_all_vlan_table(vport);
}

int hclge_update_port_base_vlan_cfg(struct hclge_vport *vport, u16 state,
				    struct hclge_vlan_info *vlan_info)
{
	struct hnae3_handle *nic = &vport->nic;
	struct hclge_vlan_info *old_vlan_info;
	struct hclge_dev *hdev = vport->back;
	int ret;

	old_vlan_info = &vport->port_base_vlan_cfg.vlan_info;

	ret = hclge_vlan_offload_cfg(vport, state, vlan_info->vlan_tag);
	if (ret)
		return ret;

	if (state == HNAE3_PORT_BASE_VLAN_MODIFY) {
		/* add new VLAN tag */
		ret = hclge_set_vlan_filter_hw(hdev,
					       htons(vlan_info->vlan_proto),
					       vport->vport_id,
					       vlan_info->vlan_tag,
					       false);
		if (ret)
			return ret;

		/* remove old VLAN tag */
		ret = hclge_set_vlan_filter_hw(hdev,
					       htons(old_vlan_info->vlan_proto),
					       vport->vport_id,
					       old_vlan_info->vlan_tag,
					       true);
		if (ret)
			return ret;

		goto update;
	}

	ret = hclge_update_vlan_filter_entries(vport, state, vlan_info,
					       old_vlan_info);
	if (ret)
		return ret;

	/* update state only when disable/enable port based VLAN */
	vport->port_base_vlan_cfg.state = state;
	if (state == HNAE3_PORT_BASE_VLAN_DISABLE)
		nic->port_base_vlan_state = HNAE3_PORT_BASE_VLAN_DISABLE;
	else
		nic->port_base_vlan_state = HNAE3_PORT_BASE_VLAN_ENABLE;

update:
	vport->port_base_vlan_cfg.vlan_info.vlan_tag = vlan_info->vlan_tag;
	vport->port_base_vlan_cfg.vlan_info.qos = vlan_info->qos;
	vport->port_base_vlan_cfg.vlan_info.vlan_proto = vlan_info->vlan_proto;

	return 0;
}

static u16 hclge_get_port_base_vlan_state(struct hclge_vport *vport,
					  enum hnae3_port_base_vlan_state state,
					  u16 vlan)
{
	if (state == HNAE3_PORT_BASE_VLAN_DISABLE) {
		if (!vlan)
			return HNAE3_PORT_BASE_VLAN_NOCHANGE;
		else
			return HNAE3_PORT_BASE_VLAN_ENABLE;
	} else {
		if (!vlan)
			return HNAE3_PORT_BASE_VLAN_DISABLE;
		else if (vport->port_base_vlan_cfg.vlan_info.vlan_tag == vlan)
			return HNAE3_PORT_BASE_VLAN_NOCHANGE;
		else
			return HNAE3_PORT_BASE_VLAN_MODIFY;
	}
}

static int hclge_set_vf_vlan_filter(struct hnae3_handle *handle, int vfid,
				    u16 vlan, u8 qos, __be16 proto)
{
	struct hclge_vport *vport = hclge_get_vport(handle);
	struct hclge_dev *hdev = vport->back;
	struct hclge_vlan_info vlan_info;
	u16 state;
	int ret;

	if (hdev->pdev->revision == 0x20)
		return -EOPNOTSUPP;

	vport = hclge_get_vf_vport(hdev, vfid);
	if (!vport)
		return -EINVAL;

	/* qos is a 3 bits value, so can not be bigger than 7 */
	if (vlan > VLAN_N_VID - 1 || qos > 7)
		return -EINVAL;
	if (proto != htons(ETH_P_8021Q))
		return -EPROTONOSUPPORT;

	state = hclge_get_port_base_vlan_state(vport,
					       vport->port_base_vlan_cfg.state,
					       vlan);
	if (state == HNAE3_PORT_BASE_VLAN_NOCHANGE)
		return 0;

	vlan_info.vlan_tag = vlan;
	vlan_info.qos = qos;
	vlan_info.vlan_proto = ntohs(proto);

	if (!test_bit(HCLGE_VPORT_STATE_ALIVE, &vport->state)) {
		return hclge_update_port_base_vlan_cfg(vport, state,
						       &vlan_info);
	} else {
		ret = hclge_push_vf_port_base_vlan_info(&hdev->vport[0],
							vport->vport_id, state,
							vlan, qos,
							ntohs(proto));
		return ret;
	}
}

static void hclge_clear_vf_vlan(struct hclge_dev *hdev)
{
	struct hclge_vlan_info *vlan_info;
	struct hclge_vport *vport;
	int ret;
	int vf;

	/* clear port base vlan for all vf */
	for (vf = HCLGE_VF_VPORT_START_NUM; vf < hdev->num_alloc_vport; vf++) {
		vport = &hdev->vport[vf];
		vlan_info = &vport->port_base_vlan_cfg.vlan_info;

		ret = hclge_set_vlan_filter_hw(hdev, htons(ETH_P_8021Q),
					       vport->vport_id,
					       vlan_info->vlan_tag, true);
		if (ret)
			dev_err(&hdev->pdev->dev,
				"failed to clear vf vlan for vf%d, ret = %d\n",
				vf - HCLGE_VF_VPORT_START_NUM, ret);
	}
}

int hclge_set_vlan_filter(struct hnae3_handle *handle, __be16 proto,
			  u16 vlan_id, bool is_kill)
{
	struct hclge_vport *vport = hclge_get_vport(handle);
	struct hclge_dev *hdev = vport->back;
	bool writen_to_tbl = false;
	int ret = 0;

	/* When device is resetting, firmware is unable to handle
	 * mailbox. Just record the vlan id, and remove it after
	 * reset finished.
	 */
	if (test_bit(HCLGE_STATE_RST_HANDLING, &hdev->state) && is_kill) {
		set_bit(vlan_id, vport->vlan_del_fail_bmap);
		return -EBUSY;
	}

	/* when port base vlan enabled, we use port base vlan as the vlan
	 * filter entry. In this case, we don't update vlan filter table
	 * when user add new vlan or remove exist vlan, just update the vport
	 * vlan list. The vlan id in vlan list will be writen in vlan filter
	 * table until port base vlan disabled
	 */
	if (handle->port_base_vlan_state == HNAE3_PORT_BASE_VLAN_DISABLE) {
		ret = hclge_set_vlan_filter_hw(hdev, proto, vport->vport_id,
					       vlan_id, is_kill);
		writen_to_tbl = true;
	}

	if (!ret) {
		if (is_kill)
			hclge_rm_vport_vlan_table(vport, vlan_id, false);
		else
			hclge_add_vport_vlan_table(vport, vlan_id,
						   writen_to_tbl);
	} else if (is_kill) {
		/* when remove hw vlan filter failed, record the vlan id,
		 * and try to remove it from hw later, to be consistence
		 * with stack
		 */
		set_bit(vlan_id, vport->vlan_del_fail_bmap);
	}
	return ret;
}

static void hclge_sync_vlan_filter(struct hclge_dev *hdev)
{
#define HCLGE_MAX_SYNC_COUNT	60

	int i, ret, sync_cnt = 0;
	u16 vlan_id;

	/* start from vport 1 for PF is always alive */
	for (i = 0; i < hdev->num_alloc_vport; i++) {
		struct hclge_vport *vport = &hdev->vport[i];

		vlan_id = find_first_bit(vport->vlan_del_fail_bmap,
					 VLAN_N_VID);
		while (vlan_id != VLAN_N_VID) {
			ret = hclge_set_vlan_filter_hw(hdev, htons(ETH_P_8021Q),
						       vport->vport_id, vlan_id,
						       true);
			if (ret && ret != -EINVAL)
				return;

			clear_bit(vlan_id, vport->vlan_del_fail_bmap);
			hclge_rm_vport_vlan_table(vport, vlan_id, false);

			sync_cnt++;
			if (sync_cnt >= HCLGE_MAX_SYNC_COUNT)
				return;

			vlan_id = find_first_bit(vport->vlan_del_fail_bmap,
						 VLAN_N_VID);
		}
	}
}

static int hclge_set_mac_mtu(struct hclge_dev *hdev, int new_mps)
{
	struct hclge_config_max_frm_size_cmd *req;
	struct hclge_desc desc;

	hclge_cmd_setup_basic_desc(&desc, HCLGE_OPC_CONFIG_MAX_FRM_SIZE, false);

	req = (struct hclge_config_max_frm_size_cmd *)desc.data;
	req->max_frm_size = cpu_to_le16(new_mps);
	req->min_frm_size = HCLGE_MAC_MIN_FRAME;

	return hclge_cmd_send(&hdev->hw, &desc, 1);
}

static int hclge_set_mtu(struct hnae3_handle *handle, int new_mtu)
{
	struct hclge_vport *vport = hclge_get_vport(handle);

	return hclge_set_vport_mtu(vport, new_mtu);
}

int hclge_set_vport_mtu(struct hclge_vport *vport, int new_mtu)
{
	struct hclge_dev *hdev = vport->back;
	int i, max_frm_size, ret;

	/* HW supprt 2 layer vlan */
	max_frm_size = new_mtu + ETH_HLEN + ETH_FCS_LEN + 2 * VLAN_HLEN;
	if (max_frm_size < HCLGE_MAC_MIN_FRAME ||
	    max_frm_size > HCLGE_MAC_MAX_FRAME)
		return -EINVAL;

	max_frm_size = max(max_frm_size, HCLGE_MAC_DEFAULT_FRAME);
	mutex_lock(&hdev->vport_lock);
	/* VF's mps must fit within hdev->mps */
	if (vport->vport_id && max_frm_size > hdev->mps) {
		mutex_unlock(&hdev->vport_lock);
		return -EINVAL;
	} else if (vport->vport_id) {
		vport->mps = max_frm_size;
		mutex_unlock(&hdev->vport_lock);
		return 0;
	}

	/* PF's mps must be greater then VF's mps */
	for (i = 1; i < hdev->num_alloc_vport; i++)
		if (max_frm_size < hdev->vport[i].mps) {
			mutex_unlock(&hdev->vport_lock);
			return -EINVAL;
		}

	hclge_notify_client(hdev, HNAE3_DOWN_CLIENT);

	ret = hclge_set_mac_mtu(hdev, max_frm_size);
	if (ret) {
		dev_err(&hdev->pdev->dev,
			"Change mtu fail, ret =%d\n", ret);
		goto out;
	}

	hdev->mps = max_frm_size;
	vport->mps = max_frm_size;

	ret = hclge_buffer_alloc(hdev);
	if (ret)
		dev_err(&hdev->pdev->dev,
			"Allocate buffer fail, ret =%d\n", ret);

out:
	hclge_notify_client(hdev, HNAE3_UP_CLIENT);
	mutex_unlock(&hdev->vport_lock);
	return ret;
}

static int hclge_send_reset_tqp_cmd(struct hclge_dev *hdev, u16 queue_id,
				    bool enable)
{
	struct hclge_reset_tqp_queue_cmd *req;
	struct hclge_desc desc;
	int ret;

	hclge_cmd_setup_basic_desc(&desc, HCLGE_OPC_RESET_TQP_QUEUE, false);

	req = (struct hclge_reset_tqp_queue_cmd *)desc.data;
	req->tqp_id = cpu_to_le16(queue_id & HCLGE_RING_ID_MASK);
	if (enable)
		hnae3_set_bit(req->reset_req, HCLGE_TQP_RESET_B, 1U);

	ret = hclge_cmd_send(&hdev->hw, &desc, 1);
	if (ret) {
		dev_err(&hdev->pdev->dev,
			"Send tqp reset cmd error, status =%d\n", ret);
		return ret;
	}

	return 0;
}

static int hclge_get_reset_status(struct hclge_dev *hdev, u16 queue_id)
{
	struct hclge_reset_tqp_queue_cmd *req;
	struct hclge_desc desc;
	int ret;

	hclge_cmd_setup_basic_desc(&desc, HCLGE_OPC_RESET_TQP_QUEUE, true);

	req = (struct hclge_reset_tqp_queue_cmd *)desc.data;
	req->tqp_id = cpu_to_le16(queue_id & HCLGE_RING_ID_MASK);

	ret = hclge_cmd_send(&hdev->hw, &desc, 1);
	if (ret) {
		dev_err(&hdev->pdev->dev,
			"Get reset status error, status =%d\n", ret);
		return ret;
	}

	return hnae3_get_bit(req->ready_to_reset, HCLGE_TQP_RESET_B);
}

u16 hclge_covert_handle_qid_global(struct hnae3_handle *handle, u16 queue_id)
{
	struct hnae3_queue *queue;
	struct hclge_tqp *tqp;

	queue = handle->kinfo.tqp[queue_id];
	tqp = container_of(queue, struct hclge_tqp, q);

	return tqp->index;
}

int hclge_reset_tqp(struct hnae3_handle *handle, u16 queue_id)
{
	struct hclge_vport *vport = hclge_get_vport(handle);
	struct hclge_dev *hdev = vport->back;
	int reset_try_times = 0;
	int reset_status;
	u16 queue_gid;
	int ret;

	queue_gid = hclge_covert_handle_qid_global(handle, queue_id);

	ret = hclge_tqp_enable(hdev, queue_id, 0, false);
	if (ret) {
		dev_err(&hdev->pdev->dev, "Disable tqp fail, ret = %d\n", ret);
		return ret;
	}

	ret = hclge_send_reset_tqp_cmd(hdev, queue_gid, true);
	if (ret) {
		dev_err(&hdev->pdev->dev,
			"Send reset tqp cmd fail, ret = %d\n", ret);
		return ret;
	}

	while (reset_try_times++ < HCLGE_TQP_RESET_TRY_TIMES) {
		reset_status = hclge_get_reset_status(hdev, queue_gid);
		if (reset_status)
			break;

		/* Wait for tqp hw reset */
		usleep_range(1000, 1200);
	}

	if (reset_try_times >= HCLGE_TQP_RESET_TRY_TIMES) {
		dev_err(&hdev->pdev->dev, "Reset TQP fail\n");
		return ret;
	}

	ret = hclge_send_reset_tqp_cmd(hdev, queue_gid, false);
	if (ret)
		dev_err(&hdev->pdev->dev,
			"Deassert the soft reset fail, ret = %d\n", ret);

	return ret;
}

void hclge_reset_vf_queue(struct hclge_vport *vport, u16 queue_id)
{
	struct hclge_dev *hdev = vport->back;
	int reset_try_times = 0;
	int reset_status;
	u16 queue_gid;
	int ret;

	queue_gid = hclge_covert_handle_qid_global(&vport->nic, queue_id);

	ret = hclge_send_reset_tqp_cmd(hdev, queue_gid, true);
	if (ret) {
		dev_warn(&hdev->pdev->dev,
			 "Send reset tqp cmd fail, ret = %d\n", ret);
		return;
	}

	while (reset_try_times++ < HCLGE_TQP_RESET_TRY_TIMES) {
		reset_status = hclge_get_reset_status(hdev, queue_gid);
		if (reset_status)
			break;

		/* Wait for tqp hw reset */
		usleep_range(1000, 1200);
	}

	if (reset_try_times >= HCLGE_TQP_RESET_TRY_TIMES) {
		dev_warn(&hdev->pdev->dev, "Reset TQP fail\n");
		return;
	}

	ret = hclge_send_reset_tqp_cmd(hdev, queue_gid, false);
	if (ret)
		dev_warn(&hdev->pdev->dev,
			 "Deassert the soft reset fail, ret = %d\n", ret);
}

static u32 hclge_get_fw_version(struct hnae3_handle *handle)
{
	struct hclge_vport *vport = hclge_get_vport(handle);
	struct hclge_dev *hdev = vport->back;

	return hdev->fw_version;
}

static void hclge_set_flowctrl_adv(struct hclge_dev *hdev, u32 rx_en, u32 tx_en)
{
	struct phy_device *phydev = hdev->hw.mac.phydev;

	if (!phydev)
		return;

	phy_set_asym_pause(phydev, rx_en, tx_en);
}

static int hclge_cfg_pauseparam(struct hclge_dev *hdev, u32 rx_en, u32 tx_en)
{
	int ret;

	if (hdev->tm_info.fc_mode == HCLGE_FC_PFC)
		return 0;

	ret = hclge_mac_pause_en_cfg(hdev, tx_en, rx_en);
	if (ret)
		dev_err(&hdev->pdev->dev,
			"configure pauseparam error, ret = %d.\n", ret);

	return ret;
}

int hclge_cfg_flowctrl(struct hclge_dev *hdev)
{
	struct phy_device *phydev = hdev->hw.mac.phydev;
	u16 remote_advertising = 0;
	u16 local_advertising;
	u32 rx_pause, tx_pause;
	u8 flowctl;

	if (!phydev->link || !phydev->autoneg)
		return 0;

	local_advertising = linkmode_adv_to_lcl_adv_t(phydev->advertising);

	if (phydev->pause)
		remote_advertising = LPA_PAUSE_CAP;

	if (phydev->asym_pause)
		remote_advertising |= LPA_PAUSE_ASYM;

	flowctl = mii_resolve_flowctrl_fdx(local_advertising,
					   remote_advertising);
	tx_pause = flowctl & FLOW_CTRL_TX;
	rx_pause = flowctl & FLOW_CTRL_RX;

	if (phydev->duplex == HCLGE_MAC_HALF) {
		tx_pause = 0;
		rx_pause = 0;
	}

	return hclge_cfg_pauseparam(hdev, rx_pause, tx_pause);
}

static void hclge_get_pauseparam(struct hnae3_handle *handle, u32 *auto_neg,
				 u32 *rx_en, u32 *tx_en)
{
	struct hclge_vport *vport = hclge_get_vport(handle);
	struct hclge_dev *hdev = vport->back;
	struct phy_device *phydev = hdev->hw.mac.phydev;

	*auto_neg = phydev ? hclge_get_autoneg(handle) : 0;

	if (hdev->tm_info.fc_mode == HCLGE_FC_PFC) {
		*rx_en = 0;
		*tx_en = 0;
		return;
	}

	if (hdev->tm_info.fc_mode == HCLGE_FC_RX_PAUSE) {
		*rx_en = 1;
		*tx_en = 0;
	} else if (hdev->tm_info.fc_mode == HCLGE_FC_TX_PAUSE) {
		*tx_en = 1;
		*rx_en = 0;
	} else if (hdev->tm_info.fc_mode == HCLGE_FC_FULL) {
		*rx_en = 1;
		*tx_en = 1;
	} else {
		*rx_en = 0;
		*tx_en = 0;
	}
}

static void hclge_record_user_pauseparam(struct hclge_dev *hdev,
					 u32 rx_en, u32 tx_en)
{
	if (rx_en && tx_en)
		hdev->fc_mode_last_time = HCLGE_FC_FULL;
	else if (rx_en && !tx_en)
		hdev->fc_mode_last_time = HCLGE_FC_RX_PAUSE;
	else if (!rx_en && tx_en)
		hdev->fc_mode_last_time = HCLGE_FC_TX_PAUSE;
	else
		hdev->fc_mode_last_time = HCLGE_FC_NONE;

	hdev->tm_info.fc_mode = hdev->fc_mode_last_time;
}

static int hclge_set_pauseparam(struct hnae3_handle *handle, u32 auto_neg,
				u32 rx_en, u32 tx_en)
{
	struct hclge_vport *vport = hclge_get_vport(handle);
	struct hclge_dev *hdev = vport->back;
	struct phy_device *phydev = hdev->hw.mac.phydev;
	u32 fc_autoneg;

	if (phydev) {
		fc_autoneg = hclge_get_autoneg(handle);
		if (auto_neg != fc_autoneg) {
			dev_info(&hdev->pdev->dev,
				 "To change autoneg please use: ethtool -s <dev> autoneg <on|off>\n");
			return -EOPNOTSUPP;
		}
	}

	if (hdev->tm_info.fc_mode == HCLGE_FC_PFC) {
		dev_info(&hdev->pdev->dev,
			 "Priority flow control enabled. Cannot set link flow control.\n");
		return -EOPNOTSUPP;
	}

	hclge_set_flowctrl_adv(hdev, rx_en, tx_en);

	hclge_record_user_pauseparam(hdev, rx_en, tx_en);

	if (!auto_neg)
		return hclge_cfg_pauseparam(hdev, rx_en, tx_en);

	if (phydev)
		return phy_start_aneg(phydev);

	return -EOPNOTSUPP;
}

static void hclge_get_ksettings_an_result(struct hnae3_handle *handle,
					  u8 *auto_neg, u32 *speed, u8 *duplex)
{
	struct hclge_vport *vport = hclge_get_vport(handle);
	struct hclge_dev *hdev = vport->back;

	if (speed)
		*speed = hdev->hw.mac.speed;
	if (duplex)
		*duplex = hdev->hw.mac.duplex;
	if (auto_neg)
		*auto_neg = hdev->hw.mac.autoneg;
}

static void hclge_get_media_type(struct hnae3_handle *handle, u8 *media_type,
				 u8 *module_type)
{
	struct hclge_vport *vport = hclge_get_vport(handle);
	struct hclge_dev *hdev = vport->back;

	/* When nic is down, the service task is not running, doesn't update
	 * the port information per second. Query the port information before
	 * return the media type, ensure getting the correct media information.
	 */
	hclge_update_port_info(hdev);

	if (media_type)
		*media_type = hdev->hw.mac.media_type;

	if (module_type)
		*module_type = hdev->hw.mac.module_type;
}

static void hclge_get_mdix_mode(struct hnae3_handle *handle,
				u8 *tp_mdix_ctrl, u8 *tp_mdix)
{
	struct hclge_vport *vport = hclge_get_vport(handle);
	struct hclge_dev *hdev = vport->back;
	struct phy_device *phydev = hdev->hw.mac.phydev;
	int mdix_ctrl, mdix, is_resolved;
	unsigned int retval;

	if (!phydev) {
		*tp_mdix_ctrl = ETH_TP_MDI_INVALID;
		*tp_mdix = ETH_TP_MDI_INVALID;
		return;
	}

	phy_write(phydev, HCLGE_PHY_PAGE_REG, HCLGE_PHY_PAGE_MDIX);

	retval = phy_read(phydev, HCLGE_PHY_CSC_REG);
	mdix_ctrl = hnae3_get_field(retval, HCLGE_PHY_MDIX_CTRL_M,
				    HCLGE_PHY_MDIX_CTRL_S);

	retval = phy_read(phydev, HCLGE_PHY_CSS_REG);
	mdix = hnae3_get_bit(retval, HCLGE_PHY_MDIX_STATUS_B);
	is_resolved = hnae3_get_bit(retval, HCLGE_PHY_SPEED_DUP_RESOLVE_B);

	phy_write(phydev, HCLGE_PHY_PAGE_REG, HCLGE_PHY_PAGE_COPPER);

	switch (mdix_ctrl) {
	case 0x0:
		*tp_mdix_ctrl = ETH_TP_MDI;
		break;
	case 0x1:
		*tp_mdix_ctrl = ETH_TP_MDI_X;
		break;
	case 0x3:
		*tp_mdix_ctrl = ETH_TP_MDI_AUTO;
		break;
	default:
		*tp_mdix_ctrl = ETH_TP_MDI_INVALID;
		break;
	}

	if (!is_resolved)
		*tp_mdix = ETH_TP_MDI_INVALID;
	else if (mdix)
		*tp_mdix = ETH_TP_MDI_X;
	else
		*tp_mdix = ETH_TP_MDI;
}

static void hclge_info_show(struct hclge_dev *hdev)
{
	struct device *dev = &hdev->pdev->dev;

	dev_info(dev, "PF info begin:\n");

	dev_info(dev, "Task queue pairs numbers: %u\n", hdev->num_tqps);
	dev_info(dev, "Desc num per TX queue: %u\n", hdev->num_tx_desc);
	dev_info(dev, "Desc num per RX queue: %u\n", hdev->num_rx_desc);
	dev_info(dev, "Numbers of vports: %u\n", hdev->num_alloc_vport);
	dev_info(dev, "Numbers of vmdp vports: %u\n", hdev->num_vmdq_vport);
	dev_info(dev, "Numbers of VF for this PF: %u\n", hdev->num_req_vfs);
	dev_info(dev, "HW tc map: 0x%x\n", hdev->hw_tc_map);
	dev_info(dev, "Total buffer size for TX/RX: %u\n", hdev->pkt_buf_size);
	dev_info(dev, "TX buffer size for each TC: %u\n", hdev->tx_buf_size);
	dev_info(dev, "DV buffer size for each TC: %u\n", hdev->dv_buf_size);
	dev_info(dev, "This is %s PF\n",
		 hdev->flag & HCLGE_FLAG_MAIN ? "main" : "not main");
	dev_info(dev, "DCB %s\n",
		 hdev->flag & HCLGE_FLAG_DCB_ENABLE ? "enable" : "disable");
	dev_info(dev, "MQPRIO %s\n",
		 hdev->flag & HCLGE_FLAG_MQPRIO_ENABLE ? "enable" : "disable");

	dev_info(dev, "PF info end.\n");
}

static int hclge_init_nic_client_instance(struct hnae3_ae_dev *ae_dev,
					  struct hclge_vport *vport)
{
	struct hnae3_client *client = vport->nic.client;
	struct hclge_dev *hdev = ae_dev->priv;
	int rst_cnt = hdev->rst_stats.reset_cnt;
	int ret;

	ret = client->ops->init_instance(&vport->nic);
	if (ret)
		return ret;

	set_bit(HCLGE_STATE_NIC_REGISTERED, &hdev->state);
	if (test_bit(HCLGE_STATE_RST_HANDLING, &hdev->state) ||
	    rst_cnt != hdev->rst_stats.reset_cnt) {
		ret = -EBUSY;
		goto init_nic_err;
	}

	/* Enable nic hw error interrupts */
	ret = hclge_config_nic_hw_error(hdev, true);
	if (ret) {
		dev_err(&ae_dev->pdev->dev,
			"fail(%d) to enable hw error interrupts\n", ret);
		goto init_nic_err;
	}

	hnae3_set_client_init_flag(client, ae_dev, 1);

	if (netif_msg_drv(&hdev->vport->nic))
		hclge_info_show(hdev);

	return ret;

init_nic_err:
	clear_bit(HCLGE_STATE_NIC_REGISTERED, &hdev->state);
	while (test_bit(HCLGE_STATE_RST_HANDLING, &hdev->state))
		msleep(HCLGE_WAIT_RESET_DONE);

	client->ops->uninit_instance(&vport->nic, 0);

	return ret;
}

static int hclge_init_roce_client_instance(struct hnae3_ae_dev *ae_dev,
					   struct hclge_vport *vport)
{
	struct hclge_dev *hdev = ae_dev->priv;
	struct hnae3_client *client;
	int rst_cnt;
	int ret;

	if (!hnae3_dev_roce_supported(hdev) || !hdev->roce_client ||
	    !hdev->nic_client)
		return 0;

	client = hdev->roce_client;
	ret = hclge_init_roce_base_info(vport);
	if (ret)
		return ret;

	rst_cnt = hdev->rst_stats.reset_cnt;
	ret = client->ops->init_instance(&vport->roce);
	if (ret)
		return ret;

	set_bit(HCLGE_STATE_ROCE_REGISTERED, &hdev->state);
	if (test_bit(HCLGE_STATE_RST_HANDLING, &hdev->state) ||
	    rst_cnt != hdev->rst_stats.reset_cnt) {
		ret = -EBUSY;
		goto init_roce_err;
	}

	/* Enable roce ras interrupts */
	ret = hclge_config_rocee_ras_interrupt(hdev, true);
	if (ret) {
		dev_err(&ae_dev->pdev->dev,
			"fail(%d) to enable roce ras interrupts\n", ret);
		goto init_roce_err;
	}

	hnae3_set_client_init_flag(client, ae_dev, 1);

	return 0;

init_roce_err:
	clear_bit(HCLGE_STATE_ROCE_REGISTERED, &hdev->state);
	while (test_bit(HCLGE_STATE_RST_HANDLING, &hdev->state))
		msleep(HCLGE_WAIT_RESET_DONE);

	hdev->roce_client->ops->uninit_instance(&vport->roce, 0);

	return ret;
}

static int hclge_init_client_instance(struct hnae3_client *client,
				      struct hnae3_ae_dev *ae_dev)
{
	struct hclge_dev *hdev = ae_dev->priv;
	struct hclge_vport *vport;
	int i, ret;

	for (i = 0; i <  hdev->num_vmdq_vport + 1; i++) {
		vport = &hdev->vport[i];

		switch (client->type) {
		case HNAE3_CLIENT_KNIC:
			hdev->nic_client = client;
			vport->nic.client = client;
			ret = hclge_init_nic_client_instance(ae_dev, vport);
			if (ret)
				goto clear_nic;

			ret = hclge_init_roce_client_instance(ae_dev, vport);
			if (ret)
				goto clear_roce;

			break;
		case HNAE3_CLIENT_ROCE:
			if (hnae3_dev_roce_supported(hdev)) {
				hdev->roce_client = client;
				vport->roce.client = client;
			}

			ret = hclge_init_roce_client_instance(ae_dev, vport);
			if (ret)
				goto clear_roce;

			break;
		default:
			return -EINVAL;
		}
	}

	return 0;

clear_nic:
	hdev->nic_client = NULL;
	vport->nic.client = NULL;
	return ret;
clear_roce:
	hdev->roce_client = NULL;
	vport->roce.client = NULL;
	return ret;
}

static void hclge_uninit_client_instance(struct hnae3_client *client,
					 struct hnae3_ae_dev *ae_dev)
{
	struct hclge_dev *hdev = ae_dev->priv;
	struct hclge_vport *vport;
	int i;

	for (i = 0; i < hdev->num_vmdq_vport + 1; i++) {
		vport = &hdev->vport[i];
		if (hdev->roce_client) {
			clear_bit(HCLGE_STATE_ROCE_REGISTERED, &hdev->state);
			while (test_bit(HCLGE_STATE_RST_HANDLING, &hdev->state))
				msleep(HCLGE_WAIT_RESET_DONE);

			hdev->roce_client->ops->uninit_instance(&vport->roce,
								0);
			hdev->roce_client = NULL;
			vport->roce.client = NULL;
		}
		if (client->type == HNAE3_CLIENT_ROCE)
			return;
		if (hdev->nic_client && client->ops->uninit_instance) {
			clear_bit(HCLGE_STATE_NIC_REGISTERED, &hdev->state);
			while (test_bit(HCLGE_STATE_RST_HANDLING, &hdev->state))
				msleep(HCLGE_WAIT_RESET_DONE);

			client->ops->uninit_instance(&vport->nic, 0);
			hdev->nic_client = NULL;
			vport->nic.client = NULL;
		}
	}
}

static int hclge_pci_init(struct hclge_dev *hdev)
{
	struct pci_dev *pdev = hdev->pdev;
	struct hclge_hw *hw;
	int ret;

	ret = pci_enable_device(pdev);
	if (ret) {
		dev_err(&pdev->dev, "failed to enable PCI device\n");
		return ret;
	}

	ret = dma_set_mask_and_coherent(&pdev->dev, DMA_BIT_MASK(64));
	if (ret) {
		ret = dma_set_mask_and_coherent(&pdev->dev, DMA_BIT_MASK(32));
		if (ret) {
			dev_err(&pdev->dev,
				"can't set consistent PCI DMA");
			goto err_disable_device;
		}
		dev_warn(&pdev->dev, "set DMA mask to 32 bits\n");
	}

	ret = pci_request_regions(pdev, HCLGE_DRIVER_NAME);
	if (ret) {
		dev_err(&pdev->dev, "PCI request regions failed %d\n", ret);
		goto err_disable_device;
	}

	pci_set_master(pdev);
	hw = &hdev->hw;
	hw->io_base = pcim_iomap(pdev, 2, 0);
	if (!hw->io_base) {
		dev_err(&pdev->dev, "Can't map configuration register space\n");
		ret = -ENOMEM;
		goto err_clr_master;
	}

	hdev->num_req_vfs = pci_sriov_get_totalvfs(pdev);

	return 0;
err_clr_master:
	pci_clear_master(pdev);
	pci_release_regions(pdev);
err_disable_device:
	pci_disable_device(pdev);

	return ret;
}

static void hclge_pci_uninit(struct hclge_dev *hdev)
{
	struct pci_dev *pdev = hdev->pdev;

	pcim_iounmap(pdev, hdev->hw.io_base);
	pci_free_irq_vectors(pdev);
	pci_clear_master(pdev);
	pci_release_mem_regions(pdev);
	pci_disable_device(pdev);
}

static void hclge_state_init(struct hclge_dev *hdev)
{
	set_bit(HCLGE_STATE_SERVICE_INITED, &hdev->state);
	set_bit(HCLGE_STATE_DOWN, &hdev->state);
	clear_bit(HCLGE_STATE_RST_SERVICE_SCHED, &hdev->state);
	clear_bit(HCLGE_STATE_RST_HANDLING, &hdev->state);
	clear_bit(HCLGE_STATE_RST_FAIL, &hdev->state);
	clear_bit(HCLGE_STATE_MBX_SERVICE_SCHED, &hdev->state);
	clear_bit(HCLGE_STATE_MBX_HANDLING, &hdev->state);
}

static void hclge_state_uninit(struct hclge_dev *hdev)
{
	set_bit(HCLGE_STATE_DOWN, &hdev->state);
	set_bit(HCLGE_STATE_REMOVING, &hdev->state);

	if (hdev->reset_timer.function)
		del_timer_sync(&hdev->reset_timer);
	if (hdev->service_task.work.func)
		cancel_delayed_work_sync(&hdev->service_task);
}

static void hclge_flr_prepare(struct hnae3_ae_dev *ae_dev)
{
#define HCLGE_FLR_RETRY_WAIT_MS	500
#define HCLGE_FLR_RETRY_CNT	5

	struct hclge_dev *hdev = ae_dev->priv;
	int retry_cnt = 0;
	int ret;

retry:
	down(&hdev->reset_sem);
	set_bit(HCLGE_STATE_RST_HANDLING, &hdev->state);
	hdev->reset_type = HNAE3_FLR_RESET;
	ret = hclge_reset_prepare(hdev);
	if (ret || hdev->reset_pending) {
		dev_err(&hdev->pdev->dev, "fail to prepare FLR, ret=%d\n",
			ret);
		if (hdev->reset_pending ||
		    retry_cnt++ < HCLGE_FLR_RETRY_CNT) {
			dev_err(&hdev->pdev->dev,
				"reset_pending:0x%lx, retry_cnt:%d\n",
				hdev->reset_pending, retry_cnt);
			clear_bit(HCLGE_STATE_RST_HANDLING, &hdev->state);
			up(&hdev->reset_sem);
			msleep(HCLGE_FLR_RETRY_WAIT_MS);
			goto retry;
		}
	}

	/* disable misc vector before FLR done */
	hclge_enable_vector(&hdev->misc_vector, false);
	set_bit(HCLGE_STATE_CMD_DISABLE, &hdev->state);
	hdev->rst_stats.flr_rst_cnt++;
}

static void hclge_flr_done(struct hnae3_ae_dev *ae_dev)
{
	struct hclge_dev *hdev = ae_dev->priv;
	int ret;

	hclge_enable_vector(&hdev->misc_vector, true);

	ret = hclge_reset_rebuild(hdev);
	if (ret)
		dev_err(&hdev->pdev->dev, "fail to rebuild, ret=%d\n", ret);

	hdev->reset_type = HNAE3_NONE_RESET;
	clear_bit(HCLGE_STATE_RST_HANDLING, &hdev->state);
	up(&hdev->reset_sem);
}

static void hclge_clear_resetting_state(struct hclge_dev *hdev)
{
	u16 i;

	for (i = 0; i < hdev->num_alloc_vport; i++) {
		struct hclge_vport *vport = &hdev->vport[i];
		int ret;

		 /* Send cmd to clear VF's FUNC_RST_ING */
		ret = hclge_set_vf_rst(hdev, vport->vport_id, false);
		if (ret)
			dev_warn(&hdev->pdev->dev,
				 "clear vf(%u) rst failed %d!\n",
				 vport->vport_id, ret);
	}
}

static int hclge_init_ae_dev(struct hnae3_ae_dev *ae_dev)
{
	struct pci_dev *pdev = ae_dev->pdev;
	struct hclge_dev *hdev;
	int ret;

	hdev = devm_kzalloc(&pdev->dev, sizeof(*hdev), GFP_KERNEL);
	if (!hdev)
		return -ENOMEM;

	hdev->pdev = pdev;
	hdev->ae_dev = ae_dev;
	hdev->reset_type = HNAE3_NONE_RESET;
	hdev->reset_level = HNAE3_FUNC_RESET;
	ae_dev->priv = hdev;

	/* HW supprt 2 layer vlan */
	hdev->mps = ETH_FRAME_LEN + ETH_FCS_LEN + 2 * VLAN_HLEN;

	mutex_init(&hdev->vport_lock);
	spin_lock_init(&hdev->fd_rule_lock);
	sema_init(&hdev->reset_sem, 1);

	ret = hclge_pci_init(hdev);
	if (ret)
		goto out;

	/* Firmware command queue initialize */
	ret = hclge_cmd_queue_init(hdev);
	if (ret)
		goto err_pci_uninit;

	/* Firmware command initialize */
	ret = hclge_cmd_init(hdev);
	if (ret)
		goto err_cmd_uninit;

	ret = hclge_get_cap(hdev);
	if (ret)
		goto err_cmd_uninit;

	ret = hclge_configure(hdev);
	if (ret) {
		dev_err(&pdev->dev, "Configure dev error, ret = %d.\n", ret);
		goto err_cmd_uninit;
	}

	ret = hclge_init_msi(hdev);
	if (ret) {
		dev_err(&pdev->dev, "Init MSI/MSI-X error, ret = %d.\n", ret);
		goto err_cmd_uninit;
	}

	ret = hclge_misc_irq_init(hdev);
	if (ret)
		goto err_msi_uninit;

	ret = hclge_alloc_tqps(hdev);
	if (ret) {
		dev_err(&pdev->dev, "Allocate TQPs error, ret = %d.\n", ret);
		goto err_msi_irq_uninit;
	}

	ret = hclge_alloc_vport(hdev);
	if (ret)
		goto err_msi_irq_uninit;

	ret = hclge_map_tqp(hdev);
	if (ret)
		goto err_msi_irq_uninit;

	if (hdev->hw.mac.media_type == HNAE3_MEDIA_TYPE_COPPER) {
		ret = hclge_mac_mdio_config(hdev);
		if (ret)
			goto err_msi_irq_uninit;
	}

	ret = hclge_init_umv_space(hdev);
	if (ret)
		goto err_mdiobus_unreg;

	ret = hclge_mac_init(hdev);
	if (ret) {
		dev_err(&pdev->dev, "Mac init error, ret = %d\n", ret);
		goto err_mdiobus_unreg;
	}

	ret = hclge_config_tso(hdev, HCLGE_TSO_MSS_MIN, HCLGE_TSO_MSS_MAX);
	if (ret) {
		dev_err(&pdev->dev, "Enable tso fail, ret =%d\n", ret);
		goto err_mdiobus_unreg;
	}

	ret = hclge_config_gro(hdev, true);
	if (ret)
		goto err_mdiobus_unreg;

	ret = hclge_init_vlan_config(hdev);
	if (ret) {
		dev_err(&pdev->dev, "VLAN init fail, ret =%d\n", ret);
		goto err_mdiobus_unreg;
	}

	ret = hclge_tm_schd_init(hdev);
	if (ret) {
		dev_err(&pdev->dev, "tm schd init fail, ret =%d\n", ret);
		goto err_mdiobus_unreg;
	}

	hclge_rss_init_cfg(hdev);
	ret = hclge_rss_init_hw(hdev);
	if (ret) {
		dev_err(&pdev->dev, "Rss init fail, ret =%d\n", ret);
		goto err_mdiobus_unreg;
	}

	ret = init_mgr_tbl(hdev);
	if (ret) {
		dev_err(&pdev->dev, "manager table init fail, ret =%d\n", ret);
		goto err_mdiobus_unreg;
	}

	ret = hclge_init_fd_config(hdev);
	if (ret) {
		dev_err(&pdev->dev,
			"fd table init fail, ret=%d\n", ret);
		goto err_mdiobus_unreg;
	}

	INIT_KFIFO(hdev->mac_tnl_log);

	hclge_dcb_ops_set(hdev);

	timer_setup(&hdev->reset_timer, hclge_reset_timer, 0);
	INIT_DELAYED_WORK(&hdev->service_task, hclge_service_task);

	/* Setup affinity after service timer setup because add_timer_on
	 * is called in affinity notify.
	 */
	hclge_misc_affinity_setup(hdev);

	hclge_clear_all_event_cause(hdev);
	hclge_clear_resetting_state(hdev);

	/* Log and clear the hw errors those already occurred */
	hclge_handle_all_hns_hw_errors(ae_dev);

	/* request delayed reset for the error recovery because an immediate
	 * global reset on a PF affecting pending initialization of other PFs
	 */
	if (ae_dev->hw_err_reset_req) {
		enum hnae3_reset_type reset_level;

		reset_level = hclge_get_reset_level(ae_dev,
						    &ae_dev->hw_err_reset_req);
		hclge_set_def_reset_request(ae_dev, reset_level);
		mod_timer(&hdev->reset_timer, jiffies + HCLGE_RESET_INTERVAL);
	}

	/* Enable MISC vector(vector0) */
	hclge_enable_vector(&hdev->misc_vector, true);

	hclge_state_init(hdev);
	hdev->last_reset_time = jiffies;

	dev_info(&hdev->pdev->dev, "%s driver initialization finished.\n",
		 HCLGE_DRIVER_NAME);

	hclge_task_schedule(hdev, round_jiffies_relative(HZ));

	return 0;

err_mdiobus_unreg:
	if (hdev->hw.mac.phydev)
		mdiobus_unregister(hdev->hw.mac.mdio_bus);
err_msi_irq_uninit:
	hclge_misc_irq_uninit(hdev);
err_msi_uninit:
	pci_free_irq_vectors(pdev);
err_cmd_uninit:
	hclge_cmd_uninit(hdev);
err_pci_uninit:
	pcim_iounmap(pdev, hdev->hw.io_base);
	pci_clear_master(pdev);
	pci_release_regions(pdev);
	pci_disable_device(pdev);
out:
	mutex_destroy(&hdev->vport_lock);
	return ret;
}

static void hclge_stats_clear(struct hclge_dev *hdev)
{
	memset(&hdev->mac_stats, 0, sizeof(hdev->mac_stats));
}

static int hclge_set_mac_spoofchk(struct hclge_dev *hdev, int vf, bool enable)
{
	return hclge_config_switch_param(hdev, vf, enable,
					 HCLGE_SWITCH_ANTI_SPOOF_MASK);
}

static int hclge_set_vlan_spoofchk(struct hclge_dev *hdev, int vf, bool enable)
{
	return hclge_set_vlan_filter_ctrl(hdev, HCLGE_FILTER_TYPE_VF,
					  HCLGE_FILTER_FE_NIC_INGRESS_B,
					  enable, vf);
}

static int hclge_set_vf_spoofchk_hw(struct hclge_dev *hdev, int vf, bool enable)
{
	int ret;

	ret = hclge_set_mac_spoofchk(hdev, vf, enable);
	if (ret) {
		dev_err(&hdev->pdev->dev,
			"Set vf %d mac spoof check %s failed, ret=%d\n",
			vf, enable ? "on" : "off", ret);
		return ret;
	}

	ret = hclge_set_vlan_spoofchk(hdev, vf, enable);
	if (ret)
		dev_err(&hdev->pdev->dev,
			"Set vf %d vlan spoof check %s failed, ret=%d\n",
			vf, enable ? "on" : "off", ret);

	return ret;
}

static int hclge_set_vf_spoofchk(struct hnae3_handle *handle, int vf,
				 bool enable)
{
	struct hclge_vport *vport = hclge_get_vport(handle);
	struct hclge_dev *hdev = vport->back;
	u32 new_spoofchk = enable ? 1 : 0;
	int ret;

	if (hdev->pdev->revision == 0x20)
		return -EOPNOTSUPP;

	vport = hclge_get_vf_vport(hdev, vf);
	if (!vport)
		return -EINVAL;

	if (vport->vf_info.spoofchk == new_spoofchk)
		return 0;

	if (enable && test_bit(vport->vport_id, hdev->vf_vlan_full))
		dev_warn(&hdev->pdev->dev,
			 "vf %d vlan table is full, enable spoof check may cause its packet send fail\n",
			 vf);
	else if (enable && hclge_is_umv_space_full(vport, true))
		dev_warn(&hdev->pdev->dev,
			 "vf %d mac table is full, enable spoof check may cause its packet send fail\n",
			 vf);

	ret = hclge_set_vf_spoofchk_hw(hdev, vport->vport_id, enable);
	if (ret)
		return ret;

	vport->vf_info.spoofchk = new_spoofchk;
	return 0;
}

static int hclge_reset_vport_spoofchk(struct hclge_dev *hdev)
{
	struct hclge_vport *vport = hdev->vport;
	int ret;
	int i;

	if (hdev->pdev->revision == 0x20)
		return 0;

	/* resume the vf spoof check state after reset */
	for (i = 0; i < hdev->num_alloc_vport; i++) {
		ret = hclge_set_vf_spoofchk_hw(hdev, vport->vport_id,
					       vport->vf_info.spoofchk);
		if (ret)
			return ret;

		vport++;
	}

	return 0;
}

static int hclge_set_vf_trust(struct hnae3_handle *handle, int vf, bool enable)
{
	struct hclge_vport *vport = hclge_get_vport(handle);
	struct hclge_dev *hdev = vport->back;
	u32 new_trusted = enable ? 1 : 0;
	bool en_bc_pmc;
	int ret;

	vport = hclge_get_vf_vport(hdev, vf);
	if (!vport)
		return -EINVAL;

	if (vport->vf_info.trusted == new_trusted)
		return 0;

	/* Disable promisc mode for VF if it is not trusted any more. */
	if (!enable && vport->vf_info.promisc_enable) {
		en_bc_pmc = hdev->pdev->revision != 0x20;
		ret = hclge_set_vport_promisc_mode(vport, false, false,
						   en_bc_pmc);
		if (ret)
			return ret;
		vport->vf_info.promisc_enable = 0;
		hclge_inform_vf_promisc_info(vport);
	}

	vport->vf_info.trusted = new_trusted;

	return 0;
}

static void hclge_reset_vf_rate(struct hclge_dev *hdev)
{
	int ret;
	int vf;

	/* reset vf rate to default value */
	for (vf = HCLGE_VF_VPORT_START_NUM; vf < hdev->num_alloc_vport; vf++) {
		struct hclge_vport *vport = &hdev->vport[vf];

		vport->vf_info.max_tx_rate = 0;
		ret = hclge_tm_qs_shaper_cfg(vport, vport->vf_info.max_tx_rate);
		if (ret)
			dev_err(&hdev->pdev->dev,
				"vf%d failed to reset to default, ret=%d\n",
				vf - HCLGE_VF_VPORT_START_NUM, ret);
	}
}

static int hclge_vf_rate_param_check(struct hclge_dev *hdev, int vf,
				     int min_tx_rate, int max_tx_rate)
{
	if (min_tx_rate != 0 ||
	    max_tx_rate < 0 || max_tx_rate > hdev->hw.mac.max_speed) {
		dev_err(&hdev->pdev->dev,
			"min_tx_rate:%d [0], max_tx_rate:%d [0, %u]\n",
			min_tx_rate, max_tx_rate, hdev->hw.mac.max_speed);
		return -EINVAL;
	}

	return 0;
}

static int hclge_set_vf_rate(struct hnae3_handle *handle, int vf,
			     int min_tx_rate, int max_tx_rate, bool force)
{
	struct hclge_vport *vport = hclge_get_vport(handle);
	struct hclge_dev *hdev = vport->back;
	int ret;

	ret = hclge_vf_rate_param_check(hdev, vf, min_tx_rate, max_tx_rate);
	if (ret)
		return ret;

	vport = hclge_get_vf_vport(hdev, vf);
	if (!vport)
		return -EINVAL;

	if (!force && max_tx_rate == vport->vf_info.max_tx_rate)
		return 0;

	ret = hclge_tm_qs_shaper_cfg(vport, max_tx_rate);
	if (ret)
		return ret;

	vport->vf_info.max_tx_rate = max_tx_rate;

	return 0;
}

static int hclge_resume_vf_rate(struct hclge_dev *hdev)
{
	struct hnae3_handle *handle = &hdev->vport->nic;
	struct hclge_vport *vport;
	int ret;
	int vf;

	/* resume the vf max_tx_rate after reset */
	for (vf = 0; vf < pci_num_vf(hdev->pdev); vf++) {
		vport = hclge_get_vf_vport(hdev, vf);
		if (!vport)
			return -EINVAL;

		/* zero means max rate, after reset, firmware already set it to
		 * max rate, so just continue.
		 */
		if (!vport->vf_info.max_tx_rate)
			continue;

		ret = hclge_set_vf_rate(handle, vf, 0,
					vport->vf_info.max_tx_rate, true);
		if (ret) {
			dev_err(&hdev->pdev->dev,
				"vf%d failed to resume tx_rate:%u, ret=%d\n",
				vf, vport->vf_info.max_tx_rate, ret);
			return ret;
		}
	}

	return 0;
}

static void hclge_reset_vport_state(struct hclge_dev *hdev)
{
	struct hclge_vport *vport = hdev->vport;
	int i;

	for (i = 0; i < hdev->num_alloc_vport; i++) {
		hclge_vport_stop(vport);
		vport++;
	}
}

static int hclge_reset_ae_dev(struct hnae3_ae_dev *ae_dev)
{
	struct hclge_dev *hdev = ae_dev->priv;
	struct pci_dev *pdev = ae_dev->pdev;
	int ret;

	set_bit(HCLGE_STATE_DOWN, &hdev->state);

	hclge_stats_clear(hdev);
	/* NOTE: pf reset needn't to clear or restore pf and vf table entry.
	 * so here should not clean table in memory.
	 */
	if (hdev->reset_type == HNAE3_IMP_RESET ||
	    hdev->reset_type == HNAE3_GLOBAL_RESET) {
		memset(hdev->vlan_table, 0, sizeof(hdev->vlan_table));
		memset(hdev->vf_vlan_full, 0, sizeof(hdev->vf_vlan_full));
		bitmap_set(hdev->vport_config_block, 0, hdev->num_alloc_vport);
		hclge_reset_umv_space(hdev);
	}

	ret = hclge_cmd_init(hdev);
	if (ret) {
		dev_err(&pdev->dev, "Cmd queue init failed\n");
		return ret;
	}

	ret = hclge_map_tqp(hdev);
	if (ret) {
		dev_err(&pdev->dev, "Map tqp error, ret = %d.\n", ret);
		return ret;
	}

	ret = hclge_mac_init(hdev);
	if (ret) {
		dev_err(&pdev->dev, "Mac init error, ret = %d\n", ret);
		return ret;
	}

	ret = hclge_config_tso(hdev, HCLGE_TSO_MSS_MIN, HCLGE_TSO_MSS_MAX);
	if (ret) {
		dev_err(&pdev->dev, "Enable tso fail, ret =%d\n", ret);
		return ret;
	}

	ret = hclge_config_gro(hdev, true);
	if (ret)
		return ret;

	ret = hclge_init_vlan_config(hdev);
	if (ret) {
		dev_err(&pdev->dev, "VLAN init fail, ret =%d\n", ret);
		return ret;
	}

	ret = hclge_tm_init_hw(hdev, true);
	if (ret) {
		dev_err(&pdev->dev, "tm init hw fail, ret =%d\n", ret);
		return ret;
	}

	ret = hclge_rss_init_hw(hdev);
	if (ret) {
		dev_err(&pdev->dev, "Rss init fail, ret =%d\n", ret);
		return ret;
	}

	ret = init_mgr_tbl(hdev);
	if (ret) {
		dev_err(&pdev->dev,
			"failed to reinit manager table, ret = %d\n", ret);
		return ret;
	}

	ret = hclge_init_fd_config(hdev);
	if (ret) {
		dev_err(&pdev->dev, "fd table init fail, ret=%d\n", ret);
		return ret;
	}

	/* Log and clear the hw errors those already occurred */
	hclge_handle_all_hns_hw_errors(ae_dev);

	/* Re-enable the hw error interrupts because
	 * the interrupts get disabled on global reset.
	 */
	ret = hclge_config_nic_hw_error(hdev, true);
	if (ret) {
		dev_err(&pdev->dev,
			"fail(%d) to re-enable NIC hw error interrupts\n",
			ret);
		return ret;
	}

	if (hdev->roce_client) {
		ret = hclge_config_rocee_ras_interrupt(hdev, true);
		if (ret) {
			dev_err(&pdev->dev,
				"fail(%d) to re-enable roce ras interrupts\n",
				ret);
			return ret;
		}
	}

	hclge_reset_vport_state(hdev);
	ret = hclge_reset_vport_spoofchk(hdev);
	if (ret)
		return ret;

	ret = hclge_resume_vf_rate(hdev);
	if (ret)
		return ret;

	dev_info(&pdev->dev, "Reset done, %s driver initialization finished.\n",
		 HCLGE_DRIVER_NAME);

	return 0;
}

static void hclge_uninit_ae_dev(struct hnae3_ae_dev *ae_dev)
{
	struct hclge_dev *hdev = ae_dev->priv;
	struct hclge_mac *mac = &hdev->hw.mac;

	hclge_reset_vf_rate(hdev);
	hclge_clear_vf_vlan(hdev);
	hclge_misc_affinity_teardown(hdev);
	hclge_state_uninit(hdev);
	hclge_uninit_mac_table(hdev);

	if (mac->phydev)
		mdiobus_unregister(mac->mdio_bus);

	/* Disable MISC vector(vector0) */
	hclge_enable_vector(&hdev->misc_vector, false);
	synchronize_irq(hdev->misc_vector.vector_irq);

	/* Disable all hw interrupts */
	hclge_config_mac_tnl_int(hdev, false);
	hclge_config_nic_hw_error(hdev, false);
	hclge_config_rocee_ras_interrupt(hdev, false);

	hclge_cmd_uninit(hdev);
	hclge_misc_irq_uninit(hdev);
	hclge_pci_uninit(hdev);
	mutex_destroy(&hdev->vport_lock);
	hclge_uninit_vport_vlan_table(hdev);
	ae_dev->priv = NULL;
}

static u32 hclge_get_max_channels(struct hnae3_handle *handle)
{
	struct hnae3_knic_private_info *kinfo = &handle->kinfo;
	struct hclge_vport *vport = hclge_get_vport(handle);
	struct hclge_dev *hdev = vport->back;

	return min_t(u32, hdev->rss_size_max,
		     vport->alloc_tqps / kinfo->num_tc);
}

static void hclge_get_channels(struct hnae3_handle *handle,
			       struct ethtool_channels *ch)
{
	ch->max_combined = hclge_get_max_channels(handle);
	ch->other_count = 1;
	ch->max_other = 1;
	ch->combined_count = handle->kinfo.rss_size;
}

static void hclge_get_tqps_and_rss_info(struct hnae3_handle *handle,
					u16 *alloc_tqps, u16 *max_rss_size)
{
	struct hclge_vport *vport = hclge_get_vport(handle);
	struct hclge_dev *hdev = vport->back;

	*alloc_tqps = vport->alloc_tqps;
	*max_rss_size = hdev->rss_size_max;
}

static int hclge_set_channels(struct hnae3_handle *handle, u32 new_tqps_num,
			      bool rxfh_configured)
{
	struct hclge_vport *vport = hclge_get_vport(handle);
	struct hnae3_knic_private_info *kinfo = &vport->nic.kinfo;
	u16 tc_offset[HCLGE_MAX_TC_NUM] = {0};
	struct hclge_dev *hdev = vport->back;
	u16 tc_size[HCLGE_MAX_TC_NUM] = {0};
	u16 cur_rss_size = kinfo->rss_size;
	u16 cur_tqps = kinfo->num_tqps;
	u16 tc_valid[HCLGE_MAX_TC_NUM];
	u16 roundup_size;
	u32 *rss_indir;
	unsigned int i;
	int ret;

	kinfo->req_rss_size = new_tqps_num;

	ret = hclge_tm_vport_map_update(hdev);
	if (ret) {
		dev_err(&hdev->pdev->dev, "tm vport map fail, ret =%d\n", ret);
		return ret;
	}

	roundup_size = roundup_pow_of_two(kinfo->rss_size);
	roundup_size = ilog2(roundup_size);
	/* Set the RSS TC mode according to the new RSS size */
	for (i = 0; i < HCLGE_MAX_TC_NUM; i++) {
		tc_valid[i] = 0;

		if (!(hdev->hw_tc_map & BIT(i)))
			continue;

		tc_valid[i] = 1;
		tc_size[i] = roundup_size;
		tc_offset[i] = kinfo->rss_size * i;
	}
	ret = hclge_set_rss_tc_mode(hdev, tc_valid, tc_size, tc_offset);
	if (ret)
		return ret;

	/* RSS indirection table has been configuared by user */
	if (rxfh_configured)
		goto out;

	/* Reinitializes the rss indirect table according to the new RSS size */
	rss_indir = kcalloc(HCLGE_RSS_IND_TBL_SIZE, sizeof(u32), GFP_KERNEL);
	if (!rss_indir)
		return -ENOMEM;

	for (i = 0; i < HCLGE_RSS_IND_TBL_SIZE; i++)
		rss_indir[i] = i % kinfo->rss_size;

	ret = hclge_set_rss(handle, rss_indir, NULL, 0);
	if (ret)
		dev_err(&hdev->pdev->dev, "set rss indir table fail, ret=%d\n",
			ret);

	kfree(rss_indir);

out:
	if (!ret)
		dev_info(&hdev->pdev->dev,
			 "Channels changed, rss_size from %u to %u, tqps from %u to %u",
			 cur_rss_size, kinfo->rss_size,
			 cur_tqps, kinfo->rss_size * kinfo->num_tc);

	return ret;
}

static int hclge_get_regs_num(struct hclge_dev *hdev, u32 *regs_num_32_bit,
			      u32 *regs_num_64_bit)
{
	struct hclge_desc desc;
	u32 total_num;
	int ret;

	hclge_cmd_setup_basic_desc(&desc, HCLGE_OPC_QUERY_REG_NUM, true);
	ret = hclge_cmd_send(&hdev->hw, &desc, 1);
	if (ret) {
		dev_err(&hdev->pdev->dev,
			"Query register number cmd failed, ret = %d.\n", ret);
		return ret;
	}

	*regs_num_32_bit = le32_to_cpu(desc.data[0]);
	*regs_num_64_bit = le32_to_cpu(desc.data[1]);

	total_num = *regs_num_32_bit + *regs_num_64_bit;
	if (!total_num)
		return -EINVAL;

	return 0;
}

static int hclge_get_32_bit_regs(struct hclge_dev *hdev, u32 regs_num,
				 void *data)
{
#define HCLGE_32_BIT_REG_RTN_DATANUM 8
#define HCLGE_32_BIT_DESC_NODATA_LEN 2

	struct hclge_desc *desc;
	u32 *reg_val = data;
	__le32 *desc_data;
	int nodata_num;
	int cmd_num;
	int i, k, n;
	int ret;

	if (regs_num == 0)
		return 0;

	nodata_num = HCLGE_32_BIT_DESC_NODATA_LEN;
	cmd_num = DIV_ROUND_UP(regs_num + nodata_num,
			       HCLGE_32_BIT_REG_RTN_DATANUM);
	desc = kcalloc(cmd_num, sizeof(struct hclge_desc), GFP_KERNEL);
	if (!desc)
		return -ENOMEM;

	hclge_cmd_setup_basic_desc(&desc[0], HCLGE_OPC_QUERY_32_BIT_REG, true);
	ret = hclge_cmd_send(&hdev->hw, desc, cmd_num);
	if (ret) {
		dev_err(&hdev->pdev->dev,
			"Query 32 bit register cmd failed, ret = %d.\n", ret);
		kfree(desc);
		return ret;
	}

	for (i = 0; i < cmd_num; i++) {
		if (i == 0) {
			desc_data = (__le32 *)(&desc[i].data[0]);
			n = HCLGE_32_BIT_REG_RTN_DATANUM - nodata_num;
		} else {
			desc_data = (__le32 *)(&desc[i]);
			n = HCLGE_32_BIT_REG_RTN_DATANUM;
		}
		for (k = 0; k < n; k++) {
			*reg_val++ = le32_to_cpu(*desc_data++);

			regs_num--;
			if (!regs_num)
				break;
		}
	}

	kfree(desc);
	return 0;
}

static int hclge_get_64_bit_regs(struct hclge_dev *hdev, u32 regs_num,
				 void *data)
{
#define HCLGE_64_BIT_REG_RTN_DATANUM 4
#define HCLGE_64_BIT_DESC_NODATA_LEN 1

	struct hclge_desc *desc;
	u64 *reg_val = data;
	__le64 *desc_data;
	int nodata_len;
	int cmd_num;
	int i, k, n;
	int ret;

	if (regs_num == 0)
		return 0;

	nodata_len = HCLGE_64_BIT_DESC_NODATA_LEN;
	cmd_num = DIV_ROUND_UP(regs_num + nodata_len,
			       HCLGE_64_BIT_REG_RTN_DATANUM);
	desc = kcalloc(cmd_num, sizeof(struct hclge_desc), GFP_KERNEL);
	if (!desc)
		return -ENOMEM;

	hclge_cmd_setup_basic_desc(&desc[0], HCLGE_OPC_QUERY_64_BIT_REG, true);
	ret = hclge_cmd_send(&hdev->hw, desc, cmd_num);
	if (ret) {
		dev_err(&hdev->pdev->dev,
			"Query 64 bit register cmd failed, ret = %d.\n", ret);
		kfree(desc);
		return ret;
	}

	for (i = 0; i < cmd_num; i++) {
		if (i == 0) {
			desc_data = (__le64 *)(&desc[i].data[0]);
			n = HCLGE_64_BIT_REG_RTN_DATANUM - nodata_len;
		} else {
			desc_data = (__le64 *)(&desc[i]);
			n = HCLGE_64_BIT_REG_RTN_DATANUM;
		}
		for (k = 0; k < n; k++) {
			*reg_val++ = le64_to_cpu(*desc_data++);

			regs_num--;
			if (!regs_num)
				break;
		}
	}

	kfree(desc);
	return 0;
}

#define MAX_SEPARATE_NUM	4
#define SEPARATOR_VALUE		0xFDFCFBFA
#define REG_NUM_PER_LINE	4
#define REG_LEN_PER_LINE	(REG_NUM_PER_LINE * sizeof(u32))
#define REG_SEPARATOR_LINE	1
#define REG_NUM_REMAIN_MASK	3
#define BD_LIST_MAX_NUM		30

int hclge_query_bd_num_cmd_send(struct hclge_dev *hdev, struct hclge_desc *desc)
{
	int i;
<<<<<<< HEAD

	/* initialize command BD except the last one */
	for (i = 0; i < HCLGE_GET_DFX_REG_TYPE_CNT - 1; i++) {
		hclge_cmd_setup_basic_desc(&desc[i], HCLGE_OPC_DFX_BD_NUM,
					   true);
		desc[i].flag |= cpu_to_le16(HCLGE_CMD_FLAG_NEXT);
	}

=======

	/* initialize command BD except the last one */
	for (i = 0; i < HCLGE_GET_DFX_REG_TYPE_CNT - 1; i++) {
		hclge_cmd_setup_basic_desc(&desc[i], HCLGE_OPC_DFX_BD_NUM,
					   true);
		desc[i].flag |= cpu_to_le16(HCLGE_CMD_FLAG_NEXT);
	}

>>>>>>> 84569f32
	/* initialize the last command BD */
	hclge_cmd_setup_basic_desc(&desc[i], HCLGE_OPC_DFX_BD_NUM, true);

	return hclge_cmd_send(&hdev->hw, desc, HCLGE_GET_DFX_REG_TYPE_CNT);
}

static int hclge_get_dfx_reg_bd_num(struct hclge_dev *hdev,
				    int *bd_num_list,
				    u32 type_num)
{
	u32 entries_per_desc, desc_index, index, offset, i;
	struct hclge_desc desc[HCLGE_GET_DFX_REG_TYPE_CNT];
	int ret;

	ret = hclge_query_bd_num_cmd_send(hdev, desc);
	if (ret) {
		dev_err(&hdev->pdev->dev,
			"Get dfx bd num fail, status is %d.\n", ret);
		return ret;
	}

	entries_per_desc = ARRAY_SIZE(desc[0].data);
	for (i = 0; i < type_num; i++) {
		offset = hclge_dfx_bd_offset_list[i];
		index = offset % entries_per_desc;
		desc_index = offset / entries_per_desc;
		bd_num_list[i] = le32_to_cpu(desc[desc_index].data[index]);
	}

	return ret;
}

static int hclge_dfx_reg_cmd_send(struct hclge_dev *hdev,
				  struct hclge_desc *desc_src, int bd_num,
				  enum hclge_opcode_type cmd)
{
	struct hclge_desc *desc = desc_src;
	int i, ret;

	hclge_cmd_setup_basic_desc(desc, cmd, true);
	for (i = 0; i < bd_num - 1; i++) {
		desc->flag |= cpu_to_le16(HCLGE_CMD_FLAG_NEXT);
		desc++;
		hclge_cmd_setup_basic_desc(desc, cmd, true);
	}

	desc = desc_src;
	ret = hclge_cmd_send(&hdev->hw, desc, bd_num);
	if (ret)
		dev_err(&hdev->pdev->dev,
			"Query dfx reg cmd(0x%x) send fail, status is %d.\n",
			cmd, ret);

	return ret;
}

static int hclge_dfx_reg_fetch_data(struct hclge_desc *desc_src, int bd_num,
				    void *data)
{
	int entries_per_desc, reg_num, separator_num, desc_index, index, i;
	struct hclge_desc *desc = desc_src;
	u32 *reg = data;

	entries_per_desc = ARRAY_SIZE(desc->data);
	reg_num = entries_per_desc * bd_num;
	separator_num = REG_NUM_PER_LINE - (reg_num & REG_NUM_REMAIN_MASK);
	for (i = 0; i < reg_num; i++) {
		index = i % entries_per_desc;
		desc_index = i / entries_per_desc;
		*reg++ = le32_to_cpu(desc[desc_index].data[index]);
	}
	for (i = 0; i < separator_num; i++)
		*reg++ = SEPARATOR_VALUE;

	return reg_num + separator_num;
}

static int hclge_get_dfx_reg_len(struct hclge_dev *hdev, int *len)
{
	u32 dfx_reg_type_num = ARRAY_SIZE(hclge_dfx_bd_offset_list);
	int data_len_per_desc, bd_num, i;
	int bd_num_list[BD_LIST_MAX_NUM];
	u32 data_len;
	int ret;

	ret = hclge_get_dfx_reg_bd_num(hdev, bd_num_list, dfx_reg_type_num);
	if (ret) {
		dev_err(&hdev->pdev->dev,
			"Get dfx reg bd num fail, status is %d.\n", ret);
		return ret;
	}

	data_len_per_desc = sizeof_field(struct hclge_desc, data);
	*len = 0;
	for (i = 0; i < dfx_reg_type_num; i++) {
		bd_num = bd_num_list[i];
		data_len = data_len_per_desc * bd_num;
		*len += (data_len / REG_LEN_PER_LINE + 1) * REG_LEN_PER_LINE;
	}

	return ret;
}

static int hclge_get_dfx_reg(struct hclge_dev *hdev, void *data)
{
	u32 dfx_reg_type_num = ARRAY_SIZE(hclge_dfx_bd_offset_list);
	int bd_num, bd_num_max, buf_len, i;
	int bd_num_list[BD_LIST_MAX_NUM];
	struct hclge_desc *desc_src;
	u32 *reg = data;
	int ret;

	ret = hclge_get_dfx_reg_bd_num(hdev, bd_num_list, dfx_reg_type_num);
	if (ret) {
		dev_err(&hdev->pdev->dev,
			"Get dfx reg bd num fail, status is %d.\n", ret);
		return ret;
	}

	bd_num_max = bd_num_list[0];
	for (i = 1; i < dfx_reg_type_num; i++)
		bd_num_max = max_t(int, bd_num_max, bd_num_list[i]);

	buf_len = sizeof(*desc_src) * bd_num_max;
	desc_src = kzalloc(buf_len, GFP_KERNEL);
	if (!desc_src)
		return -ENOMEM;

	for (i = 0; i < dfx_reg_type_num; i++) {
		bd_num = bd_num_list[i];
		ret = hclge_dfx_reg_cmd_send(hdev, desc_src, bd_num,
					     hclge_dfx_reg_opcode_list[i]);
		if (ret) {
			dev_err(&hdev->pdev->dev,
				"Get dfx reg fail, status is %d.\n", ret);
			break;
		}

		reg += hclge_dfx_reg_fetch_data(desc_src, bd_num, reg);
	}

	kfree(desc_src);
	return ret;
}

static int hclge_fetch_pf_reg(struct hclge_dev *hdev, void *data,
			      struct hnae3_knic_private_info *kinfo)
{
#define HCLGE_RING_REG_OFFSET		0x200
#define HCLGE_RING_INT_REG_OFFSET	0x4

	int i, j, reg_num, separator_num;
	int data_num_sum;
	u32 *reg = data;

	/* fetching per-PF registers valus from PF PCIe register space */
	reg_num = ARRAY_SIZE(cmdq_reg_addr_list);
	separator_num = MAX_SEPARATE_NUM - (reg_num & REG_NUM_REMAIN_MASK);
	for (i = 0; i < reg_num; i++)
		*reg++ = hclge_read_dev(&hdev->hw, cmdq_reg_addr_list[i]);
	for (i = 0; i < separator_num; i++)
		*reg++ = SEPARATOR_VALUE;
	data_num_sum = reg_num + separator_num;

	reg_num = ARRAY_SIZE(common_reg_addr_list);
	separator_num = MAX_SEPARATE_NUM - (reg_num & REG_NUM_REMAIN_MASK);
	for (i = 0; i < reg_num; i++)
		*reg++ = hclge_read_dev(&hdev->hw, common_reg_addr_list[i]);
	for (i = 0; i < separator_num; i++)
		*reg++ = SEPARATOR_VALUE;
	data_num_sum += reg_num + separator_num;

	reg_num = ARRAY_SIZE(ring_reg_addr_list);
	separator_num = MAX_SEPARATE_NUM - (reg_num & REG_NUM_REMAIN_MASK);
	for (j = 0; j < kinfo->num_tqps; j++) {
		for (i = 0; i < reg_num; i++)
			*reg++ = hclge_read_dev(&hdev->hw,
						ring_reg_addr_list[i] +
						HCLGE_RING_REG_OFFSET * j);
		for (i = 0; i < separator_num; i++)
			*reg++ = SEPARATOR_VALUE;
	}
	data_num_sum += (reg_num + separator_num) * kinfo->num_tqps;

	reg_num = ARRAY_SIZE(tqp_intr_reg_addr_list);
	separator_num = MAX_SEPARATE_NUM - (reg_num & REG_NUM_REMAIN_MASK);
	for (j = 0; j < hdev->num_msi_used - 1; j++) {
		for (i = 0; i < reg_num; i++)
			*reg++ = hclge_read_dev(&hdev->hw,
						tqp_intr_reg_addr_list[i] +
						HCLGE_RING_INT_REG_OFFSET * j);
		for (i = 0; i < separator_num; i++)
			*reg++ = SEPARATOR_VALUE;
	}
	data_num_sum += (reg_num + separator_num) * (hdev->num_msi_used - 1);

	return data_num_sum;
}

static int hclge_get_regs_len(struct hnae3_handle *handle)
{
	int cmdq_lines, common_lines, ring_lines, tqp_intr_lines;
	struct hnae3_knic_private_info *kinfo = &handle->kinfo;
	struct hclge_vport *vport = hclge_get_vport(handle);
	struct hclge_dev *hdev = vport->back;
	int regs_num_32_bit, regs_num_64_bit, dfx_regs_len;
	int regs_lines_32_bit, regs_lines_64_bit;
	int ret;

	ret = hclge_get_regs_num(hdev, &regs_num_32_bit, &regs_num_64_bit);
	if (ret) {
		dev_err(&hdev->pdev->dev,
			"Get register number failed, ret = %d.\n", ret);
		return ret;
	}

	ret = hclge_get_dfx_reg_len(hdev, &dfx_regs_len);
	if (ret) {
		dev_err(&hdev->pdev->dev,
			"Get dfx reg len failed, ret = %d.\n", ret);
		return ret;
	}

	cmdq_lines = sizeof(cmdq_reg_addr_list) / REG_LEN_PER_LINE +
		REG_SEPARATOR_LINE;
	common_lines = sizeof(common_reg_addr_list) / REG_LEN_PER_LINE +
		REG_SEPARATOR_LINE;
	ring_lines = sizeof(ring_reg_addr_list) / REG_LEN_PER_LINE +
		REG_SEPARATOR_LINE;
	tqp_intr_lines = sizeof(tqp_intr_reg_addr_list) / REG_LEN_PER_LINE +
		REG_SEPARATOR_LINE;
	regs_lines_32_bit = regs_num_32_bit * sizeof(u32) / REG_LEN_PER_LINE +
		REG_SEPARATOR_LINE;
	regs_lines_64_bit = regs_num_64_bit * sizeof(u64) / REG_LEN_PER_LINE +
		REG_SEPARATOR_LINE;

	return (cmdq_lines + common_lines + ring_lines * kinfo->num_tqps +
		tqp_intr_lines * (hdev->num_msi_used - 1) + regs_lines_32_bit +
		regs_lines_64_bit) * REG_LEN_PER_LINE + dfx_regs_len;
}

static void hclge_get_regs(struct hnae3_handle *handle, u32 *version,
			   void *data)
{
	struct hnae3_knic_private_info *kinfo = &handle->kinfo;
	struct hclge_vport *vport = hclge_get_vport(handle);
	struct hclge_dev *hdev = vport->back;
	u32 regs_num_32_bit, regs_num_64_bit;
	int i, reg_num, separator_num, ret;
	u32 *reg = data;

	*version = hdev->fw_version;

	ret = hclge_get_regs_num(hdev, &regs_num_32_bit, &regs_num_64_bit);
	if (ret) {
		dev_err(&hdev->pdev->dev,
			"Get register number failed, ret = %d.\n", ret);
		return;
	}

	reg += hclge_fetch_pf_reg(hdev, reg, kinfo);

	ret = hclge_get_32_bit_regs(hdev, regs_num_32_bit, reg);
	if (ret) {
		dev_err(&hdev->pdev->dev,
			"Get 32 bit register failed, ret = %d.\n", ret);
		return;
	}
	reg_num = regs_num_32_bit;
	reg += reg_num;
	separator_num = MAX_SEPARATE_NUM - (reg_num & REG_NUM_REMAIN_MASK);
	for (i = 0; i < separator_num; i++)
		*reg++ = SEPARATOR_VALUE;

	ret = hclge_get_64_bit_regs(hdev, regs_num_64_bit, reg);
	if (ret) {
		dev_err(&hdev->pdev->dev,
			"Get 64 bit register failed, ret = %d.\n", ret);
		return;
	}
	reg_num = regs_num_64_bit * 2;
	reg += reg_num;
	separator_num = MAX_SEPARATE_NUM - (reg_num & REG_NUM_REMAIN_MASK);
	for (i = 0; i < separator_num; i++)
		*reg++ = SEPARATOR_VALUE;

	ret = hclge_get_dfx_reg(hdev, reg);
	if (ret)
		dev_err(&hdev->pdev->dev,
			"Get dfx register failed, ret = %d.\n", ret);
}

static int hclge_set_led_status(struct hclge_dev *hdev, u8 locate_led_status)
{
	struct hclge_set_led_state_cmd *req;
	struct hclge_desc desc;
	int ret;

	hclge_cmd_setup_basic_desc(&desc, HCLGE_OPC_LED_STATUS_CFG, false);

	req = (struct hclge_set_led_state_cmd *)desc.data;
	hnae3_set_field(req->locate_led_config, HCLGE_LED_LOCATE_STATE_M,
			HCLGE_LED_LOCATE_STATE_S, locate_led_status);

	ret = hclge_cmd_send(&hdev->hw, &desc, 1);
	if (ret)
		dev_err(&hdev->pdev->dev,
			"Send set led state cmd error, ret =%d\n", ret);

	return ret;
}

enum hclge_led_status {
	HCLGE_LED_OFF,
	HCLGE_LED_ON,
	HCLGE_LED_NO_CHANGE = 0xFF,
};

static int hclge_set_led_id(struct hnae3_handle *handle,
			    enum ethtool_phys_id_state status)
{
	struct hclge_vport *vport = hclge_get_vport(handle);
	struct hclge_dev *hdev = vport->back;

	switch (status) {
	case ETHTOOL_ID_ACTIVE:
		return hclge_set_led_status(hdev, HCLGE_LED_ON);
	case ETHTOOL_ID_INACTIVE:
		return hclge_set_led_status(hdev, HCLGE_LED_OFF);
	default:
		return -EINVAL;
	}
}

static void hclge_get_link_mode(struct hnae3_handle *handle,
				unsigned long *supported,
				unsigned long *advertising)
{
	unsigned int size = BITS_TO_LONGS(__ETHTOOL_LINK_MODE_MASK_NBITS);
	struct hclge_vport *vport = hclge_get_vport(handle);
	struct hclge_dev *hdev = vport->back;
	unsigned int idx = 0;

	for (; idx < size; idx++) {
		supported[idx] = hdev->hw.mac.supported[idx];
		advertising[idx] = hdev->hw.mac.advertising[idx];
	}
}

static int hclge_gro_en(struct hnae3_handle *handle, bool enable)
{
	struct hclge_vport *vport = hclge_get_vport(handle);
	struct hclge_dev *hdev = vport->back;

	return hclge_config_gro(hdev, enable);
}

static void hclge_sync_promisc_mode(struct hclge_dev *hdev)
{
	struct hclge_vport *vport = &hdev->vport[0];
	struct hnae3_handle *handle = &vport->nic;
	u8 tmp_flags = 0;
	int ret;

	if (vport->last_promisc_flags != vport->overflow_promisc_flags) {
		set_bit(HCLGE_STATE_PROMISC_CHANGED, &hdev->state);
		vport->last_promisc_flags = vport->overflow_promisc_flags;
	}

	if (test_bit(HCLGE_STATE_PROMISC_CHANGED, &hdev->state)) {
		tmp_flags = handle->netdev_flags | vport->last_promisc_flags;
		ret = hclge_set_promisc_mode(handle, tmp_flags & HNAE3_UPE,
					     tmp_flags & HNAE3_MPE);
		if (!ret) {
			clear_bit(HCLGE_STATE_PROMISC_CHANGED, &hdev->state);
			hclge_enable_vlan_filter(handle,
						 tmp_flags & HNAE3_VLAN_FLTR);
		}
	}
}

static bool hclge_module_existed(struct hclge_dev *hdev)
{
	struct hclge_desc desc;
	u32 existed;
	int ret;

	hclge_cmd_setup_basic_desc(&desc, HCLGE_OPC_GET_SFP_EXIST, true);
	ret = hclge_cmd_send(&hdev->hw, &desc, 1);
	if (ret) {
		dev_err(&hdev->pdev->dev,
			"failed to get SFP exist state, ret = %d\n", ret);
		return false;
	}

	existed = le32_to_cpu(desc.data[0]);

	return existed != 0;
}

/* need 6 bds(total 140 bytes) in one reading
 * return the number of bytes actually read, 0 means read failed.
 */
static u16 hclge_get_sfp_eeprom_info(struct hclge_dev *hdev, u32 offset,
				     u32 len, u8 *data)
{
	struct hclge_desc desc[HCLGE_SFP_INFO_CMD_NUM];
	struct hclge_sfp_info_bd0_cmd *sfp_info_bd0;
	u16 read_len;
	u16 copy_len;
	int ret;
	int i;

	/* setup all 6 bds to read module eeprom info. */
	for (i = 0; i < HCLGE_SFP_INFO_CMD_NUM; i++) {
		hclge_cmd_setup_basic_desc(&desc[i], HCLGE_OPC_GET_SFP_EEPROM,
					   true);

		/* bd0~bd4 need next flag */
		if (i < HCLGE_SFP_INFO_CMD_NUM - 1)
			desc[i].flag |= cpu_to_le16(HCLGE_CMD_FLAG_NEXT);
	}

	/* setup bd0, this bd contains offset and read length. */
	sfp_info_bd0 = (struct hclge_sfp_info_bd0_cmd *)desc[0].data;
	sfp_info_bd0->offset = cpu_to_le16((u16)offset);
	read_len = min_t(u16, len, HCLGE_SFP_INFO_MAX_LEN);
	sfp_info_bd0->read_len = cpu_to_le16(read_len);

	ret = hclge_cmd_send(&hdev->hw, desc, i);
	if (ret) {
		dev_err(&hdev->pdev->dev,
			"failed to get SFP eeprom info, ret = %d\n", ret);
		return 0;
	}

	/* copy sfp info from bd0 to out buffer. */
	copy_len = min_t(u16, len, HCLGE_SFP_INFO_BD0_LEN);
	memcpy(data, sfp_info_bd0->data, copy_len);
	read_len = copy_len;

	/* copy sfp info from bd1~bd5 to out buffer if needed. */
	for (i = 1; i < HCLGE_SFP_INFO_CMD_NUM; i++) {
		if (read_len >= len)
			return read_len;

		copy_len = min_t(u16, len - read_len, HCLGE_SFP_INFO_BDX_LEN);
		memcpy(data + read_len, desc[i].data, copy_len);
		read_len += copy_len;
	}

	return read_len;
}

static int hclge_get_module_eeprom(struct hnae3_handle *handle, u32 offset,
				   u32 len, u8 *data)
{
	struct hclge_vport *vport = hclge_get_vport(handle);
	struct hclge_dev *hdev = vport->back;
	u32 read_len = 0;
	u16 data_len;

	if (hdev->hw.mac.media_type != HNAE3_MEDIA_TYPE_FIBER)
		return -EOPNOTSUPP;

	if (!hclge_module_existed(hdev))
		return -ENXIO;

	while (read_len < len) {
		data_len = hclge_get_sfp_eeprom_info(hdev,
						     offset + read_len,
						     len - read_len,
						     data + read_len);
		if (!data_len)
			return -EIO;

		read_len += data_len;
	}

	return 0;
}

static const struct hnae3_ae_ops hclge_ops = {
	.init_ae_dev = hclge_init_ae_dev,
	.uninit_ae_dev = hclge_uninit_ae_dev,
	.flr_prepare = hclge_flr_prepare,
	.flr_done = hclge_flr_done,
	.init_client_instance = hclge_init_client_instance,
	.uninit_client_instance = hclge_uninit_client_instance,
	.map_ring_to_vector = hclge_map_ring_to_vector,
	.unmap_ring_from_vector = hclge_unmap_ring_frm_vector,
	.get_vector = hclge_get_vector,
	.put_vector = hclge_put_vector,
	.set_promisc_mode = hclge_set_promisc_mode,
	.request_update_promisc_mode = hclge_request_update_promisc_mode,
	.set_loopback = hclge_set_loopback,
	.start = hclge_ae_start,
	.stop = hclge_ae_stop,
	.client_start = hclge_client_start,
	.client_stop = hclge_client_stop,
	.get_status = hclge_get_status,
	.get_ksettings_an_result = hclge_get_ksettings_an_result,
	.cfg_mac_speed_dup_h = hclge_cfg_mac_speed_dup_h,
	.get_media_type = hclge_get_media_type,
	.check_port_speed = hclge_check_port_speed,
	.get_fec = hclge_get_fec,
	.set_fec = hclge_set_fec,
	.get_rss_key_size = hclge_get_rss_key_size,
	.get_rss_indir_size = hclge_get_rss_indir_size,
	.get_rss = hclge_get_rss,
	.set_rss = hclge_set_rss,
	.set_rss_tuple = hclge_set_rss_tuple,
	.get_rss_tuple = hclge_get_rss_tuple,
	.get_tc_size = hclge_get_tc_size,
	.get_mac_addr = hclge_get_mac_addr,
	.set_mac_addr = hclge_set_mac_addr,
	.do_ioctl = hclge_do_ioctl,
	.add_uc_addr = hclge_add_uc_addr,
	.rm_uc_addr = hclge_rm_uc_addr,
	.add_mc_addr = hclge_add_mc_addr,
	.rm_mc_addr = hclge_rm_mc_addr,
	.set_autoneg = hclge_set_autoneg,
	.get_autoneg = hclge_get_autoneg,
	.restart_autoneg = hclge_restart_autoneg,
	.halt_autoneg = hclge_halt_autoneg,
	.get_pauseparam = hclge_get_pauseparam,
	.set_pauseparam = hclge_set_pauseparam,
	.set_mtu = hclge_set_mtu,
	.reset_queue = hclge_reset_tqp,
	.get_stats = hclge_get_stats,
	.get_mac_stats = hclge_get_mac_stat,
	.update_stats = hclge_update_stats,
	.get_strings = hclge_get_strings,
	.get_sset_count = hclge_get_sset_count,
	.get_fw_version = hclge_get_fw_version,
	.get_mdix_mode = hclge_get_mdix_mode,
	.enable_vlan_filter = hclge_enable_vlan_filter,
	.set_vlan_filter = hclge_set_vlan_filter,
	.set_vf_vlan_filter = hclge_set_vf_vlan_filter,
	.enable_hw_strip_rxvtag = hclge_en_hw_strip_rxvtag,
	.reset_event = hclge_reset_event,
	.get_reset_level = hclge_get_reset_level,
	.set_default_reset_request = hclge_set_def_reset_request,
	.get_tqps_and_rss_info = hclge_get_tqps_and_rss_info,
	.set_channels = hclge_set_channels,
	.get_channels = hclge_get_channels,
	.get_regs_len = hclge_get_regs_len,
	.get_regs = hclge_get_regs,
	.set_led_id = hclge_set_led_id,
	.get_link_mode = hclge_get_link_mode,
	.add_fd_entry = hclge_add_fd_entry,
	.del_fd_entry = hclge_del_fd_entry,
	.del_all_fd_entries = hclge_del_all_fd_entries,
	.get_fd_rule_cnt = hclge_get_fd_rule_cnt,
	.get_fd_rule_info = hclge_get_fd_rule_info,
	.get_fd_all_rules = hclge_get_all_rules,
	.enable_fd = hclge_enable_fd,
	.add_arfs_entry = hclge_add_fd_entry_by_arfs,
	.dbg_run_cmd = hclge_dbg_run_cmd,
	.handle_hw_ras_error = hclge_handle_hw_ras_error,
	.get_hw_reset_stat = hclge_get_hw_reset_stat,
	.ae_dev_resetting = hclge_ae_dev_resetting,
	.ae_dev_reset_cnt = hclge_ae_dev_reset_cnt,
	.set_gro_en = hclge_gro_en,
	.get_global_queue_id = hclge_covert_handle_qid_global,
	.set_timer_task = hclge_set_timer_task,
	.mac_connect_phy = hclge_mac_connect_phy,
	.mac_disconnect_phy = hclge_mac_disconnect_phy,
	.get_vf_config = hclge_get_vf_config,
	.set_vf_link_state = hclge_set_vf_link_state,
	.set_vf_spoofchk = hclge_set_vf_spoofchk,
	.set_vf_trust = hclge_set_vf_trust,
	.set_vf_rate = hclge_set_vf_rate,
	.set_vf_mac = hclge_set_vf_mac,
	.get_module_eeprom = hclge_get_module_eeprom,
	.get_cmdq_stat = hclge_get_cmdq_stat,
};

static struct hnae3_ae_algo ae_algo = {
	.ops = &hclge_ops,
	.pdev_id_table = ae_algo_pci_tbl,
};

static int hclge_init(void)
{
	pr_info("%s is initializing\n", HCLGE_NAME);

	hclge_wq = alloc_workqueue("%s", 0, 0, HCLGE_NAME);
	if (!hclge_wq) {
		pr_err("%s: failed to create workqueue\n", HCLGE_NAME);
		return -ENOMEM;
	}

	hnae3_register_ae_algo(&ae_algo);

	return 0;
}

static void hclge_exit(void)
{
	hnae3_unregister_ae_algo(&ae_algo);
	destroy_workqueue(hclge_wq);
}
module_init(hclge_init);
module_exit(hclge_exit);

MODULE_LICENSE("GPL");
MODULE_AUTHOR("Huawei Tech. Co., Ltd.");
MODULE_DESCRIPTION("HCLGE Driver");
MODULE_VERSION(HCLGE_MOD_VERSION);<|MERGE_RESOLUTION|>--- conflicted
+++ resolved
@@ -6019,7 +6019,6 @@
 	spec_mask->pdst = rule->unused_tuple & BIT(INNER_DST_PORT) ?
 			0 : cpu_to_be16(rule->tuples_mask.dst_port);
 }
-<<<<<<< HEAD
 
 static void hclge_fd_get_ip6_info(struct hclge_fd_rule *rule,
 				  struct ethtool_usrip6_spec *spec,
@@ -6056,63 +6055,16 @@
 	else
 		ether_addr_copy(spec_mask->h_source, rule->tuples_mask.src_mac);
 
-=======
-
-static void hclge_fd_get_ip6_info(struct hclge_fd_rule *rule,
-				  struct ethtool_usrip6_spec *spec,
-				  struct ethtool_usrip6_spec *spec_mask)
-{
-	cpu_to_be32_array(spec->ip6src, rule->tuples.src_ip, IPV6_SIZE);
-	cpu_to_be32_array(spec->ip6dst, rule->tuples.dst_ip, IPV6_SIZE);
-	if (rule->unused_tuple & BIT(INNER_SRC_IP))
-		memset(spec_mask->ip6src, 0, sizeof(spec_mask->ip6src));
-	else
-		cpu_to_be32_array(spec_mask->ip6src,
-				  rule->tuples_mask.src_ip, IPV6_SIZE);
-
-	if (rule->unused_tuple & BIT(INNER_DST_IP))
-		memset(spec_mask->ip6dst, 0, sizeof(spec_mask->ip6dst));
-	else
-		cpu_to_be32_array(spec_mask->ip6dst,
-				  rule->tuples_mask.dst_ip, IPV6_SIZE);
-
-	spec->l4_proto = rule->tuples.ip_proto;
-	spec_mask->l4_proto = rule->unused_tuple & BIT(INNER_IP_PROTO) ?
-			0 : rule->tuples_mask.ip_proto;
-}
-
-static void hclge_fd_get_ether_info(struct hclge_fd_rule *rule,
-				    struct ethhdr *spec,
-				    struct ethhdr *spec_mask)
-{
-	ether_addr_copy(spec->h_source, rule->tuples.src_mac);
-	ether_addr_copy(spec->h_dest, rule->tuples.dst_mac);
-
-	if (rule->unused_tuple & BIT(INNER_SRC_MAC))
-		eth_zero_addr(spec_mask->h_source);
-	else
-		ether_addr_copy(spec_mask->h_source, rule->tuples_mask.src_mac);
-
->>>>>>> 84569f32
 	if (rule->unused_tuple & BIT(INNER_DST_MAC))
 		eth_zero_addr(spec_mask->h_dest);
 	else
 		ether_addr_copy(spec_mask->h_dest, rule->tuples_mask.dst_mac);
-<<<<<<< HEAD
 
 	spec->h_proto = cpu_to_be16(rule->tuples.ether_proto);
 	spec_mask->h_proto = rule->unused_tuple & BIT(INNER_ETH_TYPE) ?
 			0 : cpu_to_be16(rule->tuples_mask.ether_proto);
 }
 
-=======
-
-	spec->h_proto = cpu_to_be16(rule->tuples.ether_proto);
-	spec_mask->h_proto = rule->unused_tuple & BIT(INNER_ETH_TYPE) ?
-			0 : cpu_to_be16(rule->tuples_mask.ether_proto);
-}
-
->>>>>>> 84569f32
 static void hclge_fd_get_ext_info(struct ethtool_rx_flow_spec *fs,
 				  struct hclge_fd_rule *rule)
 {
@@ -6132,8 +6084,6 @@
 			ether_addr_copy(fs->m_u.ether_spec.h_dest,
 					rule->tuples_mask.dst_mac);
 	}
-<<<<<<< HEAD
-=======
 }
 
 static int hclge_get_fd_rule_info(struct hnae3_handle *handle,
@@ -6211,84 +6161,6 @@
 	spin_unlock_bh(&hdev->fd_rule_lock);
 
 	return 0;
->>>>>>> 84569f32
-}
-
-static int hclge_get_fd_rule_info(struct hnae3_handle *handle,
-				  struct ethtool_rxnfc *cmd)
-{
-	struct hclge_vport *vport = hclge_get_vport(handle);
-	struct hclge_fd_rule *rule = NULL;
-	struct hclge_dev *hdev = vport->back;
-	struct ethtool_rx_flow_spec *fs;
-	struct hlist_node *node2;
-
-	if (!hnae3_dev_fd_supported(hdev))
-		return -EOPNOTSUPP;
-
-	fs = (struct ethtool_rx_flow_spec *)&cmd->fs;
-
-	spin_lock_bh(&hdev->fd_rule_lock);
-
-	hlist_for_each_entry_safe(rule, node2, &hdev->fd_rule_list, rule_node) {
-		if (rule->location >= fs->location)
-			break;
-	}
-
-	if (!rule || fs->location != rule->location) {
-		spin_unlock_bh(&hdev->fd_rule_lock);
-
-		return -ENOENT;
-	}
-
-	fs->flow_type = rule->flow_type;
-	switch (fs->flow_type & ~(FLOW_EXT | FLOW_MAC_EXT)) {
-	case SCTP_V4_FLOW:
-	case TCP_V4_FLOW:
-	case UDP_V4_FLOW:
-		hclge_fd_get_tcpip4_info(rule, &fs->h_u.tcp_ip4_spec,
-					 &fs->m_u.tcp_ip4_spec);
-		break;
-	case IP_USER_FLOW:
-		hclge_fd_get_ip4_info(rule, &fs->h_u.usr_ip4_spec,
-				      &fs->m_u.usr_ip4_spec);
-		break;
-	case SCTP_V6_FLOW:
-	case TCP_V6_FLOW:
-	case UDP_V6_FLOW:
-		hclge_fd_get_tcpip6_info(rule, &fs->h_u.tcp_ip6_spec,
-					 &fs->m_u.tcp_ip6_spec);
-		break;
-	case IPV6_USER_FLOW:
-		hclge_fd_get_ip6_info(rule, &fs->h_u.usr_ip6_spec,
-				      &fs->m_u.usr_ip6_spec);
-		break;
-	/* The flow type of fd rule has been checked before adding in to rule
-	 * list. As other flow types have been handled, it must be ETHER_FLOW
-	 * for the default case
-	 */
-	default:
-		hclge_fd_get_ether_info(rule, &fs->h_u.ether_spec,
-					&fs->m_u.ether_spec);
-		break;
-	}
-
-	hclge_fd_get_ext_info(fs, rule);
-
-	if (rule->action == HCLGE_FD_ACTION_DROP_PACKET) {
-		fs->ring_cookie = RX_CLS_FLOW_DISC;
-	} else {
-		u64 vf_id;
-
-		fs->ring_cookie = rule->queue_id;
-		vf_id = rule->vf_id;
-		vf_id <<= ETHTOOL_RX_FLOW_SPEC_RING_VF_OFF;
-		fs->ring_cookie |= vf_id;
-	}
-
-	spin_unlock_bh(&hdev->fd_rule_lock);
-
-	return 0;
 }
 
 static int hclge_get_all_rules(struct hnae3_handle *handle,
@@ -7751,7 +7623,6 @@
 {
 	struct hclge_mac_node *mac_node, *tmp;
 	int ret;
-<<<<<<< HEAD
 
 	list_for_each_entry_safe(mac_node, tmp, list, node) {
 		ret = unsync(vport, mac_node->mac_addr);
@@ -7799,55 +7670,6 @@
 		}
 	}
 
-=======
-
-	list_for_each_entry_safe(mac_node, tmp, list, node) {
-		ret = unsync(vport, mac_node->mac_addr);
-		if (!ret || ret == -ENOENT) {
-			list_del(&mac_node->node);
-			kfree(mac_node);
-		} else {
-			set_bit(HCLGE_VPORT_STATE_MAC_TBL_CHANGE,
-				&vport->state);
-			break;
-		}
-	}
-}
-
-static bool hclge_sync_from_add_list(struct list_head *add_list,
-				     struct list_head *mac_list)
-{
-	struct hclge_mac_node *mac_node, *tmp, *new_node;
-	bool all_added = true;
-
-	list_for_each_entry_safe(mac_node, tmp, add_list, node) {
-		if (mac_node->state == HCLGE_MAC_TO_ADD)
-			all_added = false;
-
-		/* if the mac address from tmp_add_list is not in the
-		 * uc/mc_mac_list, it means have received a TO_DEL request
-		 * during the time window of adding the mac address into mac
-		 * table. if mac_node state is ACTIVE, then change it to TO_DEL,
-		 * then it will be removed at next time. else it must be TO_ADD,
-		 * this address hasn't been added into mac table,
-		 * so just remove the mac node.
-		 */
-		new_node = hclge_find_mac_node(mac_list, mac_node->mac_addr);
-		if (new_node) {
-			hclge_update_mac_node(new_node, mac_node->state);
-			list_del(&mac_node->node);
-			kfree(mac_node);
-		} else if (mac_node->state == HCLGE_MAC_ACTIVE) {
-			mac_node->state = HCLGE_MAC_TO_DEL;
-			list_del(&mac_node->node);
-			list_add_tail(&mac_node->node, mac_list);
-		} else {
-			list_del(&mac_node->node);
-			kfree(mac_node);
-		}
-	}
-
->>>>>>> 84569f32
 	return all_added;
 }
 
@@ -7875,7 +7697,6 @@
 		}
 	}
 }
-<<<<<<< HEAD
 
 static void hclge_update_overflow_flags(struct hclge_vport *vport,
 					enum HCLGE_MAC_ADDR_TYPE mac_type,
@@ -7911,43 +7732,6 @@
 	list = (mac_type == HCLGE_MAC_ADDR_UC) ?
 		&vport->uc_mac_list : &vport->mc_mac_list;
 
-=======
-
-static void hclge_update_overflow_flags(struct hclge_vport *vport,
-					enum HCLGE_MAC_ADDR_TYPE mac_type,
-					bool is_all_added)
-{
-	if (mac_type == HCLGE_MAC_ADDR_UC) {
-		if (is_all_added)
-			vport->overflow_promisc_flags &= ~HNAE3_OVERFLOW_UPE;
-		else
-			vport->overflow_promisc_flags |= HNAE3_OVERFLOW_UPE;
-	} else {
-		if (is_all_added)
-			vport->overflow_promisc_flags &= ~HNAE3_OVERFLOW_MPE;
-		else
-			vport->overflow_promisc_flags |= HNAE3_OVERFLOW_MPE;
-	}
-}
-
-static void hclge_sync_vport_mac_table(struct hclge_vport *vport,
-				       enum HCLGE_MAC_ADDR_TYPE mac_type)
-{
-	struct hclge_mac_node *mac_node, *tmp, *new_node;
-	struct list_head tmp_add_list, tmp_del_list;
-	struct list_head *list;
-	bool all_added;
-
-	INIT_LIST_HEAD(&tmp_add_list);
-	INIT_LIST_HEAD(&tmp_del_list);
-
-	/* move the mac addr to the tmp_add_list and tmp_del_list, then
-	 * we can add/delete these mac addr outside the spin lock
-	 */
-	list = (mac_type == HCLGE_MAC_ADDR_UC) ?
-		&vport->uc_mac_list : &vport->mc_mac_list;
-
->>>>>>> 84569f32
 	spin_lock_bh(&vport->mac_list_lock);
 
 	list_for_each_entry_safe(mac_node, tmp, list, node) {
@@ -8084,7 +7868,6 @@
 			}
 		} else if (is_del_list) {
 			mac_cfg->state = HCLGE_MAC_TO_DEL;
-<<<<<<< HEAD
 		}
 	}
 
@@ -8145,68 +7928,6 @@
 	}
 }
 
-=======
-		}
-	}
-
-	spin_lock_bh(&vport->mac_list_lock);
-
-	hclge_sync_from_del_list(&tmp_del_list, list);
-
-	spin_unlock_bh(&vport->mac_list_lock);
-}
-
-/* remove all mac address when uninitailize */
-static void hclge_uninit_vport_mac_list(struct hclge_vport *vport,
-					enum HCLGE_MAC_ADDR_TYPE mac_type)
-{
-	struct hclge_mac_node *mac_node, *tmp;
-	struct hclge_dev *hdev = vport->back;
-	struct list_head tmp_del_list, *list;
-
-	INIT_LIST_HEAD(&tmp_del_list);
-
-	list = (mac_type == HCLGE_MAC_ADDR_UC) ?
-		&vport->uc_mac_list : &vport->mc_mac_list;
-
-	spin_lock_bh(&vport->mac_list_lock);
-
-	list_for_each_entry_safe(mac_node, tmp, list, node) {
-		switch (mac_node->state) {
-		case HCLGE_MAC_TO_DEL:
-		case HCLGE_MAC_ACTIVE:
-			list_del(&mac_node->node);
-			list_add_tail(&mac_node->node, &tmp_del_list);
-			break;
-		case HCLGE_MAC_TO_ADD:
-			list_del(&mac_node->node);
-			kfree(mac_node);
-			break;
-		}
-	}
-
-	spin_unlock_bh(&vport->mac_list_lock);
-
-	if (mac_type == HCLGE_MAC_ADDR_UC)
-		hclge_unsync_vport_mac_list(vport, &tmp_del_list,
-					    hclge_rm_uc_addr_common);
-	else
-		hclge_unsync_vport_mac_list(vport, &tmp_del_list,
-					    hclge_rm_mc_addr_common);
-
-	if (!list_empty(&tmp_del_list))
-		dev_warn(&hdev->pdev->dev,
-			 "uninit %s mac list for vport %u not completely.\n",
-			 mac_type == HCLGE_MAC_ADDR_UC ? "uc" : "mc",
-			 vport->vport_id);
-
-	list_for_each_entry_safe(mac_node, tmp, &tmp_del_list, node) {
-		list_del(&mac_node->node);
-		kfree(mac_node);
-	}
-}
-
->>>>>>> 84569f32
 static void hclge_uninit_mac_table(struct hclge_dev *hdev)
 {
 	struct hclge_vport *vport;
@@ -10999,7 +10720,6 @@
 int hclge_query_bd_num_cmd_send(struct hclge_dev *hdev, struct hclge_desc *desc)
 {
 	int i;
-<<<<<<< HEAD
 
 	/* initialize command BD except the last one */
 	for (i = 0; i < HCLGE_GET_DFX_REG_TYPE_CNT - 1; i++) {
@@ -11008,16 +10728,6 @@
 		desc[i].flag |= cpu_to_le16(HCLGE_CMD_FLAG_NEXT);
 	}
 
-=======
-
-	/* initialize command BD except the last one */
-	for (i = 0; i < HCLGE_GET_DFX_REG_TYPE_CNT - 1; i++) {
-		hclge_cmd_setup_basic_desc(&desc[i], HCLGE_OPC_DFX_BD_NUM,
-					   true);
-		desc[i].flag |= cpu_to_le16(HCLGE_CMD_FLAG_NEXT);
-	}
-
->>>>>>> 84569f32
 	/* initialize the last command BD */
 	hclge_cmd_setup_basic_desc(&desc[i], HCLGE_OPC_DFX_BD_NUM, true);
 
