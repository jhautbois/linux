/* SPDX-License-Identifier: (GPL-2.0-only OR BSD-2-Clause) */
/* Copyright (C) 2017-2018 Netronome Systems, Inc. */

#ifndef _NFP_APP_H
#define _NFP_APP_H 1

#include <net/devlink.h>

#include <trace/events/devlink.h>

#include "nfp_net_repr.h"

#define NFP_APP_CTRL_MTU_MAX	U32_MAX

struct bpf_prog;
struct net_device;
struct netdev_bpf;
struct netlink_ext_ack;
struct pci_dev;
struct sk_buff;
struct sk_buff;
struct nfp_app;
struct nfp_cpp;
struct nfp_pf;
struct nfp_repr;
struct nfp_net;

enum nfp_app_id {
	NFP_APP_CORE_NIC	= 0x1,
	NFP_APP_BPF_NIC		= 0x2,
	NFP_APP_FLOWER_NIC	= 0x3,
	NFP_APP_ACTIVE_BUFFER_MGMT_NIC = 0x4,
};

extern const struct nfp_app_type app_nic;
extern const struct nfp_app_type app_bpf;
extern const struct nfp_app_type app_flower;
extern const struct nfp_app_type app_abm;

/**
 * struct nfp_app_type - application definition
 * @id:		application ID
 * @name:	application name
 * @ctrl_cap_mask:  ctrl vNIC capability mask, allows disabling features like
 *		    IRQMOD which are on by default but counter-productive for
 *		    control messages which are often latency-sensitive
 * @ctrl_has_meta:  control messages have prepend of type:5/port:CTRL
 *
 * Callbacks
 * @init:	perform basic app checks and init
 * @clean:	clean app state
 * @extra_cap:	extra capabilities string
 * @ndo_init:	vNIC and repr netdev .ndo_init
 * @ndo_uninit:	vNIC and repr netdev .ndo_unint
 * @vnic_alloc:	allocate vNICs (assign port types, etc.)
 * @vnic_free:	free up app's vNIC state
 * @vnic_init:	vNIC netdev was registered
 * @vnic_clean:	vNIC netdev about to be unregistered
 * @repr_init:	representor about to be registered
 * @repr_preclean:	representor about to unregistered, executed before app
 *			reference to the it is removed
 * @repr_clean:	representor about to be unregistered
 * @repr_open:	representor netdev open callback
 * @repr_stop:	representor netdev stop callback
 * @check_mtu:	MTU change request on a netdev (verify it is valid)
 * @repr_change_mtu:	MTU change request on repr (make and verify change)
 * @port_get_stats:		get extra ethtool statistics for a port
 * @port_get_stats_count:	get count of extra statistics for a port
 * @port_get_stats_strings:	get strings for extra statistics
 * @start:	start application logic
 * @stop:	stop application logic
 * @netdev_event:	Netdevice notifier event
 * @ctrl_msg_rx:    control message handler
 * @ctrl_msg_rx_raw:	handler for control messages from data queues
 * @setup_tc:	setup TC ndo
 * @bpf:	BPF ndo offload-related calls
 * @xdp_offload:    offload an XDP program
 * @eswitch_mode_get:    get SR-IOV eswitch mode
 * @eswitch_mode_set:    set SR-IOV eswitch mode (under pf->lock)
 * @sriov_enable: app-specific sriov initialisation
 * @sriov_disable: app-specific sriov clean-up
 * @dev_get:	get representor or internal port representing netdev
 */
struct nfp_app_type {
	enum nfp_app_id id;
	const char *name;

	u32 ctrl_cap_mask;
	bool ctrl_has_meta;

	int (*init)(struct nfp_app *app);
	void (*clean)(struct nfp_app *app);

	const char *(*extra_cap)(struct nfp_app *app, struct nfp_net *nn);

	int (*ndo_init)(struct nfp_app *app, struct net_device *netdev);
	void (*ndo_uninit)(struct nfp_app *app, struct net_device *netdev);

	int (*vnic_alloc)(struct nfp_app *app, struct nfp_net *nn,
			  unsigned int id);
	void (*vnic_free)(struct nfp_app *app, struct nfp_net *nn);
	int (*vnic_init)(struct nfp_app *app, struct nfp_net *nn);
	void (*vnic_clean)(struct nfp_app *app, struct nfp_net *nn);

	int (*repr_init)(struct nfp_app *app, struct net_device *netdev);
	void (*repr_preclean)(struct nfp_app *app, struct net_device *netdev);
	void (*repr_clean)(struct nfp_app *app, struct net_device *netdev);

	int (*repr_open)(struct nfp_app *app, struct nfp_repr *repr);
	int (*repr_stop)(struct nfp_app *app, struct nfp_repr *repr);

	int (*check_mtu)(struct nfp_app *app, struct net_device *netdev,
			 int new_mtu);
	int (*repr_change_mtu)(struct nfp_app *app, struct net_device *netdev,
			       int new_mtu);

	u64 *(*port_get_stats)(struct nfp_app *app,
			       struct nfp_port *port, u64 *data);
	int (*port_get_stats_count)(struct nfp_app *app, struct nfp_port *port);
	u8 *(*port_get_stats_strings)(struct nfp_app *app,
				      struct nfp_port *port, u8 *data);

	int (*start)(struct nfp_app *app);
	void (*stop)(struct nfp_app *app);

	int (*netdev_event)(struct nfp_app *app, struct net_device *netdev,
			    unsigned long event, void *ptr);

	void (*ctrl_msg_rx)(struct nfp_app *app, struct sk_buff *skb);
	void (*ctrl_msg_rx_raw)(struct nfp_app *app, const void *data,
				unsigned int len);

	int (*setup_tc)(struct nfp_app *app, struct net_device *netdev,
			enum tc_setup_type type, void *type_data);
	int (*bpf)(struct nfp_app *app, struct nfp_net *nn,
		   struct netdev_bpf *xdp);
	int (*xdp_offload)(struct nfp_app *app, struct nfp_net *nn,
			   struct bpf_prog *prog,
			   struct netlink_ext_ack *extack);

	int (*sriov_enable)(struct nfp_app *app, int num_vfs);
	void (*sriov_disable)(struct nfp_app *app);

	enum devlink_eswitch_mode (*eswitch_mode_get)(struct nfp_app *app);
	int (*eswitch_mode_set)(struct nfp_app *app, u16 mode);
	struct net_device *(*dev_get)(struct nfp_app *app, u32 id,
				      bool *redir_egress);
};

/**
 * struct nfp_app - NFP application container
 * @pdev:	backpointer to PCI device
 * @pf:		backpointer to NFP PF structure
 * @cpp:	pointer to the CPP handle
 * @ctrl:	pointer to ctrl vNIC struct
 * @reprs:	array of pointers to representors
 * @type:	pointer to const application ops and info
 * @ctrl_mtu:	MTU to set on the control vNIC (set in .init())
 * @netdev_nb:	Netdevice notifier block
 * @priv:	app-specific priv data
 */
struct nfp_app {
	struct pci_dev *pdev;
	struct nfp_pf *pf;
	struct nfp_cpp *cpp;

	struct nfp_net *ctrl;
	struct nfp_reprs __rcu *reprs[NFP_REPR_TYPE_MAX + 1];

	const struct nfp_app_type *type;
	unsigned int ctrl_mtu;

	struct notifier_block netdev_nb;

	void *priv;
};

void nfp_check_rhashtable_empty(void *ptr, void *arg);
bool __nfp_ctrl_tx(struct nfp_net *nn, struct sk_buff *skb);
bool nfp_ctrl_tx(struct nfp_net *nn, struct sk_buff *skb);

static inline int nfp_app_init(struct nfp_app *app)
{
	if (!app->type->init)
		return 0;
	return app->type->init(app);
}

static inline void nfp_app_clean(struct nfp_app *app)
{
	if (app->type->clean)
		app->type->clean(app);
}

int nfp_app_ndo_init(struct net_device *netdev);
void nfp_app_ndo_uninit(struct net_device *netdev);

static inline int nfp_app_vnic_alloc(struct nfp_app *app, struct nfp_net *nn,
				     unsigned int id)
{
	return app->type->vnic_alloc(app, nn, id);
}

static inline void nfp_app_vnic_free(struct nfp_app *app, struct nfp_net *nn)
{
	if (app->type->vnic_free)
		app->type->vnic_free(app, nn);
}

static inline int nfp_app_vnic_init(struct nfp_app *app, struct nfp_net *nn)
{
	if (!app->type->vnic_init)
		return 0;
	return app->type->vnic_init(app, nn);
}

static inline void nfp_app_vnic_clean(struct nfp_app *app, struct nfp_net *nn)
{
	if (app->type->vnic_clean)
		app->type->vnic_clean(app, nn);
}

static inline int nfp_app_repr_open(struct nfp_app *app, struct nfp_repr *repr)
{
	if (!app->type->repr_open)
		return -EINVAL;
	return app->type->repr_open(app, repr);
}

static inline int nfp_app_repr_stop(struct nfp_app *app, struct nfp_repr *repr)
{
	if (!app->type->repr_stop)
		return -EINVAL;
	return app->type->repr_stop(app, repr);
}

static inline int
nfp_app_repr_init(struct nfp_app *app, struct net_device *netdev)
{
	if (!app->type->repr_init)
		return 0;
	return app->type->repr_init(app, netdev);
}

static inline void
nfp_app_repr_preclean(struct nfp_app *app, struct net_device *netdev)
{
	if (app->type->repr_preclean)
		app->type->repr_preclean(app, netdev);
}

static inline void
nfp_app_repr_clean(struct nfp_app *app, struct net_device *netdev)
{
	if (app->type->repr_clean)
		app->type->repr_clean(app, netdev);
}

static inline int
nfp_app_check_mtu(struct nfp_app *app, struct net_device *netdev, int new_mtu)
{
	if (!app || !app->type->check_mtu)
		return 0;
	return app->type->check_mtu(app, netdev, new_mtu);
}

static inline int
nfp_app_repr_change_mtu(struct nfp_app *app, struct net_device *netdev,
			int new_mtu)
{
	if (!app || !app->type->repr_change_mtu)
		return 0;
	return app->type->repr_change_mtu(app, netdev, new_mtu);
}

static inline const char *nfp_app_name(struct nfp_app *app)
{
	if (!app)
		return "";
	return app->type->name;
}

static inline bool nfp_app_needs_ctrl_vnic(struct nfp_app *app)
{
	return app && app->type->ctrl_msg_rx;
}

static inline bool nfp_app_ctrl_has_meta(struct nfp_app *app)
{
	return app->type->ctrl_has_meta;
}

static inline bool nfp_app_ctrl_uses_data_vnics(struct nfp_app *app)
{
	return app && app->type->ctrl_msg_rx_raw;
}

static inline const char *nfp_app_extra_cap(struct nfp_app *app,
					    struct nfp_net *nn)
{
	if (!app || !app->type->extra_cap)
		return "";
	return app->type->extra_cap(app, nn);
}

static inline bool nfp_app_has_tc(struct nfp_app *app)
{
	return app && app->type->setup_tc;
}

static inline int nfp_app_setup_tc(struct nfp_app *app,
				   struct net_device *netdev,
				   enum tc_setup_type type, void *type_data)
{
	if (!app || !app->type->setup_tc)
		return -EOPNOTSUPP;
	return app->type->setup_tc(app, netdev, type, type_data);
}

static inline int nfp_app_bpf(struct nfp_app *app, struct nfp_net *nn,
			      struct netdev_bpf *bpf)
{
	if (!app || !app->type->bpf)
		return -EINVAL;
	return app->type->bpf(app, nn, bpf);
}

static inline int nfp_app_xdp_offload(struct nfp_app *app, struct nfp_net *nn,
				      struct bpf_prog *prog,
				      struct netlink_ext_ack *extack)
{
	if (!app || !app->type->xdp_offload)
		return -EOPNOTSUPP;
	return app->type->xdp_offload(app, nn, prog, extack);
}

static inline bool __nfp_app_ctrl_tx(struct nfp_app *app, struct sk_buff *skb)
{
	trace_devlink_hwmsg(priv_to_devlink(app->pf), false, 0,
			    skb->data, skb->len);

	return __nfp_ctrl_tx(app->ctrl, skb);
}

static inline bool nfp_app_ctrl_tx(struct nfp_app *app, struct sk_buff *skb)
{
	trace_devlink_hwmsg(priv_to_devlink(app->pf), false, 0,
			    skb->data, skb->len);

	return nfp_ctrl_tx(app->ctrl, skb);
}

static inline void nfp_app_ctrl_rx(struct nfp_app *app, struct sk_buff *skb)
{
	trace_devlink_hwmsg(priv_to_devlink(app->pf), true, 0,
			    skb->data, skb->len);

	app->type->ctrl_msg_rx(app, skb);
}

static inline void
nfp_app_ctrl_rx_raw(struct nfp_app *app, const void *data, unsigned int len)
{
	if (!app || !app->type->ctrl_msg_rx_raw)
		return;

	trace_devlink_hwmsg(priv_to_devlink(app->pf), true, 0, data, len);
	app->type->ctrl_msg_rx_raw(app, data, len);
}

static inline int nfp_app_eswitch_mode_get(struct nfp_app *app, u16 *mode)
{
	if (!app->type->eswitch_mode_get)
		return -EOPNOTSUPP;

	*mode = app->type->eswitch_mode_get(app);

	return 0;
}

static inline int nfp_app_eswitch_mode_set(struct nfp_app *app, u16 mode)
{
	if (!app->type->eswitch_mode_set)
		return -EOPNOTSUPP;
	return app->type->eswitch_mode_set(app, mode);
}

static inline int nfp_app_sriov_enable(struct nfp_app *app, int num_vfs)
{
	if (!app || !app->type->sriov_enable)
		return -EOPNOTSUPP;
	return app->type->sriov_enable(app, num_vfs);
}

static inline void nfp_app_sriov_disable(struct nfp_app *app)
{
	if (app && app->type->sriov_disable)
		app->type->sriov_disable(app);
}

static inline
struct net_device *nfp_app_dev_get(struct nfp_app *app, u32 id,
				   bool *redir_egress)
{
	if (unlikely(!app || !app->type->dev_get))
		return NULL;

	return app->type->dev_get(app, id, redir_egress);
}

struct nfp_app *nfp_app_from_netdev(struct net_device *netdev);

u64 *nfp_app_port_get_stats(struct nfp_port *port, u64 *data);
int nfp_app_port_get_stats_count(struct nfp_port *port);
u8 *nfp_app_port_get_stats_strings(struct nfp_port *port, u8 *data);

struct nfp_reprs *
nfp_reprs_get_locked(struct nfp_app *app, enum nfp_repr_type type);
struct nfp_reprs *
nfp_app_reprs_set(struct nfp_app *app, enum nfp_repr_type type,
		  struct nfp_reprs *reprs);

const char *nfp_app_mip_name(struct nfp_app *app);
struct sk_buff *
nfp_app_ctrl_msg_alloc(struct nfp_app *app, unsigned int size, gfp_t priority);

struct nfp_app *nfp_app_alloc(struct nfp_pf *pf, enum nfp_app_id id);
void nfp_app_free(struct nfp_app *app);
int nfp_app_start(struct nfp_app *app, struct nfp_net *ctrl);
void nfp_app_stop(struct nfp_app *app);

/* Callbacks shared between apps */

int nfp_app_nic_vnic_alloc(struct nfp_app *app, struct nfp_net *nn,
			   unsigned int id);
int nfp_app_nic_vnic_init_phy_port(struct nfp_pf *pf, struct nfp_app *app,
				   struct nfp_net *nn, unsigned int id);

<<<<<<< HEAD
struct devlink *nfp_devlink_get_devlink(struct net_device *netdev);
=======
struct devlink_port *nfp_devlink_get_devlink_port(struct net_device *netdev);
>>>>>>> 0ecfebd2

#endif<|MERGE_RESOLUTION|>--- conflicted
+++ resolved
@@ -436,10 +436,6 @@
 int nfp_app_nic_vnic_init_phy_port(struct nfp_pf *pf, struct nfp_app *app,
 				   struct nfp_net *nn, unsigned int id);
 
-<<<<<<< HEAD
-struct devlink *nfp_devlink_get_devlink(struct net_device *netdev);
-=======
 struct devlink_port *nfp_devlink_get_devlink_port(struct net_device *netdev);
->>>>>>> 0ecfebd2
 
 #endif