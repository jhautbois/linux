--- conflicted
+++ resolved
@@ -969,20 +969,6 @@
 	default:
 		WARN_ON(true);
 		ret = -EINVAL;
-<<<<<<< HEAD
-		goto free_consumed_mask;
-	}
-
-	/* Check that all mask data was consumed */
-	for (i = 0; i < consumed_mask.match_sz; i++) {
-		if (!((u8 *)consumed_mask.match_buf)[i])
-			continue;
-
-		mlx5dr_dbg(dmn, "Match param mask contains unsupported parameters\n");
-		ret = -EOPNOTSUPP;
-		goto free_consumed_mask;
-=======
->>>>>>> d068eebb
 	}
 
 	return ret;
