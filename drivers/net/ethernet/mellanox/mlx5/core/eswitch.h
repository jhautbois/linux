--- conflicted
+++ resolved
@@ -249,11 +249,8 @@
 				  struct mlx5_vport *vport);
 void esw_vport_disable_ingress_acl(struct mlx5_eswitch *esw,
 				   struct mlx5_vport *vport);
-<<<<<<< HEAD
-=======
 void esw_vport_del_ingress_acl_modify_metadata(struct mlx5_eswitch *esw,
 					       struct mlx5_vport *vport);
->>>>>>> 4ff96fb5
 
 /* E-Switch API */
 int mlx5_eswitch_init(struct mlx5_core_dev *dev);
@@ -550,11 +547,6 @@
 #define mlx5_esw_for_each_vf_vport_num_reverse(esw, vport, nvfs)	\
 	for ((vport) = (nvfs); (vport) >= MLX5_VPORT_FIRST_VF; (vport)--)
 
-<<<<<<< HEAD
-struct mlx5_vport *__must_check
-mlx5_eswitch_get_vport(struct mlx5_eswitch *esw, u16 vport_num);
-
-=======
 /* Includes host PF (vport 0) if it's not esw manager. */
 #define mlx5_esw_for_each_host_func_rep(esw, i, rep, nvfs)	\
 	for ((i) = (esw)->first_host_vport;			\
@@ -582,7 +574,6 @@
 void mlx5_eswitch_update_num_of_vfs(struct mlx5_eswitch *esw, const int num_vfs);
 int mlx5_esw_funcs_changed_handler(struct notifier_block *nb, unsigned long type, void *data);
 
->>>>>>> 4ff96fb5
 #else  /* CONFIG_MLX5_ESWITCH */
 /* eswitch API stubs */
 static inline int  mlx5_eswitch_init(struct mlx5_core_dev *dev) { return 0; }
