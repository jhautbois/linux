// SPDX-License-Identifier: (GPL-2.0 OR MIT)
/* Copyright 2017 Microsemi Corporation
 * Copyright 2018-2019 NXP
 */
#include <linux/fsl/enetc_mdio.h>
#include <soc/mscc/ocelot_qsys.h>
#include <soc/mscc/ocelot_vcap.h>
#include <soc/mscc/ocelot_ana.h>
#include <soc/mscc/ocelot_ptp.h>
#include <soc/mscc/ocelot_sys.h>
#include <net/tc_act/tc_gate.h>
#include <soc/mscc/ocelot.h>
#include <linux/dsa/ocelot.h>
#include <linux/pcs-lynx.h>
#include <net/pkt_sched.h>
#include <linux/iopoll.h>
#include <linux/mdio.h>
#include <linux/pci.h>
#include <linux/time.h>
#include "felix.h"

#define VSC9959_NUM_PORTS		6

#define VSC9959_TAS_GCL_ENTRY_MAX	63
#define VSC9959_TAS_MIN_GATE_LEN_NS	33
#define VSC9959_VCAP_POLICER_BASE	63
#define VSC9959_VCAP_POLICER_MAX	383
#define VSC9959_SWITCH_PCI_BAR		4
#define VSC9959_IMDIO_PCI_BAR		0

#define VSC9959_PORT_MODE_SERDES	(OCELOT_PORT_MODE_SGMII | \
					 OCELOT_PORT_MODE_QSGMII | \
					 OCELOT_PORT_MODE_1000BASEX | \
					 OCELOT_PORT_MODE_2500BASEX | \
					 OCELOT_PORT_MODE_USXGMII)

static const u32 vsc9959_port_modes[VSC9959_NUM_PORTS] = {
	VSC9959_PORT_MODE_SERDES,
	VSC9959_PORT_MODE_SERDES,
	VSC9959_PORT_MODE_SERDES,
	VSC9959_PORT_MODE_SERDES,
	OCELOT_PORT_MODE_INTERNAL,
	OCELOT_PORT_MODE_INTERNAL,
};

static const u32 vsc9959_ana_regmap[] = {
	REG(ANA_ADVLEARN,			0x0089a0),
	REG(ANA_VLANMASK,			0x0089a4),
	REG_RESERVED(ANA_PORT_B_DOMAIN),
	REG(ANA_ANAGEFIL,			0x0089ac),
	REG(ANA_ANEVENTS,			0x0089b0),
	REG(ANA_STORMLIMIT_BURST,		0x0089b4),
	REG(ANA_STORMLIMIT_CFG,			0x0089b8),
	REG(ANA_ISOLATED_PORTS,			0x0089c8),
	REG(ANA_COMMUNITY_PORTS,		0x0089cc),
	REG(ANA_AUTOAGE,			0x0089d0),
	REG(ANA_MACTOPTIONS,			0x0089d4),
	REG(ANA_LEARNDISC,			0x0089d8),
	REG(ANA_AGENCTRL,			0x0089dc),
	REG(ANA_MIRRORPORTS,			0x0089e0),
	REG(ANA_EMIRRORPORTS,			0x0089e4),
	REG(ANA_FLOODING,			0x0089e8),
	REG(ANA_FLOODING_IPMC,			0x008a08),
	REG(ANA_SFLOW_CFG,			0x008a0c),
	REG(ANA_PORT_MODE,			0x008a28),
	REG(ANA_CUT_THRU_CFG,			0x008a48),
	REG(ANA_PGID_PGID,			0x008400),
	REG(ANA_TABLES_ANMOVED,			0x007f1c),
	REG(ANA_TABLES_MACHDATA,		0x007f20),
	REG(ANA_TABLES_MACLDATA,		0x007f24),
	REG(ANA_TABLES_STREAMDATA,		0x007f28),
	REG(ANA_TABLES_MACACCESS,		0x007f2c),
	REG(ANA_TABLES_MACTINDX,		0x007f30),
	REG(ANA_TABLES_VLANACCESS,		0x007f34),
	REG(ANA_TABLES_VLANTIDX,		0x007f38),
	REG(ANA_TABLES_ISDXACCESS,		0x007f3c),
	REG(ANA_TABLES_ISDXTIDX,		0x007f40),
	REG(ANA_TABLES_ENTRYLIM,		0x007f00),
	REG(ANA_TABLES_PTP_ID_HIGH,		0x007f44),
	REG(ANA_TABLES_PTP_ID_LOW,		0x007f48),
	REG(ANA_TABLES_STREAMACCESS,		0x007f4c),
	REG(ANA_TABLES_STREAMTIDX,		0x007f50),
	REG(ANA_TABLES_SEQ_HISTORY,		0x007f54),
	REG(ANA_TABLES_SEQ_MASK,		0x007f58),
	REG(ANA_TABLES_SFID_MASK,		0x007f5c),
	REG(ANA_TABLES_SFIDACCESS,		0x007f60),
	REG(ANA_TABLES_SFIDTIDX,		0x007f64),
	REG(ANA_MSTI_STATE,			0x008600),
	REG(ANA_OAM_UPM_LM_CNT,			0x008000),
	REG(ANA_SG_ACCESS_CTRL,			0x008a64),
	REG(ANA_SG_CONFIG_REG_1,		0x007fb0),
	REG(ANA_SG_CONFIG_REG_2,		0x007fb4),
	REG(ANA_SG_CONFIG_REG_3,		0x007fb8),
	REG(ANA_SG_CONFIG_REG_4,		0x007fbc),
	REG(ANA_SG_CONFIG_REG_5,		0x007fc0),
	REG(ANA_SG_GCL_GS_CONFIG,		0x007f80),
	REG(ANA_SG_GCL_TI_CONFIG,		0x007f90),
	REG(ANA_SG_STATUS_REG_1,		0x008980),
	REG(ANA_SG_STATUS_REG_2,		0x008984),
	REG(ANA_SG_STATUS_REG_3,		0x008988),
	REG(ANA_PORT_VLAN_CFG,			0x007800),
	REG(ANA_PORT_DROP_CFG,			0x007804),
	REG(ANA_PORT_QOS_CFG,			0x007808),
	REG(ANA_PORT_VCAP_CFG,			0x00780c),
	REG(ANA_PORT_VCAP_S1_KEY_CFG,		0x007810),
	REG(ANA_PORT_VCAP_S2_CFG,		0x00781c),
	REG(ANA_PORT_PCP_DEI_MAP,		0x007820),
	REG(ANA_PORT_CPU_FWD_CFG,		0x007860),
	REG(ANA_PORT_CPU_FWD_BPDU_CFG,		0x007864),
	REG(ANA_PORT_CPU_FWD_GARP_CFG,		0x007868),
	REG(ANA_PORT_CPU_FWD_CCM_CFG,		0x00786c),
	REG(ANA_PORT_PORT_CFG,			0x007870),
	REG(ANA_PORT_POL_CFG,			0x007874),
	REG(ANA_PORT_PTP_CFG,			0x007878),
	REG(ANA_PORT_PTP_DLY1_CFG,		0x00787c),
	REG(ANA_PORT_PTP_DLY2_CFG,		0x007880),
	REG(ANA_PORT_SFID_CFG,			0x007884),
	REG(ANA_PFC_PFC_CFG,			0x008800),
	REG_RESERVED(ANA_PFC_PFC_TIMER),
	REG_RESERVED(ANA_IPT_OAM_MEP_CFG),
	REG_RESERVED(ANA_IPT_IPT),
	REG_RESERVED(ANA_PPT_PPT),
	REG_RESERVED(ANA_FID_MAP_FID_MAP),
	REG(ANA_AGGR_CFG,			0x008a68),
	REG(ANA_CPUQ_CFG,			0x008a6c),
	REG_RESERVED(ANA_CPUQ_CFG2),
	REG(ANA_CPUQ_8021_CFG,			0x008a74),
	REG(ANA_DSCP_CFG,			0x008ab4),
	REG(ANA_DSCP_REWR_CFG,			0x008bb4),
	REG(ANA_VCAP_RNG_TYPE_CFG,		0x008bf4),
	REG(ANA_VCAP_RNG_VAL_CFG,		0x008c14),
	REG_RESERVED(ANA_VRAP_CFG),
	REG_RESERVED(ANA_VRAP_HDR_DATA),
	REG_RESERVED(ANA_VRAP_HDR_MASK),
	REG(ANA_DISCARD_CFG,			0x008c40),
	REG(ANA_FID_CFG,			0x008c44),
	REG(ANA_POL_PIR_CFG,			0x004000),
	REG(ANA_POL_CIR_CFG,			0x004004),
	REG(ANA_POL_MODE_CFG,			0x004008),
	REG(ANA_POL_PIR_STATE,			0x00400c),
	REG(ANA_POL_CIR_STATE,			0x004010),
	REG_RESERVED(ANA_POL_STATE),
	REG(ANA_POL_FLOWC,			0x008c48),
	REG(ANA_POL_HYST,			0x008cb4),
	REG_RESERVED(ANA_POL_MISC_CFG),
};

static const u32 vsc9959_qs_regmap[] = {
	REG(QS_XTR_GRP_CFG,			0x000000),
	REG(QS_XTR_RD,				0x000008),
	REG(QS_XTR_FRM_PRUNING,			0x000010),
	REG(QS_XTR_FLUSH,			0x000018),
	REG(QS_XTR_DATA_PRESENT,		0x00001c),
	REG(QS_XTR_CFG,				0x000020),
	REG(QS_INJ_GRP_CFG,			0x000024),
	REG(QS_INJ_WR,				0x00002c),
	REG(QS_INJ_CTRL,			0x000034),
	REG(QS_INJ_STATUS,			0x00003c),
	REG(QS_INJ_ERR,				0x000040),
	REG_RESERVED(QS_INH_DBG),
};

static const u32 vsc9959_vcap_regmap[] = {
	/* VCAP_CORE_CFG */
	REG(VCAP_CORE_UPDATE_CTRL,		0x000000),
	REG(VCAP_CORE_MV_CFG,			0x000004),
	/* VCAP_CORE_CACHE */
	REG(VCAP_CACHE_ENTRY_DAT,		0x000008),
	REG(VCAP_CACHE_MASK_DAT,		0x000108),
	REG(VCAP_CACHE_ACTION_DAT,		0x000208),
	REG(VCAP_CACHE_CNT_DAT,			0x000308),
	REG(VCAP_CACHE_TG_DAT,			0x000388),
	/* VCAP_CONST */
	REG(VCAP_CONST_VCAP_VER,		0x000398),
	REG(VCAP_CONST_ENTRY_WIDTH,		0x00039c),
	REG(VCAP_CONST_ENTRY_CNT,		0x0003a0),
	REG(VCAP_CONST_ENTRY_SWCNT,		0x0003a4),
	REG(VCAP_CONST_ENTRY_TG_WIDTH,		0x0003a8),
	REG(VCAP_CONST_ACTION_DEF_CNT,		0x0003ac),
	REG(VCAP_CONST_ACTION_WIDTH,		0x0003b0),
	REG(VCAP_CONST_CNT_WIDTH,		0x0003b4),
	REG(VCAP_CONST_CORE_CNT,		0x0003b8),
	REG(VCAP_CONST_IF_CNT,			0x0003bc),
};

static const u32 vsc9959_qsys_regmap[] = {
	REG(QSYS_PORT_MODE,			0x00f460),
	REG(QSYS_SWITCH_PORT_MODE,		0x00f480),
	REG(QSYS_STAT_CNT_CFG,			0x00f49c),
	REG(QSYS_EEE_CFG,			0x00f4a0),
	REG(QSYS_EEE_THRES,			0x00f4b8),
	REG(QSYS_IGR_NO_SHARING,		0x00f4bc),
	REG(QSYS_EGR_NO_SHARING,		0x00f4c0),
	REG(QSYS_SW_STATUS,			0x00f4c4),
	REG(QSYS_EXT_CPU_CFG,			0x00f4e0),
	REG_RESERVED(QSYS_PAD_CFG),
	REG(QSYS_CPU_GROUP_MAP,			0x00f4e8),
	REG_RESERVED(QSYS_QMAP),
	REG_RESERVED(QSYS_ISDX_SGRP),
	REG_RESERVED(QSYS_TIMED_FRAME_ENTRY),
	REG(QSYS_TFRM_MISC,			0x00f50c),
	REG(QSYS_TFRM_PORT_DLY,			0x00f510),
	REG(QSYS_TFRM_TIMER_CFG_1,		0x00f514),
	REG(QSYS_TFRM_TIMER_CFG_2,		0x00f518),
	REG(QSYS_TFRM_TIMER_CFG_3,		0x00f51c),
	REG(QSYS_TFRM_TIMER_CFG_4,		0x00f520),
	REG(QSYS_TFRM_TIMER_CFG_5,		0x00f524),
	REG(QSYS_TFRM_TIMER_CFG_6,		0x00f528),
	REG(QSYS_TFRM_TIMER_CFG_7,		0x00f52c),
	REG(QSYS_TFRM_TIMER_CFG_8,		0x00f530),
	REG(QSYS_RED_PROFILE,			0x00f534),
	REG(QSYS_RES_QOS_MODE,			0x00f574),
	REG(QSYS_RES_CFG,			0x00c000),
	REG(QSYS_RES_STAT,			0x00c004),
	REG(QSYS_EGR_DROP_MODE,			0x00f578),
	REG(QSYS_EQ_CTRL,			0x00f57c),
	REG_RESERVED(QSYS_EVENTS_CORE),
	REG(QSYS_QMAXSDU_CFG_0,			0x00f584),
	REG(QSYS_QMAXSDU_CFG_1,			0x00f5a0),
	REG(QSYS_QMAXSDU_CFG_2,			0x00f5bc),
	REG(QSYS_QMAXSDU_CFG_3,			0x00f5d8),
	REG(QSYS_QMAXSDU_CFG_4,			0x00f5f4),
	REG(QSYS_QMAXSDU_CFG_5,			0x00f610),
	REG(QSYS_QMAXSDU_CFG_6,			0x00f62c),
	REG(QSYS_QMAXSDU_CFG_7,			0x00f648),
	REG(QSYS_PREEMPTION_CFG,		0x00f664),
	REG(QSYS_CIR_CFG,			0x000000),
	REG(QSYS_EIR_CFG,			0x000004),
	REG(QSYS_SE_CFG,			0x000008),
	REG(QSYS_SE_DWRR_CFG,			0x00000c),
	REG_RESERVED(QSYS_SE_CONNECT),
	REG(QSYS_SE_DLB_SENSE,			0x000040),
	REG(QSYS_CIR_STATE,			0x000044),
	REG(QSYS_EIR_STATE,			0x000048),
	REG_RESERVED(QSYS_SE_STATE),
	REG(QSYS_HSCH_MISC_CFG,			0x00f67c),
	REG(QSYS_TAG_CONFIG,			0x00f680),
	REG(QSYS_TAS_PARAM_CFG_CTRL,		0x00f698),
	REG(QSYS_PORT_MAX_SDU,			0x00f69c),
	REG(QSYS_PARAM_CFG_REG_1,		0x00f440),
	REG(QSYS_PARAM_CFG_REG_2,		0x00f444),
	REG(QSYS_PARAM_CFG_REG_3,		0x00f448),
	REG(QSYS_PARAM_CFG_REG_4,		0x00f44c),
	REG(QSYS_PARAM_CFG_REG_5,		0x00f450),
	REG(QSYS_GCL_CFG_REG_1,			0x00f454),
	REG(QSYS_GCL_CFG_REG_2,			0x00f458),
	REG(QSYS_PARAM_STATUS_REG_1,		0x00f400),
	REG(QSYS_PARAM_STATUS_REG_2,		0x00f404),
	REG(QSYS_PARAM_STATUS_REG_3,		0x00f408),
	REG(QSYS_PARAM_STATUS_REG_4,		0x00f40c),
	REG(QSYS_PARAM_STATUS_REG_5,		0x00f410),
	REG(QSYS_PARAM_STATUS_REG_6,		0x00f414),
	REG(QSYS_PARAM_STATUS_REG_7,		0x00f418),
	REG(QSYS_PARAM_STATUS_REG_8,		0x00f41c),
	REG(QSYS_PARAM_STATUS_REG_9,		0x00f420),
	REG(QSYS_GCL_STATUS_REG_1,		0x00f424),
	REG(QSYS_GCL_STATUS_REG_2,		0x00f428),
};

static const u32 vsc9959_rew_regmap[] = {
	REG(REW_PORT_VLAN_CFG,			0x000000),
	REG(REW_TAG_CFG,			0x000004),
	REG(REW_PORT_CFG,			0x000008),
	REG(REW_DSCP_CFG,			0x00000c),
	REG(REW_PCP_DEI_QOS_MAP_CFG,		0x000010),
	REG(REW_PTP_CFG,			0x000050),
	REG(REW_PTP_DLY1_CFG,			0x000054),
	REG(REW_RED_TAG_CFG,			0x000058),
	REG(REW_DSCP_REMAP_DP1_CFG,		0x000410),
	REG(REW_DSCP_REMAP_CFG,			0x000510),
	REG_RESERVED(REW_STAT_CFG),
	REG_RESERVED(REW_REW_STICKY),
	REG_RESERVED(REW_PPT),
};

static const u32 vsc9959_sys_regmap[] = {
	REG(SYS_COUNT_RX_OCTETS,		0x000000),
	REG(SYS_COUNT_RX_UNICAST,		0x000004),
	REG(SYS_COUNT_RX_MULTICAST,		0x000008),
	REG(SYS_COUNT_RX_BROADCAST,		0x00000c),
	REG(SYS_COUNT_RX_SHORTS,		0x000010),
	REG(SYS_COUNT_RX_FRAGMENTS,		0x000014),
	REG(SYS_COUNT_RX_JABBERS,		0x000018),
	REG(SYS_COUNT_RX_CRC_ALIGN_ERRS,	0x00001c),
	REG(SYS_COUNT_RX_SYM_ERRS,		0x000020),
	REG(SYS_COUNT_RX_64,			0x000024),
	REG(SYS_COUNT_RX_65_127,		0x000028),
	REG(SYS_COUNT_RX_128_255,		0x00002c),
	REG(SYS_COUNT_RX_256_511,		0x000030),
	REG(SYS_COUNT_RX_512_1023,		0x000034),
	REG(SYS_COUNT_RX_1024_1526,		0x000038),
	REG(SYS_COUNT_RX_1527_MAX,		0x00003c),
	REG(SYS_COUNT_RX_PAUSE,			0x000040),
	REG(SYS_COUNT_RX_CONTROL,		0x000044),
	REG(SYS_COUNT_RX_LONGS,			0x000048),
	REG(SYS_COUNT_RX_CLASSIFIED_DROPS,	0x00004c),
	REG(SYS_COUNT_RX_RED_PRIO_0,		0x000050),
	REG(SYS_COUNT_RX_RED_PRIO_1,		0x000054),
	REG(SYS_COUNT_RX_RED_PRIO_2,		0x000058),
	REG(SYS_COUNT_RX_RED_PRIO_3,		0x00005c),
	REG(SYS_COUNT_RX_RED_PRIO_4,		0x000060),
	REG(SYS_COUNT_RX_RED_PRIO_5,		0x000064),
	REG(SYS_COUNT_RX_RED_PRIO_6,		0x000068),
	REG(SYS_COUNT_RX_RED_PRIO_7,		0x00006c),
	REG(SYS_COUNT_RX_YELLOW_PRIO_0,		0x000070),
	REG(SYS_COUNT_RX_YELLOW_PRIO_1,		0x000074),
	REG(SYS_COUNT_RX_YELLOW_PRIO_2,		0x000078),
	REG(SYS_COUNT_RX_YELLOW_PRIO_3,		0x00007c),
	REG(SYS_COUNT_RX_YELLOW_PRIO_4,		0x000080),
	REG(SYS_COUNT_RX_YELLOW_PRIO_5,		0x000084),
	REG(SYS_COUNT_RX_YELLOW_PRIO_6,		0x000088),
	REG(SYS_COUNT_RX_YELLOW_PRIO_7,		0x00008c),
	REG(SYS_COUNT_RX_GREEN_PRIO_0,		0x000090),
	REG(SYS_COUNT_RX_GREEN_PRIO_1,		0x000094),
	REG(SYS_COUNT_RX_GREEN_PRIO_2,		0x000098),
	REG(SYS_COUNT_RX_GREEN_PRIO_3,		0x00009c),
	REG(SYS_COUNT_RX_GREEN_PRIO_4,		0x0000a0),
	REG(SYS_COUNT_RX_GREEN_PRIO_5,		0x0000a4),
	REG(SYS_COUNT_RX_GREEN_PRIO_6,		0x0000a8),
	REG(SYS_COUNT_RX_GREEN_PRIO_7,		0x0000ac),
	REG(SYS_COUNT_TX_OCTETS,		0x000200),
	REG(SYS_COUNT_TX_UNICAST,		0x000204),
	REG(SYS_COUNT_TX_MULTICAST,		0x000208),
	REG(SYS_COUNT_TX_BROADCAST,		0x00020c),
	REG(SYS_COUNT_TX_COLLISION,		0x000210),
	REG(SYS_COUNT_TX_DROPS,			0x000214),
	REG(SYS_COUNT_TX_PAUSE,			0x000218),
	REG(SYS_COUNT_TX_64,			0x00021c),
	REG(SYS_COUNT_TX_65_127,		0x000220),
	REG(SYS_COUNT_TX_128_255,		0x000224),
	REG(SYS_COUNT_TX_256_511,		0x000228),
	REG(SYS_COUNT_TX_512_1023,		0x00022c),
	REG(SYS_COUNT_TX_1024_1526,		0x000230),
	REG(SYS_COUNT_TX_1527_MAX,		0x000234),
	REG(SYS_COUNT_TX_YELLOW_PRIO_0,		0x000238),
	REG(SYS_COUNT_TX_YELLOW_PRIO_1,		0x00023c),
	REG(SYS_COUNT_TX_YELLOW_PRIO_2,		0x000240),
	REG(SYS_COUNT_TX_YELLOW_PRIO_3,		0x000244),
	REG(SYS_COUNT_TX_YELLOW_PRIO_4,		0x000248),
	REG(SYS_COUNT_TX_YELLOW_PRIO_5,		0x00024c),
	REG(SYS_COUNT_TX_YELLOW_PRIO_6,		0x000250),
	REG(SYS_COUNT_TX_YELLOW_PRIO_7,		0x000254),
	REG(SYS_COUNT_TX_GREEN_PRIO_0,		0x000258),
	REG(SYS_COUNT_TX_GREEN_PRIO_1,		0x00025c),
	REG(SYS_COUNT_TX_GREEN_PRIO_2,		0x000260),
	REG(SYS_COUNT_TX_GREEN_PRIO_3,		0x000264),
	REG(SYS_COUNT_TX_GREEN_PRIO_4,		0x000268),
	REG(SYS_COUNT_TX_GREEN_PRIO_5,		0x00026c),
	REG(SYS_COUNT_TX_GREEN_PRIO_6,		0x000270),
	REG(SYS_COUNT_TX_GREEN_PRIO_7,		0x000274),
	REG(SYS_COUNT_TX_AGED,			0x000278),
	REG(SYS_COUNT_DROP_LOCAL,		0x000400),
	REG(SYS_COUNT_DROP_TAIL,		0x000404),
	REG(SYS_COUNT_DROP_YELLOW_PRIO_0,	0x000408),
	REG(SYS_COUNT_DROP_YELLOW_PRIO_1,	0x00040c),
	REG(SYS_COUNT_DROP_YELLOW_PRIO_2,	0x000410),
	REG(SYS_COUNT_DROP_YELLOW_PRIO_3,	0x000414),
	REG(SYS_COUNT_DROP_YELLOW_PRIO_4,	0x000418),
	REG(SYS_COUNT_DROP_YELLOW_PRIO_5,	0x00041c),
	REG(SYS_COUNT_DROP_YELLOW_PRIO_6,	0x000420),
	REG(SYS_COUNT_DROP_YELLOW_PRIO_7,	0x000424),
	REG(SYS_COUNT_DROP_GREEN_PRIO_0,	0x000428),
	REG(SYS_COUNT_DROP_GREEN_PRIO_1,	0x00042c),
	REG(SYS_COUNT_DROP_GREEN_PRIO_2,	0x000430),
	REG(SYS_COUNT_DROP_GREEN_PRIO_3,	0x000434),
	REG(SYS_COUNT_DROP_GREEN_PRIO_4,	0x000438),
	REG(SYS_COUNT_DROP_GREEN_PRIO_5,	0x00043c),
	REG(SYS_COUNT_DROP_GREEN_PRIO_6,	0x000440),
	REG(SYS_COUNT_DROP_GREEN_PRIO_7,	0x000444),
	REG(SYS_COUNT_SF_MATCHING_FRAMES,	0x000800),
	REG(SYS_COUNT_SF_NOT_PASSING_FRAMES,	0x000804),
	REG(SYS_COUNT_SF_NOT_PASSING_SDU,	0x000808),
	REG(SYS_COUNT_SF_RED_FRAMES,		0x00080c),
	REG(SYS_RESET_CFG,			0x000e00),
	REG(SYS_SR_ETYPE_CFG,			0x000e04),
	REG(SYS_VLAN_ETYPE_CFG,			0x000e08),
	REG(SYS_PORT_MODE,			0x000e0c),
	REG(SYS_FRONT_PORT_MODE,		0x000e2c),
	REG(SYS_FRM_AGING,			0x000e44),
	REG(SYS_STAT_CFG,			0x000e48),
	REG(SYS_SW_STATUS,			0x000e4c),
	REG_RESERVED(SYS_MISC_CFG),
	REG(SYS_REW_MAC_HIGH_CFG,		0x000e6c),
	REG(SYS_REW_MAC_LOW_CFG,		0x000e84),
	REG(SYS_TIMESTAMP_OFFSET,		0x000e9c),
	REG(SYS_PAUSE_CFG,			0x000ea0),
	REG(SYS_PAUSE_TOT_CFG,			0x000ebc),
	REG(SYS_ATOP,				0x000ec0),
	REG(SYS_ATOP_TOT_CFG,			0x000edc),
	REG(SYS_MAC_FC_CFG,			0x000ee0),
	REG(SYS_MMGT,				0x000ef8),
	REG_RESERVED(SYS_MMGT_FAST),
	REG_RESERVED(SYS_EVENTS_DIF),
	REG_RESERVED(SYS_EVENTS_CORE),
	REG(SYS_PTP_STATUS,			0x000f14),
	REG(SYS_PTP_TXSTAMP,			0x000f18),
	REG(SYS_PTP_NXT,			0x000f1c),
	REG(SYS_PTP_CFG,			0x000f20),
	REG(SYS_RAM_INIT,			0x000f24),
	REG_RESERVED(SYS_CM_ADDR),
	REG_RESERVED(SYS_CM_DATA_WR),
	REG_RESERVED(SYS_CM_DATA_RD),
	REG_RESERVED(SYS_CM_OP),
	REG_RESERVED(SYS_CM_DATA),
};

static const u32 vsc9959_ptp_regmap[] = {
	REG(PTP_PIN_CFG,			0x000000),
	REG(PTP_PIN_TOD_SEC_MSB,		0x000004),
	REG(PTP_PIN_TOD_SEC_LSB,		0x000008),
	REG(PTP_PIN_TOD_NSEC,			0x00000c),
	REG(PTP_PIN_WF_HIGH_PERIOD,		0x000014),
	REG(PTP_PIN_WF_LOW_PERIOD,		0x000018),
	REG(PTP_CFG_MISC,			0x0000a0),
	REG(PTP_CLK_CFG_ADJ_CFG,		0x0000a4),
	REG(PTP_CLK_CFG_ADJ_FREQ,		0x0000a8),
};

static const u32 vsc9959_gcb_regmap[] = {
	REG(GCB_SOFT_RST,			0x000004),
};

static const u32 vsc9959_dev_gmii_regmap[] = {
	REG(DEV_CLOCK_CFG,			0x0),
	REG(DEV_PORT_MISC,			0x4),
	REG(DEV_EVENTS,				0x8),
	REG(DEV_EEE_CFG,			0xc),
	REG(DEV_RX_PATH_DELAY,			0x10),
	REG(DEV_TX_PATH_DELAY,			0x14),
	REG(DEV_PTP_PREDICT_CFG,		0x18),
	REG(DEV_MAC_ENA_CFG,			0x1c),
	REG(DEV_MAC_MODE_CFG,			0x20),
	REG(DEV_MAC_MAXLEN_CFG,			0x24),
	REG(DEV_MAC_TAGS_CFG,			0x28),
	REG(DEV_MAC_ADV_CHK_CFG,		0x2c),
	REG(DEV_MAC_IFG_CFG,			0x30),
	REG(DEV_MAC_HDX_CFG,			0x34),
	REG(DEV_MAC_DBG_CFG,			0x38),
	REG(DEV_MAC_FC_MAC_LOW_CFG,		0x3c),
	REG(DEV_MAC_FC_MAC_HIGH_CFG,		0x40),
	REG(DEV_MAC_STICKY,			0x44),
	REG_RESERVED(PCS1G_CFG),
	REG_RESERVED(PCS1G_MODE_CFG),
	REG_RESERVED(PCS1G_SD_CFG),
	REG_RESERVED(PCS1G_ANEG_CFG),
	REG_RESERVED(PCS1G_ANEG_NP_CFG),
	REG_RESERVED(PCS1G_LB_CFG),
	REG_RESERVED(PCS1G_DBG_CFG),
	REG_RESERVED(PCS1G_CDET_CFG),
	REG_RESERVED(PCS1G_ANEG_STATUS),
	REG_RESERVED(PCS1G_ANEG_NP_STATUS),
	REG_RESERVED(PCS1G_LINK_STATUS),
	REG_RESERVED(PCS1G_LINK_DOWN_CNT),
	REG_RESERVED(PCS1G_STICKY),
	REG_RESERVED(PCS1G_DEBUG_STATUS),
	REG_RESERVED(PCS1G_LPI_CFG),
	REG_RESERVED(PCS1G_LPI_WAKE_ERROR_CNT),
	REG_RESERVED(PCS1G_LPI_STATUS),
	REG_RESERVED(PCS1G_TSTPAT_MODE_CFG),
	REG_RESERVED(PCS1G_TSTPAT_STATUS),
	REG_RESERVED(DEV_PCS_FX100_CFG),
	REG_RESERVED(DEV_PCS_FX100_STATUS),
};

static const u32 *vsc9959_regmap[TARGET_MAX] = {
	[ANA]	= vsc9959_ana_regmap,
	[QS]	= vsc9959_qs_regmap,
	[QSYS]	= vsc9959_qsys_regmap,
	[REW]	= vsc9959_rew_regmap,
	[SYS]	= vsc9959_sys_regmap,
	[S0]	= vsc9959_vcap_regmap,
	[S1]	= vsc9959_vcap_regmap,
	[S2]	= vsc9959_vcap_regmap,
	[PTP]	= vsc9959_ptp_regmap,
	[GCB]	= vsc9959_gcb_regmap,
	[DEV_GMII] = vsc9959_dev_gmii_regmap,
};

/* Addresses are relative to the PCI device's base address */
static const struct resource vsc9959_resources[] = {
	DEFINE_RES_MEM_NAMED(0x0010000, 0x0010000, "sys"),
	DEFINE_RES_MEM_NAMED(0x0030000, 0x0010000, "rew"),
	DEFINE_RES_MEM_NAMED(0x0040000, 0x0000400, "s0"),
	DEFINE_RES_MEM_NAMED(0x0050000, 0x0000400, "s1"),
	DEFINE_RES_MEM_NAMED(0x0060000, 0x0000400, "s2"),
	DEFINE_RES_MEM_NAMED(0x0070000, 0x0000200, "devcpu_gcb"),
	DEFINE_RES_MEM_NAMED(0x0080000, 0x0000100, "qs"),
	DEFINE_RES_MEM_NAMED(0x0090000, 0x00000cc, "ptp"),
	DEFINE_RES_MEM_NAMED(0x0100000, 0x0010000, "port0"),
	DEFINE_RES_MEM_NAMED(0x0110000, 0x0010000, "port1"),
	DEFINE_RES_MEM_NAMED(0x0120000, 0x0010000, "port2"),
	DEFINE_RES_MEM_NAMED(0x0130000, 0x0010000, "port3"),
	DEFINE_RES_MEM_NAMED(0x0140000, 0x0010000, "port4"),
	DEFINE_RES_MEM_NAMED(0x0150000, 0x0010000, "port5"),
	DEFINE_RES_MEM_NAMED(0x0200000, 0x0020000, "qsys"),
	DEFINE_RES_MEM_NAMED(0x0280000, 0x0010000, "ana"),
};

static const char * const vsc9959_resource_names[TARGET_MAX] = {
	[SYS] = "sys",
	[REW] = "rew",
	[S0] = "s0",
	[S1] = "s1",
	[S2] = "s2",
	[GCB] = "devcpu_gcb",
	[QS] = "qs",
	[PTP] = "ptp",
	[QSYS] = "qsys",
	[ANA] = "ana",
};

/* Port MAC 0 Internal MDIO bus through which the SerDes acting as an
 * SGMII/QSGMII MAC PCS can be found.
 */
static const struct resource vsc9959_imdio_res =
	DEFINE_RES_MEM_NAMED(0x8030, 0x8040, "imdio");

static const struct reg_field vsc9959_regfields[REGFIELD_MAX] = {
	[ANA_ADVLEARN_VLAN_CHK] = REG_FIELD(ANA_ADVLEARN, 6, 6),
	[ANA_ADVLEARN_LEARN_MIRROR] = REG_FIELD(ANA_ADVLEARN, 0, 5),
	[ANA_ANEVENTS_FLOOD_DISCARD] = REG_FIELD(ANA_ANEVENTS, 30, 30),
	[ANA_ANEVENTS_AUTOAGE] = REG_FIELD(ANA_ANEVENTS, 26, 26),
	[ANA_ANEVENTS_STORM_DROP] = REG_FIELD(ANA_ANEVENTS, 24, 24),
	[ANA_ANEVENTS_LEARN_DROP] = REG_FIELD(ANA_ANEVENTS, 23, 23),
	[ANA_ANEVENTS_AGED_ENTRY] = REG_FIELD(ANA_ANEVENTS, 22, 22),
	[ANA_ANEVENTS_CPU_LEARN_FAILED] = REG_FIELD(ANA_ANEVENTS, 21, 21),
	[ANA_ANEVENTS_AUTO_LEARN_FAILED] = REG_FIELD(ANA_ANEVENTS, 20, 20),
	[ANA_ANEVENTS_LEARN_REMOVE] = REG_FIELD(ANA_ANEVENTS, 19, 19),
	[ANA_ANEVENTS_AUTO_LEARNED] = REG_FIELD(ANA_ANEVENTS, 18, 18),
	[ANA_ANEVENTS_AUTO_MOVED] = REG_FIELD(ANA_ANEVENTS, 17, 17),
	[ANA_ANEVENTS_CLASSIFIED_DROP] = REG_FIELD(ANA_ANEVENTS, 15, 15),
	[ANA_ANEVENTS_CLASSIFIED_COPY] = REG_FIELD(ANA_ANEVENTS, 14, 14),
	[ANA_ANEVENTS_VLAN_DISCARD] = REG_FIELD(ANA_ANEVENTS, 13, 13),
	[ANA_ANEVENTS_FWD_DISCARD] = REG_FIELD(ANA_ANEVENTS, 12, 12),
	[ANA_ANEVENTS_MULTICAST_FLOOD] = REG_FIELD(ANA_ANEVENTS, 11, 11),
	[ANA_ANEVENTS_UNICAST_FLOOD] = REG_FIELD(ANA_ANEVENTS, 10, 10),
	[ANA_ANEVENTS_DEST_KNOWN] = REG_FIELD(ANA_ANEVENTS, 9, 9),
	[ANA_ANEVENTS_BUCKET3_MATCH] = REG_FIELD(ANA_ANEVENTS, 8, 8),
	[ANA_ANEVENTS_BUCKET2_MATCH] = REG_FIELD(ANA_ANEVENTS, 7, 7),
	[ANA_ANEVENTS_BUCKET1_MATCH] = REG_FIELD(ANA_ANEVENTS, 6, 6),
	[ANA_ANEVENTS_BUCKET0_MATCH] = REG_FIELD(ANA_ANEVENTS, 5, 5),
	[ANA_ANEVENTS_CPU_OPERATION] = REG_FIELD(ANA_ANEVENTS, 4, 4),
	[ANA_ANEVENTS_DMAC_LOOKUP] = REG_FIELD(ANA_ANEVENTS, 3, 3),
	[ANA_ANEVENTS_SMAC_LOOKUP] = REG_FIELD(ANA_ANEVENTS, 2, 2),
	[ANA_ANEVENTS_SEQ_GEN_ERR_0] = REG_FIELD(ANA_ANEVENTS, 1, 1),
	[ANA_ANEVENTS_SEQ_GEN_ERR_1] = REG_FIELD(ANA_ANEVENTS, 0, 0),
	[ANA_TABLES_MACACCESS_B_DOM] = REG_FIELD(ANA_TABLES_MACACCESS, 16, 16),
	[ANA_TABLES_MACTINDX_BUCKET] = REG_FIELD(ANA_TABLES_MACTINDX, 11, 12),
	[ANA_TABLES_MACTINDX_M_INDEX] = REG_FIELD(ANA_TABLES_MACTINDX, 0, 10),
	[SYS_RESET_CFG_CORE_ENA] = REG_FIELD(SYS_RESET_CFG, 0, 0),
	[GCB_SOFT_RST_SWC_RST] = REG_FIELD(GCB_SOFT_RST, 0, 0),
	/* Replicated per number of ports (7), register size 4 per port */
	[QSYS_SWITCH_PORT_MODE_PORT_ENA] = REG_FIELD_ID(QSYS_SWITCH_PORT_MODE, 14, 14, 7, 4),
	[QSYS_SWITCH_PORT_MODE_SCH_NEXT_CFG] = REG_FIELD_ID(QSYS_SWITCH_PORT_MODE, 11, 13, 7, 4),
	[QSYS_SWITCH_PORT_MODE_YEL_RSRVD] = REG_FIELD_ID(QSYS_SWITCH_PORT_MODE, 10, 10, 7, 4),
	[QSYS_SWITCH_PORT_MODE_INGRESS_DROP_MODE] = REG_FIELD_ID(QSYS_SWITCH_PORT_MODE, 9, 9, 7, 4),
	[QSYS_SWITCH_PORT_MODE_TX_PFC_ENA] = REG_FIELD_ID(QSYS_SWITCH_PORT_MODE, 1, 8, 7, 4),
	[QSYS_SWITCH_PORT_MODE_TX_PFC_MODE] = REG_FIELD_ID(QSYS_SWITCH_PORT_MODE, 0, 0, 7, 4),
	[SYS_PORT_MODE_DATA_WO_TS] = REG_FIELD_ID(SYS_PORT_MODE, 5, 6, 7, 4),
	[SYS_PORT_MODE_INCL_INJ_HDR] = REG_FIELD_ID(SYS_PORT_MODE, 3, 4, 7, 4),
	[SYS_PORT_MODE_INCL_XTR_HDR] = REG_FIELD_ID(SYS_PORT_MODE, 1, 2, 7, 4),
	[SYS_PORT_MODE_INCL_HDR_ERR] = REG_FIELD_ID(SYS_PORT_MODE, 0, 0, 7, 4),
	[SYS_PAUSE_CFG_PAUSE_START] = REG_FIELD_ID(SYS_PAUSE_CFG, 10, 18, 7, 4),
	[SYS_PAUSE_CFG_PAUSE_STOP] = REG_FIELD_ID(SYS_PAUSE_CFG, 1, 9, 7, 4),
	[SYS_PAUSE_CFG_PAUSE_ENA] = REG_FIELD_ID(SYS_PAUSE_CFG, 0, 1, 7, 4),
};

static const struct ocelot_stat_layout vsc9959_stats_layout[OCELOT_NUM_STATS] = {
	OCELOT_COMMON_STATS,
};

static const struct vcap_field vsc9959_vcap_es0_keys[] = {
	[VCAP_ES0_EGR_PORT]			= {  0,  3},
	[VCAP_ES0_IGR_PORT]			= {  3,  3},
	[VCAP_ES0_RSV]				= {  6,  2},
	[VCAP_ES0_L2_MC]			= {  8,  1},
	[VCAP_ES0_L2_BC]			= {  9,  1},
	[VCAP_ES0_VID]				= { 10, 12},
	[VCAP_ES0_DP]				= { 22,  1},
	[VCAP_ES0_PCP]				= { 23,  3},
};

static const struct vcap_field vsc9959_vcap_es0_actions[] = {
	[VCAP_ES0_ACT_PUSH_OUTER_TAG]		= {  0,  2},
	[VCAP_ES0_ACT_PUSH_INNER_TAG]		= {  2,  1},
	[VCAP_ES0_ACT_TAG_A_TPID_SEL]		= {  3,  2},
	[VCAP_ES0_ACT_TAG_A_VID_SEL]		= {  5,  1},
	[VCAP_ES0_ACT_TAG_A_PCP_SEL]		= {  6,  2},
	[VCAP_ES0_ACT_TAG_A_DEI_SEL]		= {  8,  2},
	[VCAP_ES0_ACT_TAG_B_TPID_SEL]		= { 10,  2},
	[VCAP_ES0_ACT_TAG_B_VID_SEL]		= { 12,  1},
	[VCAP_ES0_ACT_TAG_B_PCP_SEL]		= { 13,  2},
	[VCAP_ES0_ACT_TAG_B_DEI_SEL]		= { 15,  2},
	[VCAP_ES0_ACT_VID_A_VAL]		= { 17, 12},
	[VCAP_ES0_ACT_PCP_A_VAL]		= { 29,  3},
	[VCAP_ES0_ACT_DEI_A_VAL]		= { 32,  1},
	[VCAP_ES0_ACT_VID_B_VAL]		= { 33, 12},
	[VCAP_ES0_ACT_PCP_B_VAL]		= { 45,  3},
	[VCAP_ES0_ACT_DEI_B_VAL]		= { 48,  1},
	[VCAP_ES0_ACT_RSV]			= { 49, 23},
	[VCAP_ES0_ACT_HIT_STICKY]		= { 72,  1},
};

static const struct vcap_field vsc9959_vcap_is1_keys[] = {
	[VCAP_IS1_HK_TYPE]			= {  0,   1},
	[VCAP_IS1_HK_LOOKUP]			= {  1,   2},
	[VCAP_IS1_HK_IGR_PORT_MASK]		= {  3,   7},
	[VCAP_IS1_HK_RSV]			= { 10,   9},
	[VCAP_IS1_HK_OAM_Y1731]			= { 19,   1},
	[VCAP_IS1_HK_L2_MC]			= { 20,   1},
	[VCAP_IS1_HK_L2_BC]			= { 21,   1},
	[VCAP_IS1_HK_IP_MC]			= { 22,   1},
	[VCAP_IS1_HK_VLAN_TAGGED]		= { 23,   1},
	[VCAP_IS1_HK_VLAN_DBL_TAGGED]		= { 24,   1},
	[VCAP_IS1_HK_TPID]			= { 25,   1},
	[VCAP_IS1_HK_VID]			= { 26,  12},
	[VCAP_IS1_HK_DEI]			= { 38,   1},
	[VCAP_IS1_HK_PCP]			= { 39,   3},
	/* Specific Fields for IS1 Half Key S1_NORMAL */
	[VCAP_IS1_HK_L2_SMAC]			= { 42,  48},
	[VCAP_IS1_HK_ETYPE_LEN]			= { 90,   1},
	[VCAP_IS1_HK_ETYPE]			= { 91,  16},
	[VCAP_IS1_HK_IP_SNAP]			= {107,   1},
	[VCAP_IS1_HK_IP4]			= {108,   1},
	/* Layer-3 Information */
	[VCAP_IS1_HK_L3_FRAGMENT]		= {109,   1},
	[VCAP_IS1_HK_L3_FRAG_OFS_GT0]		= {110,   1},
	[VCAP_IS1_HK_L3_OPTIONS]		= {111,   1},
	[VCAP_IS1_HK_L3_DSCP]			= {112,   6},
	[VCAP_IS1_HK_L3_IP4_SIP]		= {118,  32},
	/* Layer-4 Information */
	[VCAP_IS1_HK_TCP_UDP]			= {150,   1},
	[VCAP_IS1_HK_TCP]			= {151,   1},
	[VCAP_IS1_HK_L4_SPORT]			= {152,  16},
	[VCAP_IS1_HK_L4_RNG]			= {168,   8},
	/* Specific Fields for IS1 Half Key S1_5TUPLE_IP4 */
	[VCAP_IS1_HK_IP4_INNER_TPID]            = { 42,   1},
	[VCAP_IS1_HK_IP4_INNER_VID]		= { 43,  12},
	[VCAP_IS1_HK_IP4_INNER_DEI]		= { 55,   1},
	[VCAP_IS1_HK_IP4_INNER_PCP]		= { 56,   3},
	[VCAP_IS1_HK_IP4_IP4]			= { 59,   1},
	[VCAP_IS1_HK_IP4_L3_FRAGMENT]		= { 60,   1},
	[VCAP_IS1_HK_IP4_L3_FRAG_OFS_GT0]	= { 61,   1},
	[VCAP_IS1_HK_IP4_L3_OPTIONS]		= { 62,   1},
	[VCAP_IS1_HK_IP4_L3_DSCP]		= { 63,   6},
	[VCAP_IS1_HK_IP4_L3_IP4_DIP]		= { 69,  32},
	[VCAP_IS1_HK_IP4_L3_IP4_SIP]		= {101,  32},
	[VCAP_IS1_HK_IP4_L3_PROTO]		= {133,   8},
	[VCAP_IS1_HK_IP4_TCP_UDP]		= {141,   1},
	[VCAP_IS1_HK_IP4_TCP]			= {142,   1},
	[VCAP_IS1_HK_IP4_L4_RNG]		= {143,   8},
	[VCAP_IS1_HK_IP4_IP_PAYLOAD_S1_5TUPLE]	= {151,  32},
};

static const struct vcap_field vsc9959_vcap_is1_actions[] = {
	[VCAP_IS1_ACT_DSCP_ENA]			= {  0,  1},
	[VCAP_IS1_ACT_DSCP_VAL]			= {  1,  6},
	[VCAP_IS1_ACT_QOS_ENA]			= {  7,  1},
	[VCAP_IS1_ACT_QOS_VAL]			= {  8,  3},
	[VCAP_IS1_ACT_DP_ENA]			= { 11,  1},
	[VCAP_IS1_ACT_DP_VAL]			= { 12,  1},
	[VCAP_IS1_ACT_PAG_OVERRIDE_MASK]	= { 13,  8},
	[VCAP_IS1_ACT_PAG_VAL]			= { 21,  8},
	[VCAP_IS1_ACT_RSV]			= { 29,  9},
	/* The fields below are incorrectly shifted by 2 in the manual */
	[VCAP_IS1_ACT_VID_REPLACE_ENA]		= { 38,  1},
	[VCAP_IS1_ACT_VID_ADD_VAL]		= { 39, 12},
	[VCAP_IS1_ACT_FID_SEL]			= { 51,  2},
	[VCAP_IS1_ACT_FID_VAL]			= { 53, 13},
	[VCAP_IS1_ACT_PCP_DEI_ENA]		= { 66,  1},
	[VCAP_IS1_ACT_PCP_VAL]			= { 67,  3},
	[VCAP_IS1_ACT_DEI_VAL]			= { 70,  1},
	[VCAP_IS1_ACT_VLAN_POP_CNT_ENA]		= { 71,  1},
	[VCAP_IS1_ACT_VLAN_POP_CNT]		= { 72,  2},
	[VCAP_IS1_ACT_CUSTOM_ACE_TYPE_ENA]	= { 74,  4},
	[VCAP_IS1_ACT_HIT_STICKY]		= { 78,  1},
};

static struct vcap_field vsc9959_vcap_is2_keys[] = {
	/* Common: 41 bits */
	[VCAP_IS2_TYPE]				= {  0,   4},
	[VCAP_IS2_HK_FIRST]			= {  4,   1},
	[VCAP_IS2_HK_PAG]			= {  5,   8},
	[VCAP_IS2_HK_IGR_PORT_MASK]		= { 13,   7},
	[VCAP_IS2_HK_RSV2]			= { 20,   1},
	[VCAP_IS2_HK_HOST_MATCH]		= { 21,   1},
	[VCAP_IS2_HK_L2_MC]			= { 22,   1},
	[VCAP_IS2_HK_L2_BC]			= { 23,   1},
	[VCAP_IS2_HK_VLAN_TAGGED]		= { 24,   1},
	[VCAP_IS2_HK_VID]			= { 25,  12},
	[VCAP_IS2_HK_DEI]			= { 37,   1},
	[VCAP_IS2_HK_PCP]			= { 38,   3},
	/* MAC_ETYPE / MAC_LLC / MAC_SNAP / OAM common */
	[VCAP_IS2_HK_L2_DMAC]			= { 41,  48},
	[VCAP_IS2_HK_L2_SMAC]			= { 89,  48},
	/* MAC_ETYPE (TYPE=000) */
	[VCAP_IS2_HK_MAC_ETYPE_ETYPE]		= {137,  16},
	[VCAP_IS2_HK_MAC_ETYPE_L2_PAYLOAD0]	= {153,  16},
	[VCAP_IS2_HK_MAC_ETYPE_L2_PAYLOAD1]	= {169,   8},
	[VCAP_IS2_HK_MAC_ETYPE_L2_PAYLOAD2]	= {177,   3},
	/* MAC_LLC (TYPE=001) */
	[VCAP_IS2_HK_MAC_LLC_L2_LLC]		= {137,  40},
	/* MAC_SNAP (TYPE=010) */
	[VCAP_IS2_HK_MAC_SNAP_L2_SNAP]		= {137,  40},
	/* MAC_ARP (TYPE=011) */
	[VCAP_IS2_HK_MAC_ARP_SMAC]		= { 41,  48},
	[VCAP_IS2_HK_MAC_ARP_ADDR_SPACE_OK]	= { 89,   1},
	[VCAP_IS2_HK_MAC_ARP_PROTO_SPACE_OK]	= { 90,   1},
	[VCAP_IS2_HK_MAC_ARP_LEN_OK]		= { 91,   1},
	[VCAP_IS2_HK_MAC_ARP_TARGET_MATCH]	= { 92,   1},
	[VCAP_IS2_HK_MAC_ARP_SENDER_MATCH]	= { 93,   1},
	[VCAP_IS2_HK_MAC_ARP_OPCODE_UNKNOWN]	= { 94,   1},
	[VCAP_IS2_HK_MAC_ARP_OPCODE]		= { 95,   2},
	[VCAP_IS2_HK_MAC_ARP_L3_IP4_DIP]	= { 97,  32},
	[VCAP_IS2_HK_MAC_ARP_L3_IP4_SIP]	= {129,  32},
	[VCAP_IS2_HK_MAC_ARP_DIP_EQ_SIP]	= {161,   1},
	/* IP4_TCP_UDP / IP4_OTHER common */
	[VCAP_IS2_HK_IP4]			= { 41,   1},
	[VCAP_IS2_HK_L3_FRAGMENT]		= { 42,   1},
	[VCAP_IS2_HK_L3_FRAG_OFS_GT0]		= { 43,   1},
	[VCAP_IS2_HK_L3_OPTIONS]		= { 44,   1},
	[VCAP_IS2_HK_IP4_L3_TTL_GT0]		= { 45,   1},
	[VCAP_IS2_HK_L3_TOS]			= { 46,   8},
	[VCAP_IS2_HK_L3_IP4_DIP]		= { 54,  32},
	[VCAP_IS2_HK_L3_IP4_SIP]		= { 86,  32},
	[VCAP_IS2_HK_DIP_EQ_SIP]		= {118,   1},
	/* IP4_TCP_UDP (TYPE=100) */
	[VCAP_IS2_HK_TCP]			= {119,   1},
	[VCAP_IS2_HK_L4_DPORT]			= {120,  16},
	[VCAP_IS2_HK_L4_SPORT]			= {136,  16},
	[VCAP_IS2_HK_L4_RNG]			= {152,   8},
	[VCAP_IS2_HK_L4_SPORT_EQ_DPORT]		= {160,   1},
	[VCAP_IS2_HK_L4_SEQUENCE_EQ0]		= {161,   1},
	[VCAP_IS2_HK_L4_FIN]			= {162,   1},
	[VCAP_IS2_HK_L4_SYN]			= {163,   1},
	[VCAP_IS2_HK_L4_RST]			= {164,   1},
	[VCAP_IS2_HK_L4_PSH]			= {165,   1},
	[VCAP_IS2_HK_L4_ACK]			= {166,   1},
	[VCAP_IS2_HK_L4_URG]			= {167,   1},
	[VCAP_IS2_HK_L4_1588_DOM]		= {168,   8},
	[VCAP_IS2_HK_L4_1588_VER]		= {176,   4},
	/* IP4_OTHER (TYPE=101) */
	[VCAP_IS2_HK_IP4_L3_PROTO]		= {119,   8},
	[VCAP_IS2_HK_L3_PAYLOAD]		= {127,  56},
	/* IP6_STD (TYPE=110) */
	[VCAP_IS2_HK_IP6_L3_TTL_GT0]		= { 41,   1},
	[VCAP_IS2_HK_L3_IP6_SIP]		= { 42, 128},
	[VCAP_IS2_HK_IP6_L3_PROTO]		= {170,   8},
	/* OAM (TYPE=111) */
	[VCAP_IS2_HK_OAM_MEL_FLAGS]		= {137,   7},
	[VCAP_IS2_HK_OAM_VER]			= {144,   5},
	[VCAP_IS2_HK_OAM_OPCODE]		= {149,   8},
	[VCAP_IS2_HK_OAM_FLAGS]			= {157,   8},
	[VCAP_IS2_HK_OAM_MEPID]			= {165,  16},
	[VCAP_IS2_HK_OAM_CCM_CNTS_EQ0]		= {181,   1},
	[VCAP_IS2_HK_OAM_IS_Y1731]		= {182,   1},
};

static struct vcap_field vsc9959_vcap_is2_actions[] = {
	[VCAP_IS2_ACT_HIT_ME_ONCE]		= {  0,  1},
	[VCAP_IS2_ACT_CPU_COPY_ENA]		= {  1,  1},
	[VCAP_IS2_ACT_CPU_QU_NUM]		= {  2,  3},
	[VCAP_IS2_ACT_MASK_MODE]		= {  5,  2},
	[VCAP_IS2_ACT_MIRROR_ENA]		= {  7,  1},
	[VCAP_IS2_ACT_LRN_DIS]			= {  8,  1},
	[VCAP_IS2_ACT_POLICE_ENA]		= {  9,  1},
	[VCAP_IS2_ACT_POLICE_IDX]		= { 10,  9},
	[VCAP_IS2_ACT_POLICE_VCAP_ONLY]		= { 19,  1},
	[VCAP_IS2_ACT_PORT_MASK]		= { 20,  6},
	[VCAP_IS2_ACT_REW_OP]			= { 26,  9},
	[VCAP_IS2_ACT_SMAC_REPLACE_ENA]		= { 35,  1},
	[VCAP_IS2_ACT_RSV]			= { 36,  2},
	[VCAP_IS2_ACT_ACL_ID]			= { 38,  6},
	[VCAP_IS2_ACT_HIT_CNT]			= { 44, 32},
};

static struct vcap_props vsc9959_vcap_props[] = {
	[VCAP_ES0] = {
		.action_type_width = 0,
		.action_table = {
			[ES0_ACTION_TYPE_NORMAL] = {
				.width = 72, /* HIT_STICKY not included */
				.count = 1,
			},
		},
		.target = S0,
		.keys = vsc9959_vcap_es0_keys,
		.actions = vsc9959_vcap_es0_actions,
	},
	[VCAP_IS1] = {
		.action_type_width = 0,
		.action_table = {
			[IS1_ACTION_TYPE_NORMAL] = {
				.width = 78, /* HIT_STICKY not included */
				.count = 4,
			},
		},
		.target = S1,
		.keys = vsc9959_vcap_is1_keys,
		.actions = vsc9959_vcap_is1_actions,
	},
	[VCAP_IS2] = {
		.action_type_width = 1,
		.action_table = {
			[IS2_ACTION_TYPE_NORMAL] = {
				.width = 44,
				.count = 2
			},
			[IS2_ACTION_TYPE_SMAC_SIP] = {
				.width = 6,
				.count = 4
			},
		},
		.target = S2,
		.keys = vsc9959_vcap_is2_keys,
		.actions = vsc9959_vcap_is2_actions,
	},
};

static const struct ptp_clock_info vsc9959_ptp_caps = {
	.owner		= THIS_MODULE,
	.name		= "felix ptp",
	.max_adj	= 0x7fffffff,
	.n_alarm	= 0,
	.n_ext_ts	= 0,
	.n_per_out	= OCELOT_PTP_PINS_NUM,
	.n_pins		= OCELOT_PTP_PINS_NUM,
	.pps		= 0,
	.gettime64	= ocelot_ptp_gettime64,
	.settime64	= ocelot_ptp_settime64,
	.adjtime	= ocelot_ptp_adjtime,
	.adjfine	= ocelot_ptp_adjfine,
	.verify		= ocelot_ptp_verify,
	.enable		= ocelot_ptp_enable,
};

#define VSC9959_INIT_TIMEOUT			50000
#define VSC9959_GCB_RST_SLEEP			100
#define VSC9959_SYS_RAMINIT_SLEEP		80

static int vsc9959_gcb_soft_rst_status(struct ocelot *ocelot)
{
	int val;

	ocelot_field_read(ocelot, GCB_SOFT_RST_SWC_RST, &val);

	return val;
}

static int vsc9959_sys_ram_init_status(struct ocelot *ocelot)
{
	return ocelot_read(ocelot, SYS_RAM_INIT);
}

/* CORE_ENA is in SYS:SYSTEM:RESET_CFG
 * RAM_INIT is in SYS:RAM_CTRL:RAM_INIT
 */
static int vsc9959_reset(struct ocelot *ocelot)
{
	int val, err;

	/* soft-reset the switch core */
	ocelot_field_write(ocelot, GCB_SOFT_RST_SWC_RST, 1);

	err = readx_poll_timeout(vsc9959_gcb_soft_rst_status, ocelot, val, !val,
				 VSC9959_GCB_RST_SLEEP, VSC9959_INIT_TIMEOUT);
	if (err) {
		dev_err(ocelot->dev, "timeout: switch core reset\n");
		return err;
	}

	/* initialize switch mem ~40us */
	ocelot_write(ocelot, SYS_RAM_INIT_RAM_INIT, SYS_RAM_INIT);
	err = readx_poll_timeout(vsc9959_sys_ram_init_status, ocelot, val, !val,
				 VSC9959_SYS_RAMINIT_SLEEP,
				 VSC9959_INIT_TIMEOUT);
	if (err) {
		dev_err(ocelot->dev, "timeout: switch sram init\n");
		return err;
	}

	/* enable switch core */
	ocelot_field_write(ocelot, SYS_RESET_CFG_CORE_ENA, 1);

	return 0;
}

static void vsc9959_phylink_validate(struct ocelot *ocelot, int port,
				     unsigned long *supported,
				     struct phylink_link_state *state)
{
	__ETHTOOL_DECLARE_LINK_MODE_MASK(mask) = { 0, };

	phylink_set_port_modes(mask);
	phylink_set(mask, Autoneg);
	phylink_set(mask, Pause);
	phylink_set(mask, Asym_Pause);
	phylink_set(mask, 10baseT_Half);
	phylink_set(mask, 10baseT_Full);
	phylink_set(mask, 100baseT_Half);
	phylink_set(mask, 100baseT_Full);
	phylink_set(mask, 1000baseT_Half);
	phylink_set(mask, 1000baseT_Full);
	phylink_set(mask, 1000baseX_Full);

	if (state->interface == PHY_INTERFACE_MODE_INTERNAL ||
	    state->interface == PHY_INTERFACE_MODE_2500BASEX ||
	    state->interface == PHY_INTERFACE_MODE_USXGMII) {
		phylink_set(mask, 2500baseT_Full);
		phylink_set(mask, 2500baseX_Full);
	}

	linkmode_and(supported, supported, mask);
	linkmode_and(state->advertising, state->advertising, mask);
}

/* Watermark encode
 * Bit 8:   Unit; 0:1, 1:16
 * Bit 7-0: Value to be multiplied with unit
 */
static u16 vsc9959_wm_enc(u16 value)
{
	WARN_ON(value >= 16 * BIT(8));

	if (value >= BIT(8))
		return BIT(8) | (value / 16);

	return value;
}

static u16 vsc9959_wm_dec(u16 wm)
{
	WARN_ON(wm & ~GENMASK(8, 0));

	if (wm & BIT(8))
		return (wm & GENMASK(7, 0)) * 16;

	return wm;
}

static void vsc9959_wm_stat(u32 val, u32 *inuse, u32 *maxuse)
{
	*inuse = (val & GENMASK(23, 12)) >> 12;
	*maxuse = val & GENMASK(11, 0);
}

static int vsc9959_mdio_bus_alloc(struct ocelot *ocelot)
{
	struct pci_dev *pdev = to_pci_dev(ocelot->dev);
	struct felix *felix = ocelot_to_felix(ocelot);
	struct enetc_mdio_priv *mdio_priv;
	struct device *dev = ocelot->dev;
	resource_size_t imdio_base;
	void __iomem *imdio_regs;
	struct resource res;
	struct enetc_hw *hw;
	struct mii_bus *bus;
	int port;
	int rc;

	felix->pcs = devm_kcalloc(dev, felix->info->num_ports,
				  sizeof(struct phylink_pcs *),
				  GFP_KERNEL);
	if (!felix->pcs) {
		dev_err(dev, "failed to allocate array for PCS PHYs\n");
		return -ENOMEM;
	}

	imdio_base = pci_resource_start(pdev, VSC9959_IMDIO_PCI_BAR);

	memcpy(&res, &vsc9959_imdio_res, sizeof(res));
	res.start += imdio_base;
	res.end += imdio_base;

	imdio_regs = devm_ioremap_resource(dev, &res);
	if (IS_ERR(imdio_regs))
		return PTR_ERR(imdio_regs);

	hw = enetc_hw_alloc(dev, imdio_regs);
	if (IS_ERR(hw)) {
		dev_err(dev, "failed to allocate ENETC HW structure\n");
		return PTR_ERR(hw);
	}

	bus = mdiobus_alloc_size(sizeof(*mdio_priv));
	if (!bus)
		return -ENOMEM;

	bus->name = "VSC9959 internal MDIO bus";
	bus->read = enetc_mdio_read;
	bus->write = enetc_mdio_write;
	bus->parent = dev;
	mdio_priv = bus->priv;
	mdio_priv->hw = hw;
	/* This gets added to imdio_regs, which already maps addresses
	 * starting with the proper offset.
	 */
	mdio_priv->mdio_base = 0;
	snprintf(bus->id, MII_BUS_ID_SIZE, "%s-imdio", dev_name(dev));

	/* Needed in order to initialize the bus mutex lock */
	rc = mdiobus_register(bus);
	if (rc < 0) {
		dev_err(dev, "failed to register MDIO bus\n");
		mdiobus_free(bus);
		return rc;
	}

	felix->imdio = bus;

	for (port = 0; port < felix->info->num_ports; port++) {
		struct ocelot_port *ocelot_port = ocelot->ports[port];
		struct phylink_pcs *phylink_pcs;
		struct mdio_device *mdio_device;

		if (dsa_is_unused_port(felix->ds, port))
			continue;

		if (ocelot_port->phy_mode == PHY_INTERFACE_MODE_INTERNAL)
			continue;

		mdio_device = mdio_device_create(felix->imdio, port);
		if (IS_ERR(mdio_device))
			continue;

		phylink_pcs = lynx_pcs_create(mdio_device);
		if (!phylink_pcs) {
			mdio_device_free(mdio_device);
			continue;
		}

		felix->pcs[port] = phylink_pcs;

		dev_info(dev, "Found PCS at internal MDIO address %d\n", port);
	}

	return 0;
}

static void vsc9959_mdio_bus_free(struct ocelot *ocelot)
{
	struct felix *felix = ocelot_to_felix(ocelot);
	int port;

	for (port = 0; port < ocelot->num_phys_ports; port++) {
		struct phylink_pcs *phylink_pcs = felix->pcs[port];
		struct mdio_device *mdio_device;

		if (!phylink_pcs)
			continue;

		mdio_device = lynx_get_mdio_device(phylink_pcs);
		mdio_device_free(mdio_device);
		lynx_pcs_destroy(phylink_pcs);
	}
	mdiobus_unregister(felix->imdio);
	mdiobus_free(felix->imdio);
}

/* The switch considers any frame (regardless of size) as eligible for
 * transmission if the traffic class gate is open for at least 33 ns.
 * Overruns are prevented by cropping an interval at the end of the gate time
 * slot for which egress scheduling is blocked, but we need to still keep 33 ns
 * available for one packet to be transmitted, otherwise the port tc will hang.
 * This function returns the size of a gate interval that remains available for
 * setting the guard band, after reserving the space for one egress frame.
 */
static u64 vsc9959_tas_remaining_gate_len_ps(u64 gate_len_ns)
{
	/* Gate always open */
	if (gate_len_ns == U64_MAX)
		return U64_MAX;

	return (gate_len_ns - VSC9959_TAS_MIN_GATE_LEN_NS) * PSEC_PER_NSEC;
}

/* Extract shortest continuous gate open intervals in ns for each traffic class
 * of a cyclic tc-taprio schedule. If a gate is always open, the duration is
 * considered U64_MAX. If the gate is always closed, it is considered 0.
 */
static void vsc9959_tas_min_gate_lengths(struct tc_taprio_qopt_offload *taprio,
					 u64 min_gate_len[OCELOT_NUM_TC])
{
	struct tc_taprio_sched_entry *entry;
	u64 gate_len[OCELOT_NUM_TC];
	u8 gates_ever_opened = 0;
	int tc, i, n;

	/* Initialize arrays */
	for (tc = 0; tc < OCELOT_NUM_TC; tc++) {
		min_gate_len[tc] = U64_MAX;
		gate_len[tc] = 0;
	}

	/* If we don't have taprio, consider all gates as permanently open */
	if (!taprio)
		return;

	n = taprio->num_entries;

	/* Walk through the gate list twice to determine the length
	 * of consecutively open gates for a traffic class, including
	 * open gates that wrap around. We are just interested in the
	 * minimum window size, and this doesn't change what the
	 * minimum is (if the gate never closes, min_gate_len will
	 * remain U64_MAX).
	 */
	for (i = 0; i < 2 * n; i++) {
		entry = &taprio->entries[i % n];

		for (tc = 0; tc < OCELOT_NUM_TC; tc++) {
			if (entry->gate_mask & BIT(tc)) {
				gate_len[tc] += entry->interval;
				gates_ever_opened |= BIT(tc);
			} else {
				/* Gate closes now, record a potential new
				 * minimum and reinitialize length
				 */
				if (min_gate_len[tc] > gate_len[tc] &&
				    gate_len[tc])
					min_gate_len[tc] = gate_len[tc];
				gate_len[tc] = 0;
			}
		}
	}

	/* min_gate_len[tc] actually tracks minimum *open* gate time, so for
	 * permanently closed gates, min_gate_len[tc] will still be U64_MAX.
	 * Therefore they are currently indistinguishable from permanently
	 * open gates. Overwrite the gate len with 0 when we know they're
	 * actually permanently closed, i.e. after the loop above.
	 */
	for (tc = 0; tc < OCELOT_NUM_TC; tc++)
		if (!(gates_ever_opened & BIT(tc)))
			min_gate_len[tc] = 0;
}

/* ocelot_write_rix is a macro that concatenates QSYS_MAXSDU_CFG_* with _RSZ,
 * so we need to spell out the register access to each traffic class in helper
 * functions, to simplify callers
 */
static void vsc9959_port_qmaxsdu_set(struct ocelot *ocelot, int port, int tc,
				     u32 max_sdu)
{
	switch (tc) {
	case 0:
		ocelot_write_rix(ocelot, max_sdu, QSYS_QMAXSDU_CFG_0,
				 port);
		break;
	case 1:
		ocelot_write_rix(ocelot, max_sdu, QSYS_QMAXSDU_CFG_1,
				 port);
		break;
	case 2:
		ocelot_write_rix(ocelot, max_sdu, QSYS_QMAXSDU_CFG_2,
				 port);
		break;
	case 3:
		ocelot_write_rix(ocelot, max_sdu, QSYS_QMAXSDU_CFG_3,
				 port);
		break;
	case 4:
		ocelot_write_rix(ocelot, max_sdu, QSYS_QMAXSDU_CFG_4,
				 port);
		break;
	case 5:
		ocelot_write_rix(ocelot, max_sdu, QSYS_QMAXSDU_CFG_5,
				 port);
		break;
	case 6:
		ocelot_write_rix(ocelot, max_sdu, QSYS_QMAXSDU_CFG_6,
				 port);
		break;
	case 7:
		ocelot_write_rix(ocelot, max_sdu, QSYS_QMAXSDU_CFG_7,
				 port);
		break;
	}
}

static u32 vsc9959_port_qmaxsdu_get(struct ocelot *ocelot, int port, int tc)
{
	switch (tc) {
	case 0: return ocelot_read_rix(ocelot, QSYS_QMAXSDU_CFG_0, port);
	case 1: return ocelot_read_rix(ocelot, QSYS_QMAXSDU_CFG_1, port);
	case 2: return ocelot_read_rix(ocelot, QSYS_QMAXSDU_CFG_2, port);
	case 3: return ocelot_read_rix(ocelot, QSYS_QMAXSDU_CFG_3, port);
	case 4: return ocelot_read_rix(ocelot, QSYS_QMAXSDU_CFG_4, port);
	case 5: return ocelot_read_rix(ocelot, QSYS_QMAXSDU_CFG_5, port);
	case 6: return ocelot_read_rix(ocelot, QSYS_QMAXSDU_CFG_6, port);
	case 7: return ocelot_read_rix(ocelot, QSYS_QMAXSDU_CFG_7, port);
	default:
		return 0;
	}
}

<<<<<<< HEAD
=======
static u32 vsc9959_tas_tc_max_sdu(struct tc_taprio_qopt_offload *taprio, int tc)
{
	if (!taprio || !taprio->max_sdu[tc])
		return 0;

	return taprio->max_sdu[tc] + ETH_HLEN + 2 * VLAN_HLEN + ETH_FCS_LEN;
}

>>>>>>> 9abf2313
/* Update QSYS_PORT_MAX_SDU to make sure the static guard bands added by the
 * switch (see the ALWAYS_GUARD_BAND_SCH_Q comment) are correct at all MTU
 * values (the default value is 1518). Also, for traffic class windows smaller
 * than one MTU sized frame, update QSYS_QMAXSDU_CFG to enable oversized frame
 * dropping, such that these won't hang the port, as they will never be sent.
 */
static void vsc9959_tas_guard_bands_update(struct ocelot *ocelot, int port)
{
	struct ocelot_port *ocelot_port = ocelot->ports[port];
	struct tc_taprio_qopt_offload *taprio;
	u64 min_gate_len[OCELOT_NUM_TC];
	int speed, picos_per_byte;
	u64 needed_bit_time_ps;
	u32 val, maxlen;
	u8 tas_speed;
	int tc;

	lockdep_assert_held(&ocelot->tas_lock);

	taprio = ocelot_port->taprio;

	val = ocelot_read_rix(ocelot, QSYS_TAG_CONFIG, port);
	tas_speed = QSYS_TAG_CONFIG_LINK_SPEED_X(val);

	switch (tas_speed) {
	case OCELOT_SPEED_10:
		speed = SPEED_10;
		break;
	case OCELOT_SPEED_100:
		speed = SPEED_100;
		break;
	case OCELOT_SPEED_1000:
		speed = SPEED_1000;
		break;
	case OCELOT_SPEED_2500:
		speed = SPEED_2500;
		break;
	default:
		return;
	}

	picos_per_byte = (USEC_PER_SEC * 8) / speed;

	val = ocelot_port_readl(ocelot_port, DEV_MAC_MAXLEN_CFG);
	/* MAXLEN_CFG accounts automatically for VLAN. We need to include it
	 * manually in the bit time calculation, plus the preamble and SFD.
	 */
	maxlen = val + 2 * VLAN_HLEN;
	/* Consider the standard Ethernet overhead of 8 octets preamble+SFD,
	 * 4 octets FCS, 12 octets IFG.
	 */
	needed_bit_time_ps = (maxlen + 24) * picos_per_byte;

	dev_dbg(ocelot->dev,
		"port %d: max frame size %d needs %llu ps at speed %d\n",
		port, maxlen, needed_bit_time_ps, speed);

	vsc9959_tas_min_gate_lengths(taprio, min_gate_len);

	mutex_lock(&ocelot->fwd_domain_lock);

	mutex_lock(&ocelot->fwd_domain_lock);

	for (tc = 0; tc < OCELOT_NUM_TC; tc++) {
<<<<<<< HEAD
=======
		u32 requested_max_sdu = vsc9959_tas_tc_max_sdu(taprio, tc);
>>>>>>> 9abf2313
		u64 remaining_gate_len_ps;
		u32 max_sdu;

		remaining_gate_len_ps =
			vsc9959_tas_remaining_gate_len_ps(min_gate_len[tc]);

		if (remaining_gate_len_ps > needed_bit_time_ps) {
			/* Setting QMAXSDU_CFG to 0 disables oversized frame
			 * dropping.
			 */
			max_sdu = requested_max_sdu;
			dev_dbg(ocelot->dev,
				"port %d tc %d min gate len %llu"
				", sending all frames\n",
				port, tc, min_gate_len[tc]);
		} else {
			/* If traffic class doesn't support a full MTU sized
			 * frame, make sure to enable oversize frame dropping
			 * for frames larger than the smallest that would fit.
			 *
			 * However, the exact same register, QSYS_QMAXSDU_CFG_*,
			 * controls not only oversized frame dropping, but also
			 * per-tc static guard band lengths, so it reduces the
			 * useful gate interval length. Therefore, be careful
			 * to calculate a guard band (and therefore max_sdu)
			 * that still leaves 33 ns available in the time slot.
			 */
			max_sdu = div_u64(remaining_gate_len_ps, picos_per_byte);
			/* A TC gate may be completely closed, which is a
			 * special case where all packets are oversized.
			 * Any limit smaller than 64 octets accomplishes this
			 */
			if (!max_sdu)
				max_sdu = 1;
			/* Take L1 overhead into account, but just don't allow
			 * max_sdu to go negative or to 0. Here we use 20
			 * because QSYS_MAXSDU_CFG_* already counts the 4 FCS
			 * octets as part of packet size.
			 */
			if (max_sdu > 20)
				max_sdu -= 20;

			if (requested_max_sdu && requested_max_sdu < max_sdu)
				max_sdu = requested_max_sdu;

			dev_info(ocelot->dev,
				 "port %d tc %d min gate length %llu"
				 " ns not enough for max frame size %d at %d"
				 " Mbps, dropping frames over %d"
				 " octets including FCS\n",
				 port, tc, min_gate_len[tc], maxlen, speed,
				 max_sdu);
		}

		vsc9959_port_qmaxsdu_set(ocelot, port, tc, max_sdu);
	}

	ocelot_write_rix(ocelot, maxlen, QSYS_PORT_MAX_SDU, port);

	ocelot->ops->cut_through_fwd(ocelot);

	mutex_unlock(&ocelot->fwd_domain_lock);
}

static void vsc9959_sched_speed_set(struct ocelot *ocelot, int port,
				    u32 speed)
{
	struct ocelot_port *ocelot_port = ocelot->ports[port];
	u8 tas_speed;

	switch (speed) {
	case SPEED_10:
		tas_speed = OCELOT_SPEED_10;
		break;
	case SPEED_100:
		tas_speed = OCELOT_SPEED_100;
		break;
	case SPEED_1000:
		tas_speed = OCELOT_SPEED_1000;
		break;
	case SPEED_2500:
		tas_speed = OCELOT_SPEED_2500;
		break;
	default:
		tas_speed = OCELOT_SPEED_1000;
		break;
	}

	mutex_lock(&ocelot->tas_lock);

	ocelot_rmw_rix(ocelot,
		       QSYS_TAG_CONFIG_LINK_SPEED(tas_speed),
		       QSYS_TAG_CONFIG_LINK_SPEED_M,
		       QSYS_TAG_CONFIG, port);

	if (ocelot_port->taprio)
		vsc9959_tas_guard_bands_update(ocelot, port);

	mutex_unlock(&ocelot->tas_lock);
}

static void vsc9959_new_base_time(struct ocelot *ocelot, ktime_t base_time,
				  u64 cycle_time,
				  struct timespec64 *new_base_ts)
{
	struct timespec64 ts;
	ktime_t new_base_time;
	ktime_t current_time;

	ocelot_ptp_gettime64(&ocelot->ptp_info, &ts);
	current_time = timespec64_to_ktime(ts);
	new_base_time = base_time;

	if (base_time < current_time) {
		u64 nr_of_cycles = current_time - base_time;

		do_div(nr_of_cycles, cycle_time);
		new_base_time += cycle_time * (nr_of_cycles + 1);
	}

	*new_base_ts = ktime_to_timespec64(new_base_time);
}

static u32 vsc9959_tas_read_cfg_status(struct ocelot *ocelot)
{
	return ocelot_read(ocelot, QSYS_TAS_PARAM_CFG_CTRL);
}

static void vsc9959_tas_gcl_set(struct ocelot *ocelot, const u32 gcl_ix,
				struct tc_taprio_sched_entry *entry)
{
	ocelot_write(ocelot,
		     QSYS_GCL_CFG_REG_1_GCL_ENTRY_NUM(gcl_ix) |
		     QSYS_GCL_CFG_REG_1_GATE_STATE(entry->gate_mask),
		     QSYS_GCL_CFG_REG_1);
	ocelot_write(ocelot, entry->interval, QSYS_GCL_CFG_REG_2);
}

static int vsc9959_qos_port_tas_set(struct ocelot *ocelot, int port,
				    struct tc_taprio_qopt_offload *taprio)
{
	struct ocelot_port *ocelot_port = ocelot->ports[port];
	struct timespec64 base_ts;
	int ret, i;
	u32 val;

	mutex_lock(&ocelot->tas_lock);

	if (!taprio->enable) {
		ocelot_rmw_rix(ocelot, 0, QSYS_TAG_CONFIG_ENABLE,
			       QSYS_TAG_CONFIG, port);

		taprio_offload_free(ocelot_port->taprio);
		ocelot_port->taprio = NULL;

		vsc9959_tas_guard_bands_update(ocelot, port);

		mutex_unlock(&ocelot->tas_lock);
		return 0;
	}

	if (taprio->cycle_time > NSEC_PER_SEC ||
	    taprio->cycle_time_extension >= NSEC_PER_SEC) {
		ret = -EINVAL;
		goto err;
	}

	if (taprio->num_entries > VSC9959_TAS_GCL_ENTRY_MAX) {
		ret = -ERANGE;
		goto err;
	}

	/* Enable guard band. The switch will schedule frames without taking
	 * their length into account. Thus we'll always need to enable the
	 * guard band which reserves the time of a maximum sized frame at the
	 * end of the time window.
	 *
	 * Although the ALWAYS_GUARD_BAND_SCH_Q bit is global for all ports, we
	 * need to set PORT_NUM, because subsequent writes to PARAM_CFG_REG_n
	 * operate on the port number.
	 */
	ocelot_rmw(ocelot, QSYS_TAS_PARAM_CFG_CTRL_PORT_NUM(port) |
		   QSYS_TAS_PARAM_CFG_CTRL_ALWAYS_GUARD_BAND_SCH_Q,
		   QSYS_TAS_PARAM_CFG_CTRL_PORT_NUM_M |
		   QSYS_TAS_PARAM_CFG_CTRL_ALWAYS_GUARD_BAND_SCH_Q,
		   QSYS_TAS_PARAM_CFG_CTRL);

	/* Hardware errata -  Admin config could not be overwritten if
	 * config is pending, need reset the TAS module
	 */
	val = ocelot_read(ocelot, QSYS_PARAM_STATUS_REG_8);
	if (val & QSYS_PARAM_STATUS_REG_8_CONFIG_PENDING) {
		ret = -EBUSY;
		goto err;
	}

	ocelot_rmw_rix(ocelot,
		       QSYS_TAG_CONFIG_ENABLE |
		       QSYS_TAG_CONFIG_INIT_GATE_STATE(0xFF) |
		       QSYS_TAG_CONFIG_SCH_TRAFFIC_QUEUES(0xFF),
		       QSYS_TAG_CONFIG_ENABLE |
		       QSYS_TAG_CONFIG_INIT_GATE_STATE_M |
		       QSYS_TAG_CONFIG_SCH_TRAFFIC_QUEUES_M,
		       QSYS_TAG_CONFIG, port);

	vsc9959_new_base_time(ocelot, taprio->base_time,
			      taprio->cycle_time, &base_ts);
	ocelot_write(ocelot, base_ts.tv_nsec, QSYS_PARAM_CFG_REG_1);
	ocelot_write(ocelot, lower_32_bits(base_ts.tv_sec), QSYS_PARAM_CFG_REG_2);
	val = upper_32_bits(base_ts.tv_sec);
	ocelot_write(ocelot,
		     QSYS_PARAM_CFG_REG_3_BASE_TIME_SEC_MSB(val) |
		     QSYS_PARAM_CFG_REG_3_LIST_LENGTH(taprio->num_entries),
		     QSYS_PARAM_CFG_REG_3);
	ocelot_write(ocelot, taprio->cycle_time, QSYS_PARAM_CFG_REG_4);
	ocelot_write(ocelot, taprio->cycle_time_extension, QSYS_PARAM_CFG_REG_5);

	for (i = 0; i < taprio->num_entries; i++)
		vsc9959_tas_gcl_set(ocelot, i, &taprio->entries[i]);

	ocelot_rmw(ocelot, QSYS_TAS_PARAM_CFG_CTRL_CONFIG_CHANGE,
		   QSYS_TAS_PARAM_CFG_CTRL_CONFIG_CHANGE,
		   QSYS_TAS_PARAM_CFG_CTRL);

	ret = readx_poll_timeout(vsc9959_tas_read_cfg_status, ocelot, val,
				 !(val & QSYS_TAS_PARAM_CFG_CTRL_CONFIG_CHANGE),
				 10, 100000);
	if (ret)
		goto err;

	ocelot_port->taprio = taprio_offload_get(taprio);
	vsc9959_tas_guard_bands_update(ocelot, port);

err:
	mutex_unlock(&ocelot->tas_lock);

	return ret;
}

static void vsc9959_tas_clock_adjust(struct ocelot *ocelot)
{
	struct tc_taprio_qopt_offload *taprio;
	struct ocelot_port *ocelot_port;
	struct timespec64 base_ts;
	int port;
	u32 val;

	mutex_lock(&ocelot->tas_lock);

	for (port = 0; port < ocelot->num_phys_ports; port++) {
		ocelot_port = ocelot->ports[port];
		taprio = ocelot_port->taprio;
		if (!taprio)
			continue;

		ocelot_rmw(ocelot,
			   QSYS_TAS_PARAM_CFG_CTRL_PORT_NUM(port),
			   QSYS_TAS_PARAM_CFG_CTRL_PORT_NUM_M,
			   QSYS_TAS_PARAM_CFG_CTRL);

		/* Disable time-aware shaper */
		ocelot_rmw_rix(ocelot, 0, QSYS_TAG_CONFIG_ENABLE,
			       QSYS_TAG_CONFIG, port);

		vsc9959_new_base_time(ocelot, taprio->base_time,
				      taprio->cycle_time, &base_ts);

		ocelot_write(ocelot, base_ts.tv_nsec, QSYS_PARAM_CFG_REG_1);
		ocelot_write(ocelot, lower_32_bits(base_ts.tv_sec),
			     QSYS_PARAM_CFG_REG_2);
		val = upper_32_bits(base_ts.tv_sec);
		ocelot_rmw(ocelot,
			   QSYS_PARAM_CFG_REG_3_BASE_TIME_SEC_MSB(val),
			   QSYS_PARAM_CFG_REG_3_BASE_TIME_SEC_MSB_M,
			   QSYS_PARAM_CFG_REG_3);

		ocelot_rmw(ocelot, QSYS_TAS_PARAM_CFG_CTRL_CONFIG_CHANGE,
			   QSYS_TAS_PARAM_CFG_CTRL_CONFIG_CHANGE,
			   QSYS_TAS_PARAM_CFG_CTRL);

		/* Re-enable time-aware shaper */
		ocelot_rmw_rix(ocelot, QSYS_TAG_CONFIG_ENABLE,
			       QSYS_TAG_CONFIG_ENABLE,
			       QSYS_TAG_CONFIG, port);
	}
	mutex_unlock(&ocelot->tas_lock);
}

static int vsc9959_qos_port_cbs_set(struct dsa_switch *ds, int port,
				    struct tc_cbs_qopt_offload *cbs_qopt)
{
	struct ocelot *ocelot = ds->priv;
	int port_ix = port * 8 + cbs_qopt->queue;
	u32 rate, burst;

	if (cbs_qopt->queue >= ds->num_tx_queues)
		return -EINVAL;

	if (!cbs_qopt->enable) {
		ocelot_write_gix(ocelot, QSYS_CIR_CFG_CIR_RATE(0) |
				 QSYS_CIR_CFG_CIR_BURST(0),
				 QSYS_CIR_CFG, port_ix);

		ocelot_rmw_gix(ocelot, 0, QSYS_SE_CFG_SE_AVB_ENA,
			       QSYS_SE_CFG, port_ix);

		return 0;
	}

	/* Rate unit is 100 kbps */
	rate = DIV_ROUND_UP(cbs_qopt->idleslope, 100);
	/* Avoid using zero rate */
	rate = clamp_t(u32, rate, 1, GENMASK(14, 0));
	/* Burst unit is 4kB */
	burst = DIV_ROUND_UP(cbs_qopt->hicredit, 4096);
	/* Avoid using zero burst size */
	burst = clamp_t(u32, burst, 1, GENMASK(5, 0));
	ocelot_write_gix(ocelot,
			 QSYS_CIR_CFG_CIR_RATE(rate) |
			 QSYS_CIR_CFG_CIR_BURST(burst),
			 QSYS_CIR_CFG,
			 port_ix);

	ocelot_rmw_gix(ocelot,
		       QSYS_SE_CFG_SE_FRM_MODE(0) |
		       QSYS_SE_CFG_SE_AVB_ENA,
		       QSYS_SE_CFG_SE_AVB_ENA |
		       QSYS_SE_CFG_SE_FRM_MODE_M,
		       QSYS_SE_CFG,
		       port_ix);

	return 0;
}

static int vsc9959_qos_query_caps(struct tc_query_caps_base *base)
{
	switch (base->type) {
	case TC_SETUP_QDISC_TAPRIO: {
		struct tc_taprio_caps *caps = base->caps;

		caps->supports_queue_max_sdu = true;

		return 0;
	}
	default:
		return -EOPNOTSUPP;
	}
}

static int vsc9959_port_setup_tc(struct dsa_switch *ds, int port,
				 enum tc_setup_type type,
				 void *type_data)
{
	struct ocelot *ocelot = ds->priv;

	switch (type) {
	case TC_QUERY_CAPS:
		return vsc9959_qos_query_caps(type_data);
	case TC_SETUP_QDISC_TAPRIO:
		return vsc9959_qos_port_tas_set(ocelot, port, type_data);
	case TC_SETUP_QDISC_CBS:
		return vsc9959_qos_port_cbs_set(ds, port, type_data);
	default:
		return -EOPNOTSUPP;
	}
}

#define VSC9959_PSFP_SFID_MAX			175
#define VSC9959_PSFP_GATE_ID_MAX		183
#define VSC9959_PSFP_POLICER_BASE		63
#define VSC9959_PSFP_POLICER_MAX		383
#define VSC9959_PSFP_GATE_LIST_NUM		4
#define VSC9959_PSFP_GATE_CYCLETIME_MIN		5000

struct felix_stream {
	struct list_head list;
	unsigned long id;
	bool dummy;
	int ports;
	int port;
	u8 dmac[ETH_ALEN];
	u16 vid;
	s8 prio;
	u8 sfid_valid;
	u8 ssid_valid;
	u32 sfid;
	u32 ssid;
};

struct felix_stream_filter_counters {
	u64 match;
	u64 not_pass_gate;
	u64 not_pass_sdu;
	u64 red;
};

struct felix_stream_filter {
	struct felix_stream_filter_counters stats;
	struct list_head list;
	refcount_t refcount;
	u32 index;
	u8 enable;
	int portmask;
	u8 sg_valid;
	u32 sgid;
	u8 fm_valid;
	u32 fmid;
	u8 prio_valid;
	u8 prio;
	u32 maxsdu;
};

struct felix_stream_gate {
	u32 index;
	u8 enable;
	u8 ipv_valid;
	u8 init_ipv;
	u64 basetime;
	u64 cycletime;
	u64 cycletime_ext;
	u32 num_entries;
	struct action_gate_entry entries[];
};

struct felix_stream_gate_entry {
	struct list_head list;
	refcount_t refcount;
	u32 index;
};

static int vsc9959_stream_identify(struct flow_cls_offload *f,
				   struct felix_stream *stream)
{
	struct flow_rule *rule = flow_cls_offload_flow_rule(f);
	struct flow_dissector *dissector = rule->match.dissector;

	if (dissector->used_keys &
	    ~(BIT(FLOW_DISSECTOR_KEY_CONTROL) |
	      BIT(FLOW_DISSECTOR_KEY_BASIC) |
	      BIT(FLOW_DISSECTOR_KEY_VLAN) |
	      BIT(FLOW_DISSECTOR_KEY_ETH_ADDRS)))
		return -EOPNOTSUPP;

	if (flow_rule_match_key(rule, FLOW_DISSECTOR_KEY_ETH_ADDRS)) {
		struct flow_match_eth_addrs match;

		flow_rule_match_eth_addrs(rule, &match);
		ether_addr_copy(stream->dmac, match.key->dst);
		if (!is_zero_ether_addr(match.mask->src))
			return -EOPNOTSUPP;
	} else {
		return -EOPNOTSUPP;
	}

	if (flow_rule_match_key(rule, FLOW_DISSECTOR_KEY_VLAN)) {
		struct flow_match_vlan match;

		flow_rule_match_vlan(rule, &match);
		if (match.mask->vlan_priority)
			stream->prio = match.key->vlan_priority;
		else
			stream->prio = -1;

		if (!match.mask->vlan_id)
			return -EOPNOTSUPP;
		stream->vid = match.key->vlan_id;
	} else {
		return -EOPNOTSUPP;
	}

	stream->id = f->cookie;

	return 0;
}

static int vsc9959_mact_stream_set(struct ocelot *ocelot,
				   struct felix_stream *stream,
				   struct netlink_ext_ack *extack)
{
	enum macaccess_entry_type type;
	int ret, sfid, ssid;
	u32 vid, dst_idx;
	u8 mac[ETH_ALEN];

	ether_addr_copy(mac, stream->dmac);
	vid = stream->vid;

	/* Stream identification desn't support to add a stream with non
	 * existent MAC (The MAC entry has not been learned in MAC table).
	 */
	ret = ocelot_mact_lookup(ocelot, &dst_idx, mac, vid, &type);
	if (ret) {
		if (extack)
			NL_SET_ERR_MSG_MOD(extack, "Stream is not learned in MAC table");
		return -EOPNOTSUPP;
	}

	if ((stream->sfid_valid || stream->ssid_valid) &&
	    type == ENTRYTYPE_NORMAL)
		type = ENTRYTYPE_LOCKED;

	sfid = stream->sfid_valid ? stream->sfid : -1;
	ssid = stream->ssid_valid ? stream->ssid : -1;

	ret = ocelot_mact_learn_streamdata(ocelot, dst_idx, mac, vid, type,
					   sfid, ssid);

	return ret;
}

static struct felix_stream *
vsc9959_stream_table_lookup(struct list_head *stream_list,
			    struct felix_stream *stream)
{
	struct felix_stream *tmp;

	list_for_each_entry(tmp, stream_list, list)
		if (ether_addr_equal(tmp->dmac, stream->dmac) &&
		    tmp->vid == stream->vid)
			return tmp;

	return NULL;
}

static int vsc9959_stream_table_add(struct ocelot *ocelot,
				    struct list_head *stream_list,
				    struct felix_stream *stream,
				    struct netlink_ext_ack *extack)
{
	struct felix_stream *stream_entry;
	int ret;

	stream_entry = kmemdup(stream, sizeof(*stream_entry), GFP_KERNEL);
	if (!stream_entry)
		return -ENOMEM;

	if (!stream->dummy) {
		ret = vsc9959_mact_stream_set(ocelot, stream_entry, extack);
		if (ret) {
			kfree(stream_entry);
			return ret;
		}
	}

	list_add_tail(&stream_entry->list, stream_list);

	return 0;
}

static struct felix_stream *
vsc9959_stream_table_get(struct list_head *stream_list, unsigned long id)
{
	struct felix_stream *tmp;

	list_for_each_entry(tmp, stream_list, list)
		if (tmp->id == id)
			return tmp;

	return NULL;
}

static void vsc9959_stream_table_del(struct ocelot *ocelot,
				     struct felix_stream *stream)
{
	if (!stream->dummy)
		vsc9959_mact_stream_set(ocelot, stream, NULL);

	list_del(&stream->list);
	kfree(stream);
}

static u32 vsc9959_sfi_access_status(struct ocelot *ocelot)
{
	return ocelot_read(ocelot, ANA_TABLES_SFIDACCESS);
}

static int vsc9959_psfp_sfi_set(struct ocelot *ocelot,
				struct felix_stream_filter *sfi)
{
	u32 val;

	if (sfi->index > VSC9959_PSFP_SFID_MAX)
		return -EINVAL;

	if (!sfi->enable) {
		ocelot_write(ocelot, ANA_TABLES_SFIDTIDX_SFID_INDEX(sfi->index),
			     ANA_TABLES_SFIDTIDX);

		val = ANA_TABLES_SFIDACCESS_SFID_TBL_CMD(SFIDACCESS_CMD_WRITE);
		ocelot_write(ocelot, val, ANA_TABLES_SFIDACCESS);

		return readx_poll_timeout(vsc9959_sfi_access_status, ocelot, val,
					  (!ANA_TABLES_SFIDACCESS_SFID_TBL_CMD(val)),
					  10, 100000);
	}

	if (sfi->sgid > VSC9959_PSFP_GATE_ID_MAX ||
	    sfi->fmid > VSC9959_PSFP_POLICER_MAX)
		return -EINVAL;

	ocelot_write(ocelot,
		     (sfi->sg_valid ? ANA_TABLES_SFIDTIDX_SGID_VALID : 0) |
		     ANA_TABLES_SFIDTIDX_SGID(sfi->sgid) |
		     (sfi->fm_valid ? ANA_TABLES_SFIDTIDX_POL_ENA : 0) |
		     ANA_TABLES_SFIDTIDX_POL_IDX(sfi->fmid) |
		     ANA_TABLES_SFIDTIDX_SFID_INDEX(sfi->index),
		     ANA_TABLES_SFIDTIDX);

	ocelot_write(ocelot,
		     (sfi->prio_valid ? ANA_TABLES_SFIDACCESS_IGR_PRIO_MATCH_ENA : 0) |
		     ANA_TABLES_SFIDACCESS_IGR_PRIO(sfi->prio) |
		     ANA_TABLES_SFIDACCESS_MAX_SDU_LEN(sfi->maxsdu) |
		     ANA_TABLES_SFIDACCESS_SFID_TBL_CMD(SFIDACCESS_CMD_WRITE),
		     ANA_TABLES_SFIDACCESS);

	return readx_poll_timeout(vsc9959_sfi_access_status, ocelot, val,
				  (!ANA_TABLES_SFIDACCESS_SFID_TBL_CMD(val)),
				  10, 100000);
}

static int vsc9959_psfp_sfidmask_set(struct ocelot *ocelot, u32 sfid, int ports)
{
	u32 val;

	ocelot_rmw(ocelot,
		   ANA_TABLES_SFIDTIDX_SFID_INDEX(sfid),
		   ANA_TABLES_SFIDTIDX_SFID_INDEX_M,
		   ANA_TABLES_SFIDTIDX);

	ocelot_write(ocelot,
		     ANA_TABLES_SFID_MASK_IGR_PORT_MASK(ports) |
		     ANA_TABLES_SFID_MASK_IGR_SRCPORT_MATCH_ENA,
		     ANA_TABLES_SFID_MASK);

	ocelot_rmw(ocelot,
		   ANA_TABLES_SFIDACCESS_SFID_TBL_CMD(SFIDACCESS_CMD_WRITE),
		   ANA_TABLES_SFIDACCESS_SFID_TBL_CMD_M,
		   ANA_TABLES_SFIDACCESS);

	return readx_poll_timeout(vsc9959_sfi_access_status, ocelot, val,
				  (!ANA_TABLES_SFIDACCESS_SFID_TBL_CMD(val)),
				  10, 100000);
}

static int vsc9959_psfp_sfi_list_add(struct ocelot *ocelot,
				     struct felix_stream_filter *sfi,
				     struct list_head *pos)
{
	struct felix_stream_filter *sfi_entry;
	int ret;

	sfi_entry = kmemdup(sfi, sizeof(*sfi_entry), GFP_KERNEL);
	if (!sfi_entry)
		return -ENOMEM;

	refcount_set(&sfi_entry->refcount, 1);

	ret = vsc9959_psfp_sfi_set(ocelot, sfi_entry);
	if (ret) {
		kfree(sfi_entry);
		return ret;
	}

	vsc9959_psfp_sfidmask_set(ocelot, sfi->index, sfi->portmask);

	list_add(&sfi_entry->list, pos);

	return 0;
}

static int vsc9959_psfp_sfi_table_add(struct ocelot *ocelot,
				      struct felix_stream_filter *sfi)
{
	struct list_head *pos, *q, *last;
	struct felix_stream_filter *tmp;
	struct ocelot_psfp_list *psfp;
	u32 insert = 0;

	psfp = &ocelot->psfp;
	last = &psfp->sfi_list;

	list_for_each_safe(pos, q, &psfp->sfi_list) {
		tmp = list_entry(pos, struct felix_stream_filter, list);
		if (sfi->sg_valid == tmp->sg_valid &&
		    sfi->fm_valid == tmp->fm_valid &&
		    sfi->portmask == tmp->portmask &&
		    tmp->sgid == sfi->sgid &&
		    tmp->fmid == sfi->fmid) {
			sfi->index = tmp->index;
			refcount_inc(&tmp->refcount);
			return 0;
		}
		/* Make sure that the index is increasing in order. */
		if (tmp->index == insert) {
			last = pos;
			insert++;
		}
	}
	sfi->index = insert;

	return vsc9959_psfp_sfi_list_add(ocelot, sfi, last);
}

static int vsc9959_psfp_sfi_table_add2(struct ocelot *ocelot,
				       struct felix_stream_filter *sfi,
				       struct felix_stream_filter *sfi2)
{
	struct felix_stream_filter *tmp;
	struct list_head *pos, *q, *last;
	struct ocelot_psfp_list *psfp;
	u32 insert = 0;
	int ret;

	psfp = &ocelot->psfp;
	last = &psfp->sfi_list;

	list_for_each_safe(pos, q, &psfp->sfi_list) {
		tmp = list_entry(pos, struct felix_stream_filter, list);
		/* Make sure that the index is increasing in order. */
		if (tmp->index >= insert + 2)
			break;

		insert = tmp->index + 1;
		last = pos;
	}
	sfi->index = insert;

	ret = vsc9959_psfp_sfi_list_add(ocelot, sfi, last);
	if (ret)
		return ret;

	sfi2->index = insert + 1;

	return vsc9959_psfp_sfi_list_add(ocelot, sfi2, last->next);
}

static struct felix_stream_filter *
vsc9959_psfp_sfi_table_get(struct list_head *sfi_list, u32 index)
{
	struct felix_stream_filter *tmp;

	list_for_each_entry(tmp, sfi_list, list)
		if (tmp->index == index)
			return tmp;

	return NULL;
}

static void vsc9959_psfp_sfi_table_del(struct ocelot *ocelot, u32 index)
{
	struct felix_stream_filter *tmp, *n;
	struct ocelot_psfp_list *psfp;
	u8 z;

	psfp = &ocelot->psfp;

	list_for_each_entry_safe(tmp, n, &psfp->sfi_list, list)
		if (tmp->index == index) {
			z = refcount_dec_and_test(&tmp->refcount);
			if (z) {
				tmp->enable = 0;
				vsc9959_psfp_sfi_set(ocelot, tmp);
				list_del(&tmp->list);
				kfree(tmp);
			}
			break;
		}
}

static void vsc9959_psfp_parse_gate(const struct flow_action_entry *entry,
				    struct felix_stream_gate *sgi)
{
	sgi->index = entry->hw_index;
	sgi->ipv_valid = (entry->gate.prio < 0) ? 0 : 1;
	sgi->init_ipv = (sgi->ipv_valid) ? entry->gate.prio : 0;
	sgi->basetime = entry->gate.basetime;
	sgi->cycletime = entry->gate.cycletime;
	sgi->num_entries = entry->gate.num_entries;
	sgi->enable = 1;

	memcpy(sgi->entries, entry->gate.entries,
	       entry->gate.num_entries * sizeof(struct action_gate_entry));
}

static u32 vsc9959_sgi_cfg_status(struct ocelot *ocelot)
{
	return ocelot_read(ocelot, ANA_SG_ACCESS_CTRL);
}

static int vsc9959_psfp_sgi_set(struct ocelot *ocelot,
				struct felix_stream_gate *sgi)
{
	struct action_gate_entry *e;
	struct timespec64 base_ts;
	u32 interval_sum = 0;
	u32 val;
	int i;

	if (sgi->index > VSC9959_PSFP_GATE_ID_MAX)
		return -EINVAL;

	ocelot_write(ocelot, ANA_SG_ACCESS_CTRL_SGID(sgi->index),
		     ANA_SG_ACCESS_CTRL);

	if (!sgi->enable) {
		ocelot_rmw(ocelot, ANA_SG_CONFIG_REG_3_INIT_GATE_STATE,
			   ANA_SG_CONFIG_REG_3_INIT_GATE_STATE |
			   ANA_SG_CONFIG_REG_3_GATE_ENABLE,
			   ANA_SG_CONFIG_REG_3);

		return 0;
	}

	if (sgi->cycletime < VSC9959_PSFP_GATE_CYCLETIME_MIN ||
	    sgi->cycletime > NSEC_PER_SEC)
		return -EINVAL;

	if (sgi->num_entries > VSC9959_PSFP_GATE_LIST_NUM)
		return -EINVAL;

	vsc9959_new_base_time(ocelot, sgi->basetime, sgi->cycletime, &base_ts);
	ocelot_write(ocelot, base_ts.tv_nsec, ANA_SG_CONFIG_REG_1);
	val = lower_32_bits(base_ts.tv_sec);
	ocelot_write(ocelot, val, ANA_SG_CONFIG_REG_2);

	val = upper_32_bits(base_ts.tv_sec);
	ocelot_write(ocelot,
		     (sgi->ipv_valid ? ANA_SG_CONFIG_REG_3_IPV_VALID : 0) |
		     ANA_SG_CONFIG_REG_3_INIT_IPV(sgi->init_ipv) |
		     ANA_SG_CONFIG_REG_3_GATE_ENABLE |
		     ANA_SG_CONFIG_REG_3_LIST_LENGTH(sgi->num_entries) |
		     ANA_SG_CONFIG_REG_3_INIT_GATE_STATE |
		     ANA_SG_CONFIG_REG_3_BASE_TIME_SEC_MSB(val),
		     ANA_SG_CONFIG_REG_3);

	ocelot_write(ocelot, sgi->cycletime, ANA_SG_CONFIG_REG_4);

	e = sgi->entries;
	for (i = 0; i < sgi->num_entries; i++) {
		u32 ips = (e[i].ipv < 0) ? 0 : (e[i].ipv + 8);

		ocelot_write_rix(ocelot, ANA_SG_GCL_GS_CONFIG_IPS(ips) |
				 (e[i].gate_state ?
				  ANA_SG_GCL_GS_CONFIG_GATE_STATE : 0),
				 ANA_SG_GCL_GS_CONFIG, i);

		interval_sum += e[i].interval;
		ocelot_write_rix(ocelot, interval_sum, ANA_SG_GCL_TI_CONFIG, i);
	}

	ocelot_rmw(ocelot, ANA_SG_ACCESS_CTRL_CONFIG_CHANGE,
		   ANA_SG_ACCESS_CTRL_CONFIG_CHANGE,
		   ANA_SG_ACCESS_CTRL);

	return readx_poll_timeout(vsc9959_sgi_cfg_status, ocelot, val,
				  (!(ANA_SG_ACCESS_CTRL_CONFIG_CHANGE & val)),
				  10, 100000);
}

static int vsc9959_psfp_sgi_table_add(struct ocelot *ocelot,
				      struct felix_stream_gate *sgi)
{
	struct felix_stream_gate_entry *tmp;
	struct ocelot_psfp_list *psfp;
	int ret;

	psfp = &ocelot->psfp;

	list_for_each_entry(tmp, &psfp->sgi_list, list)
		if (tmp->index == sgi->index) {
			refcount_inc(&tmp->refcount);
			return 0;
		}

	tmp = kzalloc(sizeof(*tmp), GFP_KERNEL);
	if (!tmp)
		return -ENOMEM;

	ret = vsc9959_psfp_sgi_set(ocelot, sgi);
	if (ret) {
		kfree(tmp);
		return ret;
	}

	tmp->index = sgi->index;
	refcount_set(&tmp->refcount, 1);
	list_add_tail(&tmp->list, &psfp->sgi_list);

	return 0;
}

static void vsc9959_psfp_sgi_table_del(struct ocelot *ocelot,
				       u32 index)
{
	struct felix_stream_gate_entry *tmp, *n;
	struct felix_stream_gate sgi = {0};
	struct ocelot_psfp_list *psfp;
	u8 z;

	psfp = &ocelot->psfp;

	list_for_each_entry_safe(tmp, n, &psfp->sgi_list, list)
		if (tmp->index == index) {
			z = refcount_dec_and_test(&tmp->refcount);
			if (z) {
				sgi.index = index;
				sgi.enable = 0;
				vsc9959_psfp_sgi_set(ocelot, &sgi);
				list_del(&tmp->list);
				kfree(tmp);
			}
			break;
		}
}

static int vsc9959_psfp_filter_add(struct ocelot *ocelot, int port,
				   struct flow_cls_offload *f)
{
	struct netlink_ext_ack *extack = f->common.extack;
	struct felix_stream_filter old_sfi, *sfi_entry;
	struct felix_stream_filter sfi = {0};
	const struct flow_action_entry *a;
	struct felix_stream *stream_entry;
	struct felix_stream stream = {0};
	struct felix_stream_gate *sgi;
	struct ocelot_psfp_list *psfp;
	struct ocelot_policer pol;
	int ret, i, size;
	u64 rate, burst;
	u32 index;

	psfp = &ocelot->psfp;

	ret = vsc9959_stream_identify(f, &stream);
	if (ret) {
		NL_SET_ERR_MSG_MOD(extack, "Only can match on VID, PCP, and dest MAC");
		return ret;
	}

	mutex_lock(&psfp->lock);

	flow_action_for_each(i, a, &f->rule->action) {
		switch (a->id) {
		case FLOW_ACTION_GATE:
			size = struct_size(sgi, entries, a->gate.num_entries);
			sgi = kzalloc(size, GFP_KERNEL);
			if (!sgi) {
				ret = -ENOMEM;
				goto err;
			}
			vsc9959_psfp_parse_gate(a, sgi);
			ret = vsc9959_psfp_sgi_table_add(ocelot, sgi);
			if (ret) {
				kfree(sgi);
				goto err;
			}
			sfi.sg_valid = 1;
			sfi.sgid = sgi->index;
			kfree(sgi);
			break;
		case FLOW_ACTION_POLICE:
			index = a->hw_index + VSC9959_PSFP_POLICER_BASE;
			if (index > VSC9959_PSFP_POLICER_MAX) {
				ret = -EINVAL;
				goto err;
			}

			rate = a->police.rate_bytes_ps;
			burst = rate * PSCHED_NS2TICKS(a->police.burst);
			pol = (struct ocelot_policer) {
				.burst = div_u64(burst, PSCHED_TICKS_PER_SEC),
				.rate = div_u64(rate, 1000) * 8,
			};
			ret = ocelot_vcap_policer_add(ocelot, index, &pol);
			if (ret)
				goto err;

			sfi.fm_valid = 1;
			sfi.fmid = index;
			sfi.maxsdu = a->police.mtu;
			break;
		default:
			mutex_unlock(&psfp->lock);
			return -EOPNOTSUPP;
		}
	}

	stream.ports = BIT(port);
	stream.port = port;

	sfi.portmask = stream.ports;
	sfi.prio_valid = (stream.prio < 0 ? 0 : 1);
	sfi.prio = (sfi.prio_valid ? stream.prio : 0);
	sfi.enable = 1;

	/* Check if stream is set. */
	stream_entry = vsc9959_stream_table_lookup(&psfp->stream_list, &stream);
	if (stream_entry) {
		if (stream_entry->ports & BIT(port)) {
			NL_SET_ERR_MSG_MOD(extack,
					   "The stream is added on this port");
			ret = -EEXIST;
			goto err;
		}

		if (stream_entry->ports != BIT(stream_entry->port)) {
			NL_SET_ERR_MSG_MOD(extack,
					   "The stream is added on two ports");
			ret = -EEXIST;
			goto err;
		}

		stream_entry->ports |= BIT(port);
		stream.ports = stream_entry->ports;

		sfi_entry = vsc9959_psfp_sfi_table_get(&psfp->sfi_list,
						       stream_entry->sfid);
		memcpy(&old_sfi, sfi_entry, sizeof(old_sfi));

		vsc9959_psfp_sfi_table_del(ocelot, stream_entry->sfid);

		old_sfi.portmask = stream_entry->ports;
		sfi.portmask = stream.ports;

		if (stream_entry->port > port) {
			ret = vsc9959_psfp_sfi_table_add2(ocelot, &sfi,
							  &old_sfi);
			stream_entry->dummy = true;
		} else {
			ret = vsc9959_psfp_sfi_table_add2(ocelot, &old_sfi,
							  &sfi);
			stream.dummy = true;
		}
		if (ret)
			goto err;

		stream_entry->sfid = old_sfi.index;
	} else {
		ret = vsc9959_psfp_sfi_table_add(ocelot, &sfi);
		if (ret)
			goto err;
	}

	stream.sfid = sfi.index;
	stream.sfid_valid = 1;
	ret = vsc9959_stream_table_add(ocelot, &psfp->stream_list,
				       &stream, extack);
	if (ret) {
		vsc9959_psfp_sfi_table_del(ocelot, stream.sfid);
		goto err;
	}

	mutex_unlock(&psfp->lock);

	return 0;

err:
	if (sfi.sg_valid)
		vsc9959_psfp_sgi_table_del(ocelot, sfi.sgid);

	if (sfi.fm_valid)
		ocelot_vcap_policer_del(ocelot, sfi.fmid);

	mutex_unlock(&psfp->lock);

	return ret;
}

static int vsc9959_psfp_filter_del(struct ocelot *ocelot,
				   struct flow_cls_offload *f)
{
	struct felix_stream *stream, tmp, *stream_entry;
	struct ocelot_psfp_list *psfp = &ocelot->psfp;
	static struct felix_stream_filter *sfi;

	mutex_lock(&psfp->lock);

	stream = vsc9959_stream_table_get(&psfp->stream_list, f->cookie);
	if (!stream) {
		mutex_unlock(&psfp->lock);
		return -ENOMEM;
	}

	sfi = vsc9959_psfp_sfi_table_get(&psfp->sfi_list, stream->sfid);
	if (!sfi) {
		mutex_unlock(&psfp->lock);
		return -ENOMEM;
	}

	if (sfi->sg_valid)
		vsc9959_psfp_sgi_table_del(ocelot, sfi->sgid);

	if (sfi->fm_valid)
		ocelot_vcap_policer_del(ocelot, sfi->fmid);

	vsc9959_psfp_sfi_table_del(ocelot, stream->sfid);

	memcpy(&tmp, stream, sizeof(tmp));

	stream->sfid_valid = 0;
	vsc9959_stream_table_del(ocelot, stream);

	stream_entry = vsc9959_stream_table_lookup(&psfp->stream_list, &tmp);
	if (stream_entry) {
		stream_entry->ports = BIT(stream_entry->port);
		if (stream_entry->dummy) {
			stream_entry->dummy = false;
			vsc9959_mact_stream_set(ocelot, stream_entry, NULL);
		}
		vsc9959_psfp_sfidmask_set(ocelot, stream_entry->sfid,
					  stream_entry->ports);
	}

	mutex_unlock(&psfp->lock);

	return 0;
}

static void vsc9959_update_sfid_stats(struct ocelot *ocelot,
				      struct felix_stream_filter *sfi)
{
	struct felix_stream_filter_counters *s = &sfi->stats;
	u32 match, not_pass_gate, not_pass_sdu, red;
	u32 sfid = sfi->index;

	lockdep_assert_held(&ocelot->stat_view_lock);

	ocelot_rmw(ocelot, SYS_STAT_CFG_STAT_VIEW(sfid),
		   SYS_STAT_CFG_STAT_VIEW_M,
		   SYS_STAT_CFG);

	match = ocelot_read(ocelot, SYS_COUNT_SF_MATCHING_FRAMES);
	not_pass_gate = ocelot_read(ocelot, SYS_COUNT_SF_NOT_PASSING_FRAMES);
	not_pass_sdu = ocelot_read(ocelot, SYS_COUNT_SF_NOT_PASSING_SDU);
	red = ocelot_read(ocelot, SYS_COUNT_SF_RED_FRAMES);

	/* Clear the PSFP counter. */
	ocelot_write(ocelot,
		     SYS_STAT_CFG_STAT_VIEW(sfid) |
		     SYS_STAT_CFG_STAT_CLEAR_SHOT(0x10),
		     SYS_STAT_CFG);

	s->match += match;
	s->not_pass_gate += not_pass_gate;
	s->not_pass_sdu += not_pass_sdu;
	s->red += red;
}

/* Caller must hold &ocelot->stat_view_lock */
static void vsc9959_update_stats(struct ocelot *ocelot)
{
	struct ocelot_psfp_list *psfp = &ocelot->psfp;
	struct felix_stream_filter *sfi;

	mutex_lock(&psfp->lock);

	list_for_each_entry(sfi, &psfp->sfi_list, list)
		vsc9959_update_sfid_stats(ocelot, sfi);

	mutex_unlock(&psfp->lock);
}

static int vsc9959_psfp_stats_get(struct ocelot *ocelot,
				  struct flow_cls_offload *f,
				  struct flow_stats *stats)
{
	struct ocelot_psfp_list *psfp = &ocelot->psfp;
	struct felix_stream_filter_counters *s;
	static struct felix_stream_filter *sfi;
	struct felix_stream *stream;

	stream = vsc9959_stream_table_get(&psfp->stream_list, f->cookie);
	if (!stream)
		return -ENOMEM;

	sfi = vsc9959_psfp_sfi_table_get(&psfp->sfi_list, stream->sfid);
	if (!sfi)
		return -EINVAL;

	mutex_lock(&ocelot->stat_view_lock);

	vsc9959_update_sfid_stats(ocelot, sfi);

	s = &sfi->stats;
	stats->pkts = s->match;
	stats->drops = s->not_pass_gate + s->not_pass_sdu + s->red;

	memset(s, 0, sizeof(*s));

	mutex_unlock(&ocelot->stat_view_lock);

	return 0;
}

static void vsc9959_psfp_init(struct ocelot *ocelot)
{
	struct ocelot_psfp_list *psfp = &ocelot->psfp;

	INIT_LIST_HEAD(&psfp->stream_list);
	INIT_LIST_HEAD(&psfp->sfi_list);
	INIT_LIST_HEAD(&psfp->sgi_list);
	mutex_init(&psfp->lock);
}

/* When using cut-through forwarding and the egress port runs at a higher data
 * rate than the ingress port, the packet currently under transmission would
 * suffer an underrun since it would be transmitted faster than it is received.
 * The Felix switch implementation of cut-through forwarding does not check in
 * hardware whether this condition is satisfied or not, so we must restrict the
 * list of ports that have cut-through forwarding enabled on egress to only be
 * the ports operating at the lowest link speed within their respective
 * forwarding domain.
 */
static void vsc9959_cut_through_fwd(struct ocelot *ocelot)
{
	struct felix *felix = ocelot_to_felix(ocelot);
	struct dsa_switch *ds = felix->ds;
	int tc, port, other_port;

	lockdep_assert_held(&ocelot->fwd_domain_lock);

	for (port = 0; port < ocelot->num_phys_ports; port++) {
		struct ocelot_port *ocelot_port = ocelot->ports[port];
		int min_speed = ocelot_port->speed;
		unsigned long mask = 0;
		u32 tmp, val = 0;

		/* Disable cut-through on ports that are down */
		if (ocelot_port->speed <= 0)
			goto set;

		if (dsa_is_cpu_port(ds, port)) {
			/* Ocelot switches forward from the NPI port towards
			 * any port, regardless of it being in the NPI port's
			 * forwarding domain or not.
			 */
			mask = dsa_user_ports(ds);
		} else {
			mask = ocelot_get_bridge_fwd_mask(ocelot, port);
			mask &= ~BIT(port);
			if (ocelot->npi >= 0)
				mask |= BIT(ocelot->npi);
			else
				mask |= ocelot_port_assigned_dsa_8021q_cpu_mask(ocelot,
										port);
		}

		/* Calculate the minimum link speed, among the ports that are
		 * up, of this source port's forwarding domain.
		 */
		for_each_set_bit(other_port, &mask, ocelot->num_phys_ports) {
			struct ocelot_port *other_ocelot_port;

			other_ocelot_port = ocelot->ports[other_port];
			if (other_ocelot_port->speed <= 0)
				continue;

			if (min_speed > other_ocelot_port->speed)
				min_speed = other_ocelot_port->speed;
		}

		/* Enable cut-through forwarding for all traffic classes that
		 * don't have oversized dropping enabled, since this check is
		 * bypassed in cut-through mode.
		 */
		if (ocelot_port->speed == min_speed) {
			val = GENMASK(7, 0);

			for (tc = 0; tc < OCELOT_NUM_TC; tc++)
				if (vsc9959_port_qmaxsdu_get(ocelot, port, tc))
					val &= ~BIT(tc);
		}

set:
		tmp = ocelot_read_rix(ocelot, ANA_CUT_THRU_CFG, port);
		if (tmp == val)
			continue;

		dev_dbg(ocelot->dev,
			"port %d fwd mask 0x%lx speed %d min_speed %d, %s cut-through forwarding on TC mask 0x%x\n",
			port, mask, ocelot_port->speed, min_speed,
			val ? "enabling" : "disabling", val);

		ocelot_write_rix(ocelot, val, ANA_CUT_THRU_CFG, port);
	}
}

static const struct ocelot_ops vsc9959_ops = {
	.reset			= vsc9959_reset,
	.wm_enc			= vsc9959_wm_enc,
	.wm_dec			= vsc9959_wm_dec,
	.wm_stat		= vsc9959_wm_stat,
	.port_to_netdev		= felix_port_to_netdev,
	.netdev_to_port		= felix_netdev_to_port,
	.psfp_init		= vsc9959_psfp_init,
	.psfp_filter_add	= vsc9959_psfp_filter_add,
	.psfp_filter_del	= vsc9959_psfp_filter_del,
	.psfp_stats_get		= vsc9959_psfp_stats_get,
	.cut_through_fwd	= vsc9959_cut_through_fwd,
	.tas_clock_adjust	= vsc9959_tas_clock_adjust,
	.update_stats		= vsc9959_update_stats,
};

static const struct felix_info felix_info_vsc9959 = {
	.resources		= vsc9959_resources,
	.num_resources		= ARRAY_SIZE(vsc9959_resources),
	.resource_names		= vsc9959_resource_names,
	.regfields		= vsc9959_regfields,
	.map			= vsc9959_regmap,
	.ops			= &vsc9959_ops,
	.stats_layout		= vsc9959_stats_layout,
	.vcap			= vsc9959_vcap_props,
	.vcap_pol_base		= VSC9959_VCAP_POLICER_BASE,
	.vcap_pol_max		= VSC9959_VCAP_POLICER_MAX,
	.vcap_pol_base2		= 0,
	.vcap_pol_max2		= 0,
	.num_mact_rows		= 2048,
	.num_ports		= VSC9959_NUM_PORTS,
	.num_tx_queues		= OCELOT_NUM_TC,
	.quirk_no_xtr_irq	= true,
	.ptp_caps		= &vsc9959_ptp_caps,
	.mdio_bus_alloc		= vsc9959_mdio_bus_alloc,
	.mdio_bus_free		= vsc9959_mdio_bus_free,
	.phylink_validate	= vsc9959_phylink_validate,
	.port_modes		= vsc9959_port_modes,
	.port_setup_tc		= vsc9959_port_setup_tc,
	.port_sched_speed_set	= vsc9959_sched_speed_set,
	.tas_guard_bands_update	= vsc9959_tas_guard_bands_update,
};

static irqreturn_t felix_irq_handler(int irq, void *data)
{
	struct ocelot *ocelot = (struct ocelot *)data;

	/* The INTB interrupt is used for both PTP TX timestamp interrupt
	 * and preemption status change interrupt on each port.
	 *
	 * - Get txtstamp if have
	 * - TODO: handle preemption. Without handling it, driver may get
	 *   interrupt storm.
	 */

	ocelot_get_txtstamp(ocelot);

	return IRQ_HANDLED;
}

static int felix_pci_probe(struct pci_dev *pdev,
			   const struct pci_device_id *id)
{
	struct dsa_switch *ds;
	struct ocelot *ocelot;
	struct felix *felix;
	int err;

	if (pdev->dev.of_node && !of_device_is_available(pdev->dev.of_node)) {
		dev_info(&pdev->dev, "device is disabled, skipping\n");
		return -ENODEV;
	}

	err = pci_enable_device(pdev);
	if (err) {
		dev_err(&pdev->dev, "device enable failed\n");
		goto err_pci_enable;
	}

	felix = kzalloc(sizeof(struct felix), GFP_KERNEL);
	if (!felix) {
		err = -ENOMEM;
		dev_err(&pdev->dev, "Failed to allocate driver memory\n");
		goto err_alloc_felix;
	}

	pci_set_drvdata(pdev, felix);
	ocelot = &felix->ocelot;
	ocelot->dev = &pdev->dev;
	ocelot->num_flooding_pgids = OCELOT_NUM_TC;
	felix->info = &felix_info_vsc9959;
	felix->switch_base = pci_resource_start(pdev, VSC9959_SWITCH_PCI_BAR);

	pci_set_master(pdev);

	err = devm_request_threaded_irq(&pdev->dev, pdev->irq, NULL,
					&felix_irq_handler, IRQF_ONESHOT,
					"felix-intb", ocelot);
	if (err) {
		dev_err(&pdev->dev, "Failed to request irq\n");
		goto err_alloc_irq;
	}

	ocelot->ptp = 1;

	ds = kzalloc(sizeof(struct dsa_switch), GFP_KERNEL);
	if (!ds) {
		err = -ENOMEM;
		dev_err(&pdev->dev, "Failed to allocate DSA switch\n");
		goto err_alloc_ds;
	}

	ds->dev = &pdev->dev;
	ds->num_ports = felix->info->num_ports;
	ds->num_tx_queues = felix->info->num_tx_queues;
	ds->ops = &felix_switch_ops;
	ds->priv = ocelot;
	felix->ds = ds;
	felix->tag_proto = DSA_TAG_PROTO_OCELOT;

	err = dsa_register_switch(ds);
	if (err) {
		dev_err_probe(&pdev->dev, err, "Failed to register DSA switch\n");
		goto err_register_ds;
	}

	return 0;

err_register_ds:
	kfree(ds);
err_alloc_ds:
err_alloc_irq:
	kfree(felix);
err_alloc_felix:
	pci_disable_device(pdev);
err_pci_enable:
	return err;
}

static void felix_pci_remove(struct pci_dev *pdev)
{
	struct felix *felix = pci_get_drvdata(pdev);

	if (!felix)
		return;

	dsa_unregister_switch(felix->ds);

	kfree(felix->ds);
	kfree(felix);

	pci_disable_device(pdev);
}

static void felix_pci_shutdown(struct pci_dev *pdev)
{
	struct felix *felix = pci_get_drvdata(pdev);

	if (!felix)
		return;

	dsa_switch_shutdown(felix->ds);

	pci_set_drvdata(pdev, NULL);
}

static struct pci_device_id felix_ids[] = {
	{
		/* NXP LS1028A */
		PCI_DEVICE(PCI_VENDOR_ID_FREESCALE, 0xEEF0),
	},
	{ 0, }
};
MODULE_DEVICE_TABLE(pci, felix_ids);

static struct pci_driver felix_vsc9959_pci_driver = {
	.name		= "mscc_felix",
	.id_table	= felix_ids,
	.probe		= felix_pci_probe,
	.remove		= felix_pci_remove,
	.shutdown	= felix_pci_shutdown,
};
module_pci_driver(felix_vsc9959_pci_driver);

MODULE_DESCRIPTION("Felix Switch driver");
MODULE_LICENSE("GPL v2");<|MERGE_RESOLUTION|>--- conflicted
+++ resolved
@@ -1194,8 +1194,6 @@
 	}
 }
 
-<<<<<<< HEAD
-=======
 static u32 vsc9959_tas_tc_max_sdu(struct tc_taprio_qopt_offload *taprio, int tc)
 {
 	if (!taprio || !taprio->max_sdu[tc])
@@ -1204,7 +1202,6 @@
 	return taprio->max_sdu[tc] + ETH_HLEN + 2 * VLAN_HLEN + ETH_FCS_LEN;
 }
 
->>>>>>> 9abf2313
 /* Update QSYS_PORT_MAX_SDU to make sure the static guard bands added by the
  * switch (see the ALWAYS_GUARD_BAND_SCH_Q comment) are correct at all MTU
  * values (the default value is 1518). Also, for traffic class windows smaller
@@ -1266,13 +1263,8 @@
 
 	mutex_lock(&ocelot->fwd_domain_lock);
 
-	mutex_lock(&ocelot->fwd_domain_lock);
-
 	for (tc = 0; tc < OCELOT_NUM_TC; tc++) {
-<<<<<<< HEAD
-=======
 		u32 requested_max_sdu = vsc9959_tas_tc_max_sdu(taprio, tc);
->>>>>>> 9abf2313
 		u64 remaining_gate_len_ps;
 		u32 max_sdu;
 
