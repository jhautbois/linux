#ifndef __HID_H
#define __HID_H

/*
 *  Copyright (c) 1999 Andreas Gal
 *  Copyright (c) 2000-2001 Vojtech Pavlik
 *  Copyright (c) 2006-2007 Jiri Kosina
 */

/*
 * This program is free software; you can redistribute it and/or modify
 * it under the terms of the GNU General Public License as published by
 * the Free Software Foundation; either version 2 of the License, or
 * (at your option) any later version.
 *
 * This program is distributed in the hope that it will be useful,
 * but WITHOUT ANY WARRANTY; without even the implied warranty of
 * MERCHANTABILITY or FITNESS FOR A PARTICULAR PURPOSE.  See the
 * GNU General Public License for more details.
 *
 * You should have received a copy of the GNU General Public License
 * along with this program; if not, write to the Free Software
 * Foundation, Inc., 59 Temple Place, Suite 330, Boston, MA 02111-1307 USA
 *
 * Should you need to contact me, the author, you can do so either by
 * e-mail - mail your message to <vojtech@ucw.cz>, or by paper mail:
 * Vojtech Pavlik, Simunkova 1594, Prague 8, 182 00 Czech Republic
 */

/*
 * USB HID (Human Interface Device) interface class code
 */

#define USB_INTERFACE_CLASS_HID		3

/*
 * USB HID interface subclass and protocol codes
 */

#define USB_INTERFACE_SUBCLASS_BOOT	1
#define USB_INTERFACE_PROTOCOL_KEYBOARD	1
#define USB_INTERFACE_PROTOCOL_MOUSE	2

/*
 * HID class requests
 */

#define HID_REQ_GET_REPORT		0x01
#define HID_REQ_GET_IDLE		0x02
#define HID_REQ_GET_PROTOCOL		0x03
#define HID_REQ_SET_REPORT		0x09
#define HID_REQ_SET_IDLE		0x0A
#define HID_REQ_SET_PROTOCOL		0x0B

/*
 * HID class descriptor types
 */

#define HID_DT_HID			(USB_TYPE_CLASS | 0x01)
#define HID_DT_REPORT			(USB_TYPE_CLASS | 0x02)
#define HID_DT_PHYSICAL			(USB_TYPE_CLASS | 0x03)

#define HID_MAX_DESCRIPTOR_SIZE		4096

#ifdef __KERNEL__

#include <linux/types.h>
#include <linux/slab.h>
#include <linux/list.h>
#include <linux/mod_devicetable.h> /* hid_device_id */
#include <linux/timer.h>
#include <linux/workqueue.h>
#include <linux/input.h>

/*
 * We parse each description item into this structure. Short items data
 * values are expanded to 32-bit signed int, long items contain a pointer
 * into the data area.
 */

struct hid_item {
	unsigned  format;
	__u8      size;
	__u8      type;
	__u8      tag;
	union {
	    __u8   u8;
	    __s8   s8;
	    __u16  u16;
	    __s16  s16;
	    __u32  u32;
	    __s32  s32;
	    __u8  *longdata;
	} data;
};

/*
 * HID report item format
 */

#define HID_ITEM_FORMAT_SHORT	0
#define HID_ITEM_FORMAT_LONG	1

/*
 * Special tag indicating long items
 */

#define HID_ITEM_TAG_LONG	15

/*
 * HID report descriptor item type (prefix bit 2,3)
 */

#define HID_ITEM_TYPE_MAIN		0
#define HID_ITEM_TYPE_GLOBAL		1
#define HID_ITEM_TYPE_LOCAL		2
#define HID_ITEM_TYPE_RESERVED		3

/*
 * HID report descriptor main item tags
 */

#define HID_MAIN_ITEM_TAG_INPUT			8
#define HID_MAIN_ITEM_TAG_OUTPUT		9
#define HID_MAIN_ITEM_TAG_FEATURE		11
#define HID_MAIN_ITEM_TAG_BEGIN_COLLECTION	10
#define HID_MAIN_ITEM_TAG_END_COLLECTION	12

/*
 * HID report descriptor main item contents
 */

#define HID_MAIN_ITEM_CONSTANT		0x001
#define HID_MAIN_ITEM_VARIABLE		0x002
#define HID_MAIN_ITEM_RELATIVE		0x004
#define HID_MAIN_ITEM_WRAP		0x008
#define HID_MAIN_ITEM_NONLINEAR		0x010
#define HID_MAIN_ITEM_NO_PREFERRED	0x020
#define HID_MAIN_ITEM_NULL_STATE	0x040
#define HID_MAIN_ITEM_VOLATILE		0x080
#define HID_MAIN_ITEM_BUFFERED_BYTE	0x100

/*
 * HID report descriptor collection item types
 */

#define HID_COLLECTION_PHYSICAL		0
#define HID_COLLECTION_APPLICATION	1
#define HID_COLLECTION_LOGICAL		2

/*
 * HID report descriptor global item tags
 */

#define HID_GLOBAL_ITEM_TAG_USAGE_PAGE		0
#define HID_GLOBAL_ITEM_TAG_LOGICAL_MINIMUM	1
#define HID_GLOBAL_ITEM_TAG_LOGICAL_MAXIMUM	2
#define HID_GLOBAL_ITEM_TAG_PHYSICAL_MINIMUM	3
#define HID_GLOBAL_ITEM_TAG_PHYSICAL_MAXIMUM	4
#define HID_GLOBAL_ITEM_TAG_UNIT_EXPONENT	5
#define HID_GLOBAL_ITEM_TAG_UNIT		6
#define HID_GLOBAL_ITEM_TAG_REPORT_SIZE		7
#define HID_GLOBAL_ITEM_TAG_REPORT_ID		8
#define HID_GLOBAL_ITEM_TAG_REPORT_COUNT	9
#define HID_GLOBAL_ITEM_TAG_PUSH		10
#define HID_GLOBAL_ITEM_TAG_POP			11

/*
 * HID report descriptor local item tags
 */

#define HID_LOCAL_ITEM_TAG_USAGE		0
#define HID_LOCAL_ITEM_TAG_USAGE_MINIMUM	1
#define HID_LOCAL_ITEM_TAG_USAGE_MAXIMUM	2
#define HID_LOCAL_ITEM_TAG_DESIGNATOR_INDEX	3
#define HID_LOCAL_ITEM_TAG_DESIGNATOR_MINIMUM	4
#define HID_LOCAL_ITEM_TAG_DESIGNATOR_MAXIMUM	5
#define HID_LOCAL_ITEM_TAG_STRING_INDEX		7
#define HID_LOCAL_ITEM_TAG_STRING_MINIMUM	8
#define HID_LOCAL_ITEM_TAG_STRING_MAXIMUM	9
#define HID_LOCAL_ITEM_TAG_DELIMITER		10

/*
 * HID usage tables
 */

#define HID_USAGE_PAGE		0xffff0000

#define HID_UP_UNDEFINED	0x00000000
#define HID_UP_GENDESK		0x00010000
#define HID_UP_SIMULATION	0x00020000
#define HID_UP_KEYBOARD		0x00070000
#define HID_UP_LED		0x00080000
#define HID_UP_BUTTON		0x00090000
#define HID_UP_ORDINAL		0x000a0000
#define HID_UP_CONSUMER		0x000c0000
#define HID_UP_DIGITIZER	0x000d0000
#define HID_UP_PID		0x000f0000
#define HID_UP_HPVENDOR         0xff7f0000
#define HID_UP_MSVENDOR		0xff000000
#define HID_UP_CUSTOM		0x00ff0000
#define HID_UP_LOGIVENDOR	0xffbc0000

#define HID_USAGE		0x0000ffff

#define HID_GD_POINTER		0x00010001
#define HID_GD_MOUSE		0x00010002
#define HID_GD_JOYSTICK		0x00010004
#define HID_GD_GAMEPAD		0x00010005
#define HID_GD_KEYBOARD		0x00010006
#define HID_GD_KEYPAD		0x00010007
#define HID_GD_MULTIAXIS	0x00010008
#define HID_GD_X		0x00010030
#define HID_GD_Y		0x00010031
#define HID_GD_Z		0x00010032
#define HID_GD_RX		0x00010033
#define HID_GD_RY		0x00010034
#define HID_GD_RZ		0x00010035
#define HID_GD_SLIDER		0x00010036
#define HID_GD_DIAL		0x00010037
#define HID_GD_WHEEL		0x00010038
#define HID_GD_HATSWITCH	0x00010039
#define HID_GD_BUFFER		0x0001003a
#define HID_GD_BYTECOUNT	0x0001003b
#define HID_GD_MOTION		0x0001003c
#define HID_GD_START		0x0001003d
#define HID_GD_SELECT		0x0001003e
#define HID_GD_VX		0x00010040
#define HID_GD_VY		0x00010041
#define HID_GD_VZ		0x00010042
#define HID_GD_VBRX		0x00010043
#define HID_GD_VBRY		0x00010044
#define HID_GD_VBRZ		0x00010045
#define HID_GD_VNO		0x00010046
#define HID_GD_FEATURE		0x00010047
#define HID_GD_UP		0x00010090
#define HID_GD_DOWN		0x00010091
#define HID_GD_RIGHT		0x00010092
#define HID_GD_LEFT		0x00010093

/*
 * HID report types --- Ouch! HID spec says 1 2 3!
 */

#define HID_INPUT_REPORT	0
#define HID_OUTPUT_REPORT	1
#define HID_FEATURE_REPORT	2

/*
 * HID connect requests
 */

#define HID_CONNECT_HIDINPUT		0x01
#define HID_CONNECT_HIDINPUT_FORCE	0x02
#define HID_CONNECT_HIDRAW		0x04
#define HID_CONNECT_HIDDEV		0x08
#define HID_CONNECT_HIDDEV_FORCE	0x10
#define HID_CONNECT_FF			0x20
#define HID_CONNECT_DEFAULT	(HID_CONNECT_HIDINPUT|HID_CONNECT_HIDRAW| \
		HID_CONNECT_HIDDEV|HID_CONNECT_FF)

/*
 * HID device quirks.
 */

/* 
 * Increase this if you need to configure more HID quirks at module load time
 */
#define MAX_USBHID_BOOT_QUIRKS 4

#define HID_QUIRK_INVERT			0x00000001
#define HID_QUIRK_NOTOUCH			0x00000002
#define HID_QUIRK_NOGET				0x00000008
#define HID_QUIRK_BADPAD			0x00000020
#define HID_QUIRK_MULTI_INPUT			0x00000040
#define HID_QUIRK_SKIP_OUTPUT_REPORTS		0x00010000
#define HID_QUIRK_FULLSPEED_INTERVAL		0x10000000

/*
 * This is the global environment of the parser. This information is
 * persistent for main-items. The global environment can be saved and
 * restored with PUSH/POP statements.
 */

struct hid_global {
	unsigned usage_page;
	__s32    logical_minimum;
	__s32    logical_maximum;
	__s32    physical_minimum;
	__s32    physical_maximum;
	__s32    unit_exponent;
	unsigned unit;
	unsigned report_id;
	unsigned report_size;
	unsigned report_count;
};

/*
 * This is the local environment. It is persistent up the next main-item.
 */

#define HID_MAX_USAGES			12288
#define HID_DEFAULT_NUM_COLLECTIONS	16

struct hid_local {
	unsigned usage[HID_MAX_USAGES]; /* usage array */
	unsigned collection_index[HID_MAX_USAGES]; /* collection index array */
	unsigned usage_index;
	unsigned usage_minimum;
	unsigned delimiter_depth;
	unsigned delimiter_branch;
};

/*
 * This is the collection stack. We climb up the stack to determine
 * application and function of each field.
 */

struct hid_collection {
	unsigned type;
	unsigned usage;
	unsigned level;
};

struct hid_usage {
	unsigned  hid;			/* hid usage code */
	unsigned  collection_index;	/* index into collection array */
	/* hidinput data */
	__u16     code;			/* input driver code */
	__u8      type;			/* input driver type */
	__s8	  hat_min;		/* hat switch fun */
	__s8	  hat_max;		/* ditto */
	__s8	  hat_dir;		/* ditto */
};

struct hid_input;

struct hid_field {
	unsigned  physical;		/* physical usage for this field */
	unsigned  logical;		/* logical usage for this field */
	unsigned  application;		/* application usage for this field */
	struct hid_usage *usage;	/* usage table for this function */
	unsigned  maxusage;		/* maximum usage index */
	unsigned  flags;		/* main-item flags (i.e. volatile,array,constant) */
	unsigned  report_offset;	/* bit offset in the report */
	unsigned  report_size;		/* size of this field in the report */
	unsigned  report_count;		/* number of this field in the report */
	unsigned  report_type;		/* (input,output,feature) */
	__s32    *value;		/* last known value(s) */
	__s32     logical_minimum;
	__s32     logical_maximum;
	__s32     physical_minimum;
	__s32     physical_maximum;
	__s32     unit_exponent;
	unsigned  unit;
	struct hid_report *report;	/* associated report */
	unsigned index;			/* index into report->field[] */
	/* hidinput data */
	struct hid_input *hidinput;	/* associated input structure */
	__u16 dpad;			/* dpad input code */
};

#define HID_MAX_FIELDS 64

struct hid_report {
	struct list_head list;
	unsigned id;					/* id of this report */
	unsigned type;					/* report type */
	struct hid_field *field[HID_MAX_FIELDS];	/* fields of the report */
	unsigned maxfield;				/* maximum valid field index */
	unsigned size;					/* size of the report (bits) */
	struct hid_device *device;			/* associated device */
};

struct hid_report_enum {
	unsigned numbered;
	struct list_head report_list;
	struct hid_report *report_id_hash[256];
};

#define HID_REPORT_TYPES 3

#define HID_MIN_BUFFER_SIZE	64		/* make sure there is at least a packet size of space */
#define HID_MAX_BUFFER_SIZE	4096		/* 4kb */
#define HID_CONTROL_FIFO_SIZE	256		/* to init devices with >100 reports */
#define HID_OUTPUT_FIFO_SIZE	64

struct hid_control_fifo {
	unsigned char dir;
	struct hid_report *report;
	char *raw_report;
};

struct hid_output_fifo {
	struct hid_report *report;
	char *raw_report;
};

#define HID_CLAIMED_INPUT	1
#define HID_CLAIMED_HIDDEV	2
#define HID_CLAIMED_HIDRAW	4

#define HID_STAT_ADDED		1
#define HID_STAT_PARSED		2

#define HID_CTRL_RUNNING	1
#define HID_OUT_RUNNING		2
#define HID_IN_RUNNING		3
#define HID_RESET_PENDING	4
#define HID_SUSPENDED		5
#define HID_CLEAR_HALT		6
#define HID_DISCONNECTED	7
#define HID_STARTED		8

struct hid_input {
	struct list_head list;
	struct hid_report *report;
	struct input_dev *input;
};

<<<<<<< HEAD
=======
enum hid_type {
	HID_TYPE_OTHER = 0,
	HID_TYPE_USBMOUSE
};

>>>>>>> c07f62e5
struct hid_driver;
struct hid_ll_driver;

struct hid_device {							/* device report descriptor */
	__u8 *rdesc;
	unsigned rsize;
	struct hid_collection *collection;				/* List of HID collections */
	unsigned collection_size;					/* Number of allocated hid_collections */
	unsigned maxcollection;						/* Number of parsed collections */
	unsigned maxapplication;					/* Number of applications */
	__u16 bus;							/* BUS ID */
	__u32 vendor;							/* Vendor ID */
	__u32 product;							/* Product ID */
	__u32 version;							/* HID version */
<<<<<<< HEAD
=======
	enum hid_type type;						/* device type (mouse, kbd, ...) */
>>>>>>> c07f62e5
	unsigned country;						/* HID country */
	struct hid_report_enum report_enum[HID_REPORT_TYPES];

	struct device dev;						/* device */
	struct hid_driver *driver;
	struct hid_ll_driver *ll_driver;

	unsigned int status;						/* see STAT flags above */
	unsigned claimed;						/* Claimed by hidinput, hiddev? */
	unsigned quirks;						/* Various quirks the device can pull on us */

	struct list_head inputs;					/* The list of inputs */
	void *hiddev;							/* The hiddev structure */
	void *hidraw;
	int minor;							/* Hiddev minor number */

	int open;							/* is the device open by anyone? */
	char name[128];							/* Device name */
	char phys[64];							/* Device physical location */
	char uniq[64];							/* Device unique identifier (serial #) */

	void *driver_data;

	/* temporary hid_ff handling (until moved to the drivers) */
	int (*ff_init)(struct hid_device *);

	/* hiddev event handler */
	int (*hiddev_connect)(struct hid_device *, unsigned int);
	void (*hiddev_hid_event) (struct hid_device *, struct hid_field *field,
				  struct hid_usage *, __s32);
	void (*hiddev_report_event) (struct hid_device *, struct hid_report *);

	/* handler for raw output data, used by hidraw */
	int (*hid_output_raw_report) (struct hid_device *, __u8 *, size_t);
};

static inline void *hid_get_drvdata(struct hid_device *hdev)
{
	return dev_get_drvdata(&hdev->dev);
}

static inline void hid_set_drvdata(struct hid_device *hdev, void *data)
{
	dev_set_drvdata(&hdev->dev, data);
}

#define HID_GLOBAL_STACK_SIZE 4
#define HID_COLLECTION_STACK_SIZE 4

struct hid_parser {
	struct hid_global     global;
	struct hid_global     global_stack[HID_GLOBAL_STACK_SIZE];
	unsigned              global_stack_ptr;
	struct hid_local      local;
	unsigned              collection_stack[HID_COLLECTION_STACK_SIZE];
	unsigned              collection_stack_ptr;
	struct hid_device    *device;
};

struct hid_class_descriptor {
	__u8  bDescriptorType;
	__le16 wDescriptorLength;
} __attribute__ ((packed));

struct hid_descriptor {
	__u8  bLength;
	__u8  bDescriptorType;
	__le16 bcdHID;
	__u8  bCountryCode;
	__u8  bNumDescriptors;

	struct hid_class_descriptor desc[1];
} __attribute__ ((packed));

#define HID_DEVICE(b, ven, prod) \
	.bus = (b), \
	.vendor = (ven), .product = (prod)

#define HID_USB_DEVICE(ven, prod)	HID_DEVICE(BUS_USB, ven, prod)
#define HID_BLUETOOTH_DEVICE(ven, prod)	HID_DEVICE(BUS_BLUETOOTH, ven, prod)

#define HID_REPORT_ID(rep) \
	.report_type = (rep)
#define HID_USAGE_ID(uhid, utype, ucode) \
	.usage_hid = (uhid), .usage_type = (utype), .usage_code = (ucode)
/* we don't want to catch types and codes equal to 0 */
#define HID_TERMINATOR		(HID_ANY_ID - 1)

struct hid_report_id {
	__u32 report_type;
};
struct hid_usage_id {
	__u32 usage_hid;
	__u32 usage_type;
	__u32 usage_code;
};

/**
 * struct hid_driver
 * @name: driver name (e.g. "Footech_bar-wheel")
 * @id_table: which devices is this driver for (must be non-NULL for probe
 * 	      to be called)
 * @probe: new device inserted
 * @remove: device removed (NULL if not a hot-plug capable driver)
 * @report_table: on which reports to call raw_event (NULL means all)
 * @raw_event: if report in report_table, this hook is called (NULL means nop)
 * @usage_table: on which events to call event (NULL means all)
 * @event: if usage in usage_table, this hook is called (NULL means nop)
 * @report_fixup: called before report descriptor parsing (NULL means nop)
 * @input_mapping: invoked on input registering before mapping an usage
 * @input_mapped: invoked on input registering after mapping an usage
 *
 * raw_event and event should return 0 on no action performed, 1 when no
 * further processing should be done and negative on error
 *
 * input_mapping shall return a negative value to completely ignore this usage
 * (e.g. doubled or invalid usage), zero to continue with parsing of this
 * usage by generic code (no special handling needed) or positive to skip
 * generic parsing (needed special handling which was done in the hook already)
 * input_mapped shall return negative to inform the layer that this usage
 * should not be considered for further processing or zero to notify that
 * no processing was performed and should be done in a generic manner
 * Both these functions may be NULL which means the same behavior as returning
 * zero from them.
 */
struct hid_driver {
	char *name;
	const struct hid_device_id *id_table;

	int (*probe)(struct hid_device *dev, const struct hid_device_id *id);
	void (*remove)(struct hid_device *dev);

	const struct hid_report_id *report_table;
	int (*raw_event)(struct hid_device *hdev, struct hid_report *report,
			u8 *data, int size);
	const struct hid_usage_id *usage_table;
	int (*event)(struct hid_device *hdev, struct hid_field *field,
			struct hid_usage *usage, __s32 value);

	void (*report_fixup)(struct hid_device *hdev, __u8 *buf,
			unsigned int size);

	int (*input_mapping)(struct hid_device *hdev,
			struct hid_input *hidinput, struct hid_field *field,
			struct hid_usage *usage, unsigned long **bit, int *max);
	int (*input_mapped)(struct hid_device *hdev,
			struct hid_input *hidinput, struct hid_field *field,
			struct hid_usage *usage, unsigned long **bit, int *max);
/* private: */
	struct device_driver driver;
};

/**
 * hid_ll_driver - low level driver callbacks
 * @start: called on probe to start the device
 * @stop: called on remove
 * @open: called by input layer on open
 * @close: called by input layer on close
 * @hidinput_input_event: event input event (e.g. ff or leds)
 * @parse: this method is called only once to parse the device data,
 *	   shouldn't allocate anything to not leak memory
 */
struct hid_ll_driver {
	int (*start)(struct hid_device *hdev);
	void (*stop)(struct hid_device *hdev);

	int (*open)(struct hid_device *hdev);
	void (*close)(struct hid_device *hdev);

	int (*hidinput_input_event) (struct input_dev *idev, unsigned int type,
			unsigned int code, int value);

	int (*parse)(struct hid_device *hdev);
};

/* Applications from HID Usage Tables 4/8/99 Version 1.1 */
/* We ignore a few input applications that are not widely used */
#define IS_INPUT_APPLICATION(a) (((a >= 0x00010000) && (a <= 0x00010008)) || (a == 0x00010080) || (a == 0x000c0001) || (a == 0x000d0002))

/* HID core API */

#ifdef CONFIG_HID_DEBUG
extern int hid_debug;
#endif

extern int hid_add_device(struct hid_device *);
extern void hid_destroy_device(struct hid_device *);

extern int __must_check __hid_register_driver(struct hid_driver *,
		struct module *, const char *mod_name);
static inline int __must_check hid_register_driver(struct hid_driver *driver)
{
	return __hid_register_driver(driver, THIS_MODULE, KBUILD_MODNAME);
}
extern void hid_unregister_driver(struct hid_driver *);

extern void hidinput_hid_event(struct hid_device *, struct hid_field *, struct hid_usage *, __s32);
extern void hidinput_report_event(struct hid_device *hid, struct hid_report *report);
extern int hidinput_connect(struct hid_device *hid, unsigned int force);
extern void hidinput_disconnect(struct hid_device *);

int hid_set_field(struct hid_field *, unsigned, __s32);
int hid_input_report(struct hid_device *, int type, u8 *, int, int);
int hidinput_find_field(struct hid_device *hid, unsigned int type, unsigned int code, struct hid_field **field);
void hid_output_report(struct hid_report *report, __u8 *data);
struct hid_device *hid_allocate_device(void);
int hid_parse_report(struct hid_device *hid, __u8 *start, unsigned size);
int hid_connect(struct hid_device *hid, unsigned int connect_mask);

/**
 * hid_map_usage - map usage input bits
 *
 * @hidinput: hidinput which we are interested in
 * @usage: usage to fill in
 * @bit: pointer to input->{}bit (out parameter)
 * @max: maximal valid usage->code to consider later (out parameter)
 * @type: input event type (EV_KEY, EV_REL, ...)
 * @c: code which corresponds to this usage and type
 */
static inline void hid_map_usage(struct hid_input *hidinput,
		struct hid_usage *usage, unsigned long **bit, int *max,
		__u8 type, __u16 c)
{
	struct input_dev *input = hidinput->input;

	usage->type = type;
	usage->code = c;

	switch (type) {
	case EV_ABS:
		*bit = input->absbit;
		*max = ABS_MAX;
		break;
	case EV_REL:
		*bit = input->relbit;
		*max = REL_MAX;
		break;
	case EV_KEY:
		*bit = input->keybit;
		*max = KEY_MAX;
		break;
	case EV_LED:
		*bit = input->ledbit;
		*max = LED_MAX;
		break;
	}
}

/**
 * hid_map_usage_clear - map usage input bits and clear the input bit
 *
 * The same as hid_map_usage, except the @c bit is also cleared in supported
 * bits (@bit).
 */
static inline void hid_map_usage_clear(struct hid_input *hidinput,
		struct hid_usage *usage, unsigned long **bit, int *max,
		__u8 type, __u16 c)
{
	hid_map_usage(hidinput, usage, bit, max, type, c);
	clear_bit(c, *bit);
}

/**
 * hid_parse - parse HW reports
 *
 * @hdev: hid device
 *
 * Call this from probe after you set up the device (if needed). Your
 * report_fixup will be called (if non-NULL) after reading raw report from
 * device before passing it to hid layer for real parsing.
 */
static inline int __must_check hid_parse(struct hid_device *hdev)
{
	int ret;

	if (hdev->status & HID_STAT_PARSED)
		return 0;

	ret = hdev->ll_driver->parse(hdev);
	if (!ret)
		hdev->status |= HID_STAT_PARSED;

	return ret;
}

/**
 * hid_hw_start - start underlaying HW
 *
 * @hdev: hid device
 * @connect_mask: which outputs to connect, see HID_CONNECT_*
 *
 * Call this in probe function *after* hid_parse. This will setup HW buffers
 * and start the device (if not deffered to device open). hid_hw_stop must be
 * called if this was successfull.
 */
static inline int __must_check hid_hw_start(struct hid_device *hdev,
		unsigned int connect_mask)
{
	int ret = hdev->ll_driver->start(hdev);
	if (ret || !connect_mask)
		return ret;
	ret = hid_connect(hdev, connect_mask);
	if (ret)
		hdev->ll_driver->stop(hdev);
	return ret;
}

/**
 * hid_hw_stop - stop underlaying HW
 *
 * @hdev: hid device
 *
 * This is usually called from remove function or from probe when something
 * failed and hid_hw_start was called already.
 */
static inline void hid_hw_stop(struct hid_device *hdev)
{
	hdev->ll_driver->stop(hdev);
}

void hid_report_raw_event(struct hid_device *hid, int type, u8 *data, int size,
		int interrupt);

extern int hid_generic_init(void);
extern void hid_generic_exit(void);

/* HID quirks API */
u32 usbhid_lookup_quirk(const u16 idVendor, const u16 idProduct);
int usbhid_quirks_init(char **quirks_param);
void usbhid_quirks_exit(void);
void usbhid_set_leds(struct hid_device *hid);

#ifdef CONFIG_HID_PID
int hid_pidff_init(struct hid_device *hid);
#else
#define hid_pidff_init NULL
#endif

#ifdef CONFIG_HID_DEBUG
#define dbg_hid(format, arg...) if (hid_debug) \
				printk(KERN_DEBUG "%s: " format ,\
				__FILE__ , ## arg)
#define dbg_hid_line(format, arg...) if (hid_debug) \
				printk(format, ## arg)
#else
static inline int __attribute__((format(printf, 1, 2)))
dbg_hid(const char *fmt, ...)
{
	return 0;
}
#define dbg_hid_line dbg_hid
#endif /* HID_DEBUG */

#define err_hid(format, arg...) printk(KERN_ERR "%s: " format "\n" , \
		__FILE__ , ## arg)
#endif /* HID_FF */

#ifdef CONFIG_HID_COMPAT
#define HID_COMPAT_LOAD_DRIVER(name)	\
void hid_compat_##name(void) { }	\
EXPORT_SYMBOL(hid_compat_##name)
#else
#define HID_COMPAT_LOAD_DRIVER(name)
#endif /* HID_COMPAT */
#define HID_COMPAT_CALL_DRIVER(name)	do {	\
	extern void hid_compat_##name(void);	\
	hid_compat_##name();			\
} while (0)

#endif
<|MERGE_RESOLUTION|>--- conflicted
+++ resolved
@@ -418,14 +418,11 @@
 	struct input_dev *input;
 };
 
-<<<<<<< HEAD
-=======
 enum hid_type {
 	HID_TYPE_OTHER = 0,
 	HID_TYPE_USBMOUSE
 };
 
->>>>>>> c07f62e5
 struct hid_driver;
 struct hid_ll_driver;
 
@@ -440,10 +437,7 @@
 	__u32 vendor;							/* Vendor ID */
 	__u32 product;							/* Product ID */
 	__u32 version;							/* HID version */
-<<<<<<< HEAD
-=======
 	enum hid_type type;						/* device type (mouse, kbd, ...) */
->>>>>>> c07f62e5
 	unsigned country;						/* HID country */
 	struct hid_report_enum report_enum[HID_REPORT_TYPES];
 
