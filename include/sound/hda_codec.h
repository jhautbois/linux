--- conflicted
+++ resolved
@@ -254,11 +254,8 @@
 	unsigned int force_pin_prefix:1; /* Add location prefix */
 	unsigned int link_down_at_suspend:1; /* link down at runtime suspend */
 	unsigned int relaxed_resume:1;	/* don't resume forcibly for jack */
-<<<<<<< HEAD
+	unsigned int forced_resume:1; /* forced resume for jack */
 	unsigned int mst_no_extra_pcms:1; /* no backup PCMs for DP-MST */
-=======
-	unsigned int forced_resume:1; /* forced resume for jack */
->>>>>>> bde3f940
 
 #ifdef CONFIG_PM
 	unsigned long power_on_acct;
