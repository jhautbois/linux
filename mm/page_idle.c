--- conflicted
+++ resolved
@@ -86,10 +86,7 @@
 static void page_idle_clear_pte_refs(struct page *page)
 {
 	struct folio *folio = page_folio(page);
-<<<<<<< HEAD
-=======
-
->>>>>>> 88084a3d
+
 	/*
 	 * Since rwc.try_lock is unused, rwc is effectively immutable, so we
 	 * can make it static to save some cycles and stack.
