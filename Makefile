--- conflicted
+++ resolved
@@ -1,11 +1,7 @@
 VERSION = 4
 PATCHLEVEL = 13
 SUBLEVEL = 0
-<<<<<<< HEAD
-EXTRAVERSION = -rc4
-=======
 EXTRAVERSION = -rc6
->>>>>>> edd03602
 NAME = Fearless Coyote
 
 # *DOCUMENTATION*
