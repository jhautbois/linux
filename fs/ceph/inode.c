--- conflicted
+++ resolved
@@ -2309,34 +2309,6 @@
 	struct ceph_inode_info *ci = ceph_inode(inode);
 	int err = 0;
 
-<<<<<<< HEAD
-	err = ceph_do_getattr(inode, CEPH_STAT_CAP_INODE_ALL, false);
-	if (!err) {
-		generic_fillattr(inode, stat);
-		stat->ino = ceph_translate_ino(inode->i_sb, inode->i_ino);
-		if (ceph_snap(inode) == CEPH_NOSNAP)
-			stat->dev = inode->i_sb->s_dev;
-		else
-			stat->dev = ci->i_snapid_map ? ci->i_snapid_map->dev : 0;
-
-		if (S_ISDIR(inode->i_mode)) {
-			if (ceph_test_mount_opt(ceph_sb_to_client(inode->i_sb),
-						RBYTES))
-				stat->size = ci->i_rbytes;
-			else
-				stat->size = ci->i_files + ci->i_subdirs;
-			stat->blocks = 0;
-			stat->blksize = 65536;
-			/*
-			 * Some applications rely on the number of st_nlink
-			 * value on directories to be either 0 (if unlinked)
-			 * or 2 + number of subdirectories.
-			 */
-			if (stat->nlink == 1)
-				/* '.' + '..' + subdirs */
-				stat->nlink = 1 + 1 + ci->i_subdirs;
-		}
-=======
 	/* Skip the getattr altogether if we're asked not to sync */
 	if (!(flags & AT_STATX_DONT_SYNC)) {
 		err = ceph_do_getattr(inode, statx_to_caps(request_mask),
@@ -2368,7 +2340,6 @@
 		if (stat->nlink == 1)
 			/* '.' + '..' + subdirs */
 			stat->nlink = 1 + 1 + ci->i_subdirs;
->>>>>>> 0ecfebd2
 	}
 
 	/* Mask off any higher bits (e.g. btime) until we have support */
