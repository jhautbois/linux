/* SPDX-License-Identifier: GPL-2.0 */
/*
 * fscrypt_private.h
 *
 * Copyright (C) 2015, Google, Inc.
 *
 * Originally written by Michael Halcrow, Ildar Muslukhov, and Uday Savagaonkar.
 * Heavily modified since then.
 */

#ifndef _FSCRYPT_PRIVATE_H
#define _FSCRYPT_PRIVATE_H

#include <linux/fscrypt.h>
#include <crypto/hash.h>
#include <linux/bio-crypt-ctx.h>

struct fscrypt_master_key;

#define CONST_STRLEN(str)	(sizeof(str) - 1)

#define FS_KEY_DERIVATION_NONCE_SIZE	16

#define FSCRYPT_MIN_KEY_SIZE		16

#define FSCRYPT_CONTEXT_V1	1
#define FSCRYPT_CONTEXT_V2	2

/* Keep this in sync with include/uapi/linux/fscrypt.h */
#define FSCRYPT_MODE_MAX	FSCRYPT_MODE_ADIANTUM

struct fscrypt_context_v1 {
	u8 version; /* FSCRYPT_CONTEXT_V1 */
	u8 contents_encryption_mode;
	u8 filenames_encryption_mode;
	u8 flags;
	u8 master_key_descriptor[FSCRYPT_KEY_DESCRIPTOR_SIZE];
	u8 nonce[FS_KEY_DERIVATION_NONCE_SIZE];
};

struct fscrypt_context_v2 {
	u8 version; /* FSCRYPT_CONTEXT_V2 */
	u8 contents_encryption_mode;
	u8 filenames_encryption_mode;
	u8 flags;
	u8 __reserved[4];
	u8 master_key_identifier[FSCRYPT_KEY_IDENTIFIER_SIZE];
	u8 nonce[FS_KEY_DERIVATION_NONCE_SIZE];
};

/**
 * fscrypt_context - the encryption context of an inode
 *
 * This is the on-disk equivalent of an fscrypt_policy, stored alongside each
 * encrypted file usually in a hidden extended attribute.  It contains the
 * fields from the fscrypt_policy, in order to identify the encryption algorithm
 * and key with which the file is encrypted.  It also contains a nonce that was
 * randomly generated by fscrypt itself; this is used as KDF input or as a tweak
 * to cause different files to be encrypted differently.
 */
union fscrypt_context {
	u8 version;
	struct fscrypt_context_v1 v1;
	struct fscrypt_context_v2 v2;
};

/*
 * Return the size expected for the given fscrypt_context based on its version
 * number, or 0 if the context version is unrecognized.
 */
static inline int fscrypt_context_size(const union fscrypt_context *ctx)
{
	switch (ctx->version) {
	case FSCRYPT_CONTEXT_V1:
		BUILD_BUG_ON(sizeof(ctx->v1) != 28);
		return sizeof(ctx->v1);
	case FSCRYPT_CONTEXT_V2:
		BUILD_BUG_ON(sizeof(ctx->v2) != 40);
		return sizeof(ctx->v2);
	}
	return 0;
}

#undef fscrypt_policy
union fscrypt_policy {
	u8 version;
	struct fscrypt_policy_v1 v1;
	struct fscrypt_policy_v2 v2;
};

/*
 * Return the size expected for the given fscrypt_policy based on its version
 * number, or 0 if the policy version is unrecognized.
 */
static inline int fscrypt_policy_size(const union fscrypt_policy *policy)
{
	switch (policy->version) {
	case FSCRYPT_POLICY_V1:
		return sizeof(policy->v1);
	case FSCRYPT_POLICY_V2:
		return sizeof(policy->v2);
	}
	return 0;
}

/* Return the contents encryption mode of a valid encryption policy */
static inline u8
fscrypt_policy_contents_mode(const union fscrypt_policy *policy)
{
	switch (policy->version) {
	case FSCRYPT_POLICY_V1:
		return policy->v1.contents_encryption_mode;
	case FSCRYPT_POLICY_V2:
		return policy->v2.contents_encryption_mode;
	}
	BUG();
}

/* Return the filenames encryption mode of a valid encryption policy */
static inline u8
fscrypt_policy_fnames_mode(const union fscrypt_policy *policy)
{
	switch (policy->version) {
	case FSCRYPT_POLICY_V1:
		return policy->v1.filenames_encryption_mode;
	case FSCRYPT_POLICY_V2:
		return policy->v2.filenames_encryption_mode;
	}
	BUG();
}

/* Return the flags (FSCRYPT_POLICY_FLAG*) of a valid encryption policy */
static inline u8
fscrypt_policy_flags(const union fscrypt_policy *policy)
{
	switch (policy->version) {
	case FSCRYPT_POLICY_V1:
		return policy->v1.flags;
	case FSCRYPT_POLICY_V2:
		return policy->v2.flags;
	}
	BUG();
}

static inline bool
fscrypt_is_direct_key_policy(const union fscrypt_policy *policy)
{
	return fscrypt_policy_flags(policy) & FSCRYPT_POLICY_FLAG_DIRECT_KEY;
}

/**
 * For encrypted symlinks, the ciphertext length is stored at the beginning
 * of the string in little-endian format.
 */
struct fscrypt_symlink_data {
	__le16 len;
	char encrypted_path[1];
} __packed;

/*
 * fscrypt_info - the "encryption key" for an inode
 *
 * When an encrypted file's key is made available, an instance of this struct is
 * allocated and stored in ->i_crypt_info.  Once created, it remains until the
 * inode is evicted.
 */
struct fscrypt_info {

	/* The actual crypto transform used for encryption and decryption */
	struct crypto_skcipher *ci_ctfm;

#ifdef CONFIG_FS_ENCRYPTION_INLINE_CRYPT
	/*
	 * The raw key for inline encryption, if this file is using inline
	 * encryption rather than the traditional filesystem layer encryption.
	 */
	const u8 *ci_inline_crypt_key;
#endif

	/* True if the key should be freed when this fscrypt_info is freed */
	bool ci_owns_key;

	/*
	 * Encryption mode used for this inode.  It corresponds to either the
	 * contents or filenames encryption mode, depending on the inode type.
	 */
	struct fscrypt_mode *ci_mode;

	/* Back-pointer to the inode */
	struct inode *ci_inode;

	/*
	 * The master key with which this inode was unlocked (decrypted).  This
	 * will be NULL if the master key was found in a process-subscribed
	 * keyring rather than in the filesystem-level keyring.
	 */
	struct key *ci_master_key;

	/*
	 * Link in list of inodes that were unlocked with the master key.
	 * Only used when ->ci_master_key is set.
	 */
	struct list_head ci_master_key_link;

	/*
	 * If non-NULL, then encryption is done using the master key directly
	 * and ci_ctfm will equal ci_direct_key->dk_ctfm.
	 */
	struct fscrypt_direct_key *ci_direct_key;

	/* The encryption policy used by this inode */
	union fscrypt_policy ci_policy;

	/* This inode's nonce, copied from the fscrypt_context */
	u8 ci_nonce[FS_KEY_DERIVATION_NONCE_SIZE];
};

typedef enum {
	FS_DECRYPT = 0,
	FS_ENCRYPT,
} fscrypt_direction_t;

static inline bool fscrypt_valid_enc_modes(u32 contents_mode,
					   u32 filenames_mode)
{
	if (contents_mode == FSCRYPT_MODE_AES_128_CBC &&
	    filenames_mode == FSCRYPT_MODE_AES_128_CTS)
		return true;

	if (contents_mode == FSCRYPT_MODE_AES_256_XTS &&
	    filenames_mode == FSCRYPT_MODE_AES_256_CTS)
		return true;

	if (contents_mode == FSCRYPT_MODE_ADIANTUM &&
	    filenames_mode == FSCRYPT_MODE_ADIANTUM)
		return true;

	return false;
}

/* crypto.c */
extern struct kmem_cache *fscrypt_info_cachep;
extern int fscrypt_initialize(unsigned int cop_flags);
extern int fscrypt_crypt_block(const struct inode *inode,
			       fscrypt_direction_t rw, u64 lblk_num,
			       struct page *src_page, struct page *dest_page,
			       unsigned int len, unsigned int offs,
			       gfp_t gfp_flags);
extern struct page *fscrypt_alloc_bounce_page(gfp_t gfp_flags);
extern const struct dentry_operations fscrypt_d_ops;

extern void __printf(3, 4) __cold
fscrypt_msg(const struct inode *inode, const char *level, const char *fmt, ...);

#define fscrypt_warn(inode, fmt, ...)		\
	fscrypt_msg((inode), KERN_WARNING, fmt, ##__VA_ARGS__)
#define fscrypt_err(inode, fmt, ...)		\
	fscrypt_msg((inode), KERN_ERR, fmt, ##__VA_ARGS__)

#define FSCRYPT_MAX_IV_SIZE	32

union fscrypt_iv {
	struct {
		/* logical block number within the file */
		__le64 lblk_num;

		/* per-file nonce; only set in DIRECT_KEY mode */
		u8 nonce[FS_KEY_DERIVATION_NONCE_SIZE];
	};
	u8 raw[FSCRYPT_MAX_IV_SIZE];
};

void fscrypt_generate_iv(union fscrypt_iv *iv, u64 lblk_num,
			 const struct fscrypt_info *ci);

/* fname.c */
extern int fname_encrypt(struct inode *inode, const struct qstr *iname,
			 u8 *out, unsigned int olen);
extern bool fscrypt_fname_encrypted_size(const struct inode *inode,
					 u32 orig_len, u32 max_len,
					 u32 *encrypted_len_ret);

/* hkdf.c */

struct fscrypt_hkdf {
	struct crypto_shash *hmac_tfm;
};

extern int fscrypt_init_hkdf(struct fscrypt_hkdf *hkdf, const u8 *master_key,
			     unsigned int master_key_size);

/*
 * The list of contexts in which fscrypt uses HKDF.  These values are used as
 * the first byte of the HKDF application-specific info string to guarantee that
 * info strings are never repeated between contexts.  This ensures that all HKDF
 * outputs are unique and cryptographically isolated, i.e. knowledge of one
 * output doesn't reveal another.
 */
#define HKDF_CONTEXT_KEY_IDENTIFIER	1
#define HKDF_CONTEXT_PER_FILE_KEY	2
#define HKDF_CONTEXT_DIRECT_KEY		3
#define HKDF_CONTEXT_IV_INO_LBLK_64_KEY	4

extern int fscrypt_hkdf_expand(struct fscrypt_hkdf *hkdf, u8 context,
			       const u8 *info, unsigned int infolen,
			       u8 *okm, unsigned int okmlen);

extern void fscrypt_destroy_hkdf(struct fscrypt_hkdf *hkdf);

/* inline_crypt.c */
#ifdef CONFIG_FS_ENCRYPTION_INLINE_CRYPT
extern bool fscrypt_should_use_inline_encryption(const struct fscrypt_info *ci);

extern int fscrypt_set_inline_crypt_key(struct fscrypt_info *ci,
					const u8 *derived_key);

extern void fscrypt_free_inline_crypt_key(struct fscrypt_info *ci);

extern int fscrypt_setup_per_mode_inline_crypt_key(
					struct fscrypt_info *ci,
					struct fscrypt_master_key *mk);

extern void fscrypt_evict_inline_crypt_keys(struct fscrypt_master_key *mk);

#else /* CONFIG_FS_ENCRYPTION_INLINE_CRYPT */

static inline bool fscrypt_should_use_inline_encryption(
					const struct fscrypt_info *ci)
{
	return false;
}

static inline int fscrypt_set_inline_crypt_key(struct fscrypt_info *ci,
					       const u8 *derived_key)
{
	WARN_ON(1);
	return -EOPNOTSUPP;
}

static inline void fscrypt_free_inline_crypt_key(struct fscrypt_info *ci)
{
}

static inline int fscrypt_setup_per_mode_inline_crypt_key(
					struct fscrypt_info *ci,
					struct fscrypt_master_key *mk)
{
	WARN_ON(1);
	return -EOPNOTSUPP;
}

static inline void fscrypt_evict_inline_crypt_keys(
					struct fscrypt_master_key *mk)
{
}
#endif /* !CONFIG_FS_ENCRYPTION_INLINE_CRYPT */

/* keyring.c */

/*
 * fscrypt_master_key_secret - secret key material of an in-use master key
 */
struct fscrypt_master_key_secret {

	/*
	 * For v2 policy keys: HKDF context keyed by this master key.
	 * For v1 policy keys: not set (hkdf.hmac_tfm == NULL).
	 */
	struct fscrypt_hkdf	hkdf;

	/* Size of the raw key in bytes.  Set even if ->raw isn't set. */
	u32			size;

	/* For v1 policy keys: the raw key.  Wiped for v2 policy keys. */
	u8			raw[FSCRYPT_MAX_KEY_SIZE];

} __randomize_layout;

/*
 * fscrypt_master_key - an in-use master key
 *
 * This represents a master encryption key which has been added to the
 * filesystem and can be used to "unlock" the encrypted files which were
 * encrypted with it.
 */
struct fscrypt_master_key {

	/*
	 * The secret key material.  After FS_IOC_REMOVE_ENCRYPTION_KEY is
	 * executed, this is wiped and no new inodes can be unlocked with this
	 * key; however, there may still be inodes in ->mk_decrypted_inodes
	 * which could not be evicted.  As long as some inodes still remain,
	 * FS_IOC_REMOVE_ENCRYPTION_KEY can be retried, or
	 * FS_IOC_ADD_ENCRYPTION_KEY can add the secret again.
	 *
	 * Locking: protected by key->sem (outer) and mk_secret_sem (inner).
	 * The reason for two locks is that key->sem also protects modifying
	 * mk_users, which ranks it above the semaphore for the keyring key
	 * type, which is in turn above page faults (via keyring_read).  But
	 * sometimes filesystems call fscrypt_get_encryption_info() from within
	 * a transaction, which ranks it below page faults.  So we need a
	 * separate lock which protects mk_secret but not also mk_users.
	 */
	struct fscrypt_master_key_secret	mk_secret;
	struct rw_semaphore			mk_secret_sem;

	/*
	 * For v1 policy keys: an arbitrary key descriptor which was assigned by
	 * userspace (->descriptor).
	 *
	 * For v2 policy keys: a cryptographic hash of this key (->identifier).
	 */
	struct fscrypt_key_specifier		mk_spec;

	/*
	 * Keyring which contains a key of type 'key_type_fscrypt_user' for each
	 * user who has added this key.  Normally each key will be added by just
	 * one user, but it's possible that multiple users share a key, and in
	 * that case we need to keep track of those users so that one user can't
	 * remove the key before the others want it removed too.
	 *
	 * This is NULL for v1 policy keys; those can only be added by root.
	 *
	 * Locking: in addition to this keyrings own semaphore, this is
	 * protected by the master key's key->sem, so we can do atomic
	 * search+insert.  It can also be searched without taking any locks, but
	 * in that case the returned key may have already been removed.
	 */
	struct key		*mk_users;

	/*
	 * Length of ->mk_decrypted_inodes, plus one if mk_secret is present.
	 * Once this goes to 0, the master key is removed from ->s_master_keys.
	 * The 'struct fscrypt_master_key' will continue to live as long as the
	 * 'struct key' whose payload it is, but we won't let this reference
	 * count rise again.
	 */
	refcount_t		mk_refcount;

	/*
	 * List of inodes that were unlocked using this key.  This allows the
	 * inodes to be evicted efficiently if the key is removed.
	 */
	struct list_head	mk_decrypted_inodes;
	spinlock_t		mk_decrypted_inodes_lock;

<<<<<<< HEAD
	/* Crypto API transforms for DIRECT_KEY policies, allocated on-demand */
	struct crypto_skcipher	*mk_direct_tfms[__FSCRYPT_MODE_MAX + 1];

	/*
	 * Crypto API transforms for filesystem-layer implementation of
	 * IV_INO_LBLK_64 policies, allocated on-demand.
	 */
	struct crypto_skcipher	*mk_iv_ino_lblk_64_tfms[__FSCRYPT_MODE_MAX + 1];
=======
	/* Per-mode tfms for DIRECT_KEY policies, allocated on-demand */
	struct crypto_skcipher	*mk_mode_keys[FSCRYPT_MODE_MAX + 1];
>>>>>>> b3f656a5

#ifdef CONFIG_FS_ENCRYPTION_INLINE_CRYPT
	/* Raw keys for IV_INO_LBLK_64 policies, allocated on-demand */
	u8			*mk_iv_ino_lblk_64_raw_keys[__FSCRYPT_MODE_MAX + 1];

	/* The data unit size being used for inline encryption */
	unsigned int		mk_data_unit_size;

	/* The filesystem's block device */
	struct block_device	*mk_bdev;
#endif
} __randomize_layout;

static inline bool
is_master_key_secret_present(const struct fscrypt_master_key_secret *secret)
{
	/*
	 * The READ_ONCE() is only necessary for fscrypt_drop_inode() and
	 * fscrypt_key_describe().  These run in atomic context, so they can't
	 * take ->mk_secret_sem and thus 'secret' can change concurrently which
	 * would be a data race.  But they only need to know whether the secret
	 * *was* present at the time of check, so READ_ONCE() suffices.
	 */
	return READ_ONCE(secret->size) != 0;
}

static inline const char *master_key_spec_type(
				const struct fscrypt_key_specifier *spec)
{
	switch (spec->type) {
	case FSCRYPT_KEY_SPEC_TYPE_DESCRIPTOR:
		return "descriptor";
	case FSCRYPT_KEY_SPEC_TYPE_IDENTIFIER:
		return "identifier";
	}
	return "[unknown]";
}

static inline int master_key_spec_len(const struct fscrypt_key_specifier *spec)
{
	switch (spec->type) {
	case FSCRYPT_KEY_SPEC_TYPE_DESCRIPTOR:
		return FSCRYPT_KEY_DESCRIPTOR_SIZE;
	case FSCRYPT_KEY_SPEC_TYPE_IDENTIFIER:
		return FSCRYPT_KEY_IDENTIFIER_SIZE;
	}
	return 0;
}

extern struct key *
fscrypt_find_master_key(struct super_block *sb,
			const struct fscrypt_key_specifier *mk_spec);

extern int fscrypt_verify_key_added(struct super_block *sb,
				    const u8 identifier[FSCRYPT_KEY_IDENTIFIER_SIZE]);

extern int __init fscrypt_init_keyring(void);

/* keysetup.c */

struct fscrypt_mode {
	const char *friendly_name;
	const char *cipher_str;
	int keysize;
	int ivsize;
	enum blk_crypto_mode_num blk_crypto_mode;
	bool logged_impl_name;
};

extern struct fscrypt_mode fscrypt_modes[];

static inline bool
fscrypt_mode_supports_direct_key(const struct fscrypt_mode *mode)
{
	return mode->ivsize >= offsetofend(union fscrypt_iv, nonce);
}

extern struct crypto_skcipher *
fscrypt_allocate_skcipher(struct fscrypt_mode *mode, const u8 *raw_key,
			  const struct inode *inode);

extern int fscrypt_set_derived_key(struct fscrypt_info *ci,
				   const u8 *derived_key);

/* keysetup_v1.c */

extern void fscrypt_put_direct_key(struct fscrypt_direct_key *dk);

extern int fscrypt_setup_v1_file_key(struct fscrypt_info *ci,
				     const u8 *raw_master_key);

extern int fscrypt_setup_v1_file_key_via_subscribed_keyrings(
					struct fscrypt_info *ci);
/* policy.c */

extern bool fscrypt_policies_equal(const union fscrypt_policy *policy1,
				   const union fscrypt_policy *policy2);
extern bool fscrypt_supported_policy(const union fscrypt_policy *policy_u,
				     const struct inode *inode);
extern int fscrypt_policy_from_context(union fscrypt_policy *policy_u,
				       const union fscrypt_context *ctx_u,
				       int ctx_size);

#endif /* _FSCRYPT_PRIVATE_H */<|MERGE_RESOLUTION|>--- conflicted
+++ resolved
@@ -444,23 +444,18 @@
 	struct list_head	mk_decrypted_inodes;
 	spinlock_t		mk_decrypted_inodes_lock;
 
-<<<<<<< HEAD
 	/* Crypto API transforms for DIRECT_KEY policies, allocated on-demand */
-	struct crypto_skcipher	*mk_direct_tfms[__FSCRYPT_MODE_MAX + 1];
+	struct crypto_skcipher	*mk_direct_tfms[FSCRYPT_MODE_MAX + 1];
 
 	/*
 	 * Crypto API transforms for filesystem-layer implementation of
 	 * IV_INO_LBLK_64 policies, allocated on-demand.
 	 */
-	struct crypto_skcipher	*mk_iv_ino_lblk_64_tfms[__FSCRYPT_MODE_MAX + 1];
-=======
-	/* Per-mode tfms for DIRECT_KEY policies, allocated on-demand */
-	struct crypto_skcipher	*mk_mode_keys[FSCRYPT_MODE_MAX + 1];
->>>>>>> b3f656a5
+	struct crypto_skcipher	*mk_iv_ino_lblk_64_tfms[FSCRYPT_MODE_MAX + 1];
 
 #ifdef CONFIG_FS_ENCRYPTION_INLINE_CRYPT
 	/* Raw keys for IV_INO_LBLK_64 policies, allocated on-demand */
-	u8			*mk_iv_ino_lblk_64_raw_keys[__FSCRYPT_MODE_MAX + 1];
+	u8			*mk_iv_ino_lblk_64_raw_keys[FSCRYPT_MODE_MAX + 1];
 
 	/* The data unit size being used for inline encryption */
 	unsigned int		mk_data_unit_size;
