// SPDX-License-Identifier: GPL-2.0
/*
 * Central processing for nfsd.
 *
 * Authors:	Olaf Kirch (okir@monad.swb.de)
 *
 * Copyright (C) 1995, 1996, 1997 Olaf Kirch <okir@monad.swb.de>
 */

#include <linux/sched/signal.h>
#include <linux/freezer.h>
#include <linux/module.h>
#include <linux/fs_struct.h>
#include <linux/swap.h>
#include <linux/siphash.h>

#include <linux/sunrpc/stats.h>
#include <linux/sunrpc/svcsock.h>
#include <linux/sunrpc/svc_xprt.h>
#include <linux/lockd/bind.h>
#include <linux/nfsacl.h>
#include <linux/seq_file.h>
#include <linux/inetdevice.h>
#include <net/addrconf.h>
#include <net/ipv6.h>
#include <net/net_namespace.h>
#include "nfsd.h"
#include "cache.h"
#include "vfs.h"
#include "netns.h"
#include "filecache.h"

#include "trace.h"

#define NFSDDBG_FACILITY	NFSDDBG_SVC

extern struct svc_program	nfsd_program;
static int			nfsd(void *vrqstp);
#if defined(CONFIG_NFSD_V2_ACL) || defined(CONFIG_NFSD_V3_ACL)
static int			nfsd_acl_rpcbind_set(struct net *,
						     const struct svc_program *,
						     u32, int,
						     unsigned short,
						     unsigned short);
static __be32			nfsd_acl_init_request(struct svc_rqst *,
						const struct svc_program *,
						struct svc_process_info *);
#endif
static int			nfsd_rpcbind_set(struct net *,
						 const struct svc_program *,
						 u32, int,
						 unsigned short,
						 unsigned short);
static __be32			nfsd_init_request(struct svc_rqst *,
						const struct svc_program *,
						struct svc_process_info *);

/*
 * nfsd_mutex protects nn->nfsd_serv -- both the pointer itself and some members
 * of the svc_serv struct such as ->sv_temp_socks and ->sv_permsocks.
 *
 * If (out side the lock) nn->nfsd_serv is non-NULL, then it must point to a
 * properly initialised 'struct svc_serv' with ->sv_nrthreads > 0 (unless
 * nn->keep_active is set).  That number of nfsd threads must
 * exist and each must be listed in ->sp_all_threads in some entry of
 * ->sv_pools[].
 *
 * Each active thread holds a counted reference on nn->nfsd_serv, as does
 * the nn->keep_active flag and various transient calls to svc_get().
 *
 * Finally, the nfsd_mutex also protects some of the global variables that are
 * accessed when nfsd starts and that are settable via the write_* routines in
 * nfsctl.c. In particular:
 *
 *	user_recovery_dirname
 *	user_lease_time
 *	nfsd_versions
 */
DEFINE_MUTEX(nfsd_mutex);

/*
 * nfsd_drc_lock protects nfsd_drc_max_pages and nfsd_drc_pages_used.
 * nfsd_drc_max_pages limits the total amount of memory available for
 * version 4.1 DRC caches.
 * nfsd_drc_pages_used tracks the current version 4.1 DRC memory usage.
 */
DEFINE_SPINLOCK(nfsd_drc_lock);
unsigned long	nfsd_drc_max_mem;
unsigned long	nfsd_drc_mem_used;

#if defined(CONFIG_NFSD_V2_ACL) || defined(CONFIG_NFSD_V3_ACL)
static struct svc_stat	nfsd_acl_svcstats;
static const struct svc_version *nfsd_acl_version[] = {
	[2] = &nfsd_acl_version2,
	[3] = &nfsd_acl_version3,
};

#define NFSD_ACL_MINVERS            2
#define NFSD_ACL_NRVERS		ARRAY_SIZE(nfsd_acl_version)

static struct svc_program	nfsd_acl_program = {
	.pg_prog		= NFS_ACL_PROGRAM,
	.pg_nvers		= NFSD_ACL_NRVERS,
	.pg_vers		= nfsd_acl_version,
	.pg_name		= "nfsacl",
	.pg_class		= "nfsd",
	.pg_stats		= &nfsd_acl_svcstats,
	.pg_authenticate	= &svc_set_client,
	.pg_init_request	= nfsd_acl_init_request,
	.pg_rpcbind_set		= nfsd_acl_rpcbind_set,
};

static struct svc_stat	nfsd_acl_svcstats = {
	.program	= &nfsd_acl_program,
};
#endif /* defined(CONFIG_NFSD_V2_ACL) || defined(CONFIG_NFSD_V3_ACL) */

static const struct svc_version *nfsd_version[] = {
	[2] = &nfsd_version2,
#if defined(CONFIG_NFSD_V3)
	[3] = &nfsd_version3,
#endif
#if defined(CONFIG_NFSD_V4)
	[4] = &nfsd_version4,
#endif
};

#define NFSD_MINVERS    	2
#define NFSD_NRVERS		ARRAY_SIZE(nfsd_version)

struct svc_program		nfsd_program = {
#if defined(CONFIG_NFSD_V2_ACL) || defined(CONFIG_NFSD_V3_ACL)
	.pg_next		= &nfsd_acl_program,
#endif
	.pg_prog		= NFS_PROGRAM,		/* program number */
	.pg_nvers		= NFSD_NRVERS,		/* nr of entries in nfsd_version */
	.pg_vers		= nfsd_version,		/* version table */
	.pg_name		= "nfsd",		/* program name */
	.pg_class		= "nfsd",		/* authentication class */
	.pg_stats		= &nfsd_svcstats,	/* version table */
	.pg_authenticate	= &svc_set_client,	/* export authentication */
	.pg_init_request	= nfsd_init_request,
	.pg_rpcbind_set		= nfsd_rpcbind_set,
};

static bool
nfsd_support_version(int vers)
{
	if (vers >= NFSD_MINVERS && vers < NFSD_NRVERS)
		return nfsd_version[vers] != NULL;
	return false;
}

static bool *
nfsd_alloc_versions(void)
{
	bool *vers = kmalloc_array(NFSD_NRVERS, sizeof(bool), GFP_KERNEL);
	unsigned i;

	if (vers) {
		/* All compiled versions are enabled by default */
		for (i = 0; i < NFSD_NRVERS; i++)
			vers[i] = nfsd_support_version(i);
	}
	return vers;
}

static bool *
nfsd_alloc_minorversions(void)
{
	bool *vers = kmalloc_array(NFSD_SUPPORTED_MINOR_VERSION + 1,
			sizeof(bool), GFP_KERNEL);
	unsigned i;

	if (vers) {
		/* All minor versions are enabled by default */
		for (i = 0; i <= NFSD_SUPPORTED_MINOR_VERSION; i++)
			vers[i] = nfsd_support_version(4);
	}
	return vers;
}

void
nfsd_netns_free_versions(struct nfsd_net *nn)
{
	kfree(nn->nfsd_versions);
	kfree(nn->nfsd4_minorversions);
	nn->nfsd_versions = NULL;
	nn->nfsd4_minorversions = NULL;
}

static void
nfsd_netns_init_versions(struct nfsd_net *nn)
{
	if (!nn->nfsd_versions) {
		nn->nfsd_versions = nfsd_alloc_versions();
		nn->nfsd4_minorversions = nfsd_alloc_minorversions();
		if (!nn->nfsd_versions || !nn->nfsd4_minorversions)
			nfsd_netns_free_versions(nn);
	}
}

int nfsd_vers(struct nfsd_net *nn, int vers, enum vers_op change)
{
	if (vers < NFSD_MINVERS || vers >= NFSD_NRVERS)
		return 0;
	switch(change) {
	case NFSD_SET:
		if (nn->nfsd_versions)
			nn->nfsd_versions[vers] = nfsd_support_version(vers);
		break;
	case NFSD_CLEAR:
		nfsd_netns_init_versions(nn);
		if (nn->nfsd_versions)
			nn->nfsd_versions[vers] = false;
		break;
	case NFSD_TEST:
		if (nn->nfsd_versions)
			return nn->nfsd_versions[vers];
		fallthrough;
	case NFSD_AVAIL:
		return nfsd_support_version(vers);
	}
	return 0;
}

static void
nfsd_adjust_nfsd_versions4(struct nfsd_net *nn)
{
	unsigned i;

	for (i = 0; i <= NFSD_SUPPORTED_MINOR_VERSION; i++) {
		if (nn->nfsd4_minorversions[i])
			return;
	}
	nfsd_vers(nn, 4, NFSD_CLEAR);
}

int nfsd_minorversion(struct nfsd_net *nn, u32 minorversion, enum vers_op change)
{
	if (minorversion > NFSD_SUPPORTED_MINOR_VERSION &&
	    change != NFSD_AVAIL)
		return -1;

	switch(change) {
	case NFSD_SET:
		if (nn->nfsd4_minorversions) {
			nfsd_vers(nn, 4, NFSD_SET);
			nn->nfsd4_minorversions[minorversion] =
				nfsd_vers(nn, 4, NFSD_TEST);
		}
		break;
	case NFSD_CLEAR:
		nfsd_netns_init_versions(nn);
		if (nn->nfsd4_minorversions) {
			nn->nfsd4_minorversions[minorversion] = false;
			nfsd_adjust_nfsd_versions4(nn);
		}
		break;
	case NFSD_TEST:
		if (nn->nfsd4_minorversions)
			return nn->nfsd4_minorversions[minorversion];
		return nfsd_vers(nn, 4, NFSD_TEST);
	case NFSD_AVAIL:
		return minorversion <= NFSD_SUPPORTED_MINOR_VERSION &&
			nfsd_vers(nn, 4, NFSD_AVAIL);
	}
	return 0;
}

/*
 * Maximum number of nfsd processes
 */
#define	NFSD_MAXSERVS		8192

int nfsd_nrthreads(struct net *net)
{
	int rv = 0;
	struct nfsd_net *nn = net_generic(net, nfsd_net_id);

	mutex_lock(&nfsd_mutex);
	if (nn->nfsd_serv)
		rv = nn->nfsd_serv->sv_nrthreads;
	mutex_unlock(&nfsd_mutex);
	return rv;
}

static int nfsd_init_socks(struct net *net, const struct cred *cred)
{
	int error;
	struct nfsd_net *nn = net_generic(net, nfsd_net_id);

	if (!list_empty(&nn->nfsd_serv->sv_permsocks))
		return 0;

	error = svc_create_xprt(nn->nfsd_serv, "udp", net, PF_INET, NFS_PORT,
					SVC_SOCK_DEFAULTS, cred);
	if (error < 0)
		return error;

	error = svc_create_xprt(nn->nfsd_serv, "tcp", net, PF_INET, NFS_PORT,
					SVC_SOCK_DEFAULTS, cred);
	if (error < 0)
		return error;

	return 0;
}

static int nfsd_users = 0;

static int nfsd_startup_generic(void)
{
	int ret;

	if (nfsd_users++)
		return 0;

	ret = nfsd_file_cache_init();
	if (ret)
		goto dec_users;

	ret = nfs4_state_start();
	if (ret)
		goto out_file_cache;
	return 0;

out_file_cache:
	nfsd_file_cache_shutdown();
dec_users:
	nfsd_users--;
	return ret;
}

static void nfsd_shutdown_generic(void)
{
	if (--nfsd_users)
		return;

	nfs4_state_shutdown();
	nfsd_file_cache_shutdown();
}

static bool nfsd_needs_lockd(struct nfsd_net *nn)
{
	return nfsd_vers(nn, 2, NFSD_TEST) || nfsd_vers(nn, 3, NFSD_TEST);
}

/**
 * nfsd_copy_write_verifier - Atomically copy a write verifier
 * @verf: buffer in which to receive the verifier cookie
 * @nn: NFS net namespace
 *
 * This function provides a wait-free mechanism for copying the
 * namespace's write verifier without tearing it.
 */
void nfsd_copy_write_verifier(__be32 verf[2], struct nfsd_net *nn)
{
	int seq = 0;

	do {
		read_seqbegin_or_lock(&nn->writeverf_lock, &seq);
		memcpy(verf, nn->writeverf, sizeof(*verf));
	} while (need_seqretry(&nn->writeverf_lock, seq));
	done_seqretry(&nn->writeverf_lock, seq);
}

static void nfsd_reset_write_verifier_locked(struct nfsd_net *nn)
{
	struct timespec64 now;
	u64 verf;

	/*
	 * Because the time value is hashed, y2038 time_t overflow
	 * is irrelevant in this usage.
	 */
	ktime_get_raw_ts64(&now);
	verf = siphash_2u64(now.tv_sec, now.tv_nsec, &nn->siphash_key);
	memcpy(nn->writeverf, &verf, sizeof(nn->writeverf));
}

/**
 * nfsd_reset_write_verifier - Generate a new write verifier
 * @nn: NFS net namespace
 *
 * This function updates the ->writeverf field of @nn. This field
 * contains an opaque cookie that, according to Section 18.32.3 of
 * RFC 8881, "the client can use to determine whether a server has
 * changed instance state (e.g., server restart) between a call to
 * WRITE and a subsequent call to either WRITE or COMMIT.  This
 * cookie MUST be unchanged during a single instance of the NFSv4.1
 * server and MUST be unique between instances of the NFSv4.1
 * server."
 */
void nfsd_reset_write_verifier(struct nfsd_net *nn)
{
	write_seqlock(&nn->writeverf_lock);
	nfsd_reset_write_verifier_locked(nn);
	write_sequnlock(&nn->writeverf_lock);
}

static int nfsd_startup_net(struct net *net, const struct cred *cred)
{
	struct nfsd_net *nn = net_generic(net, nfsd_net_id);
	int ret;

	if (nn->nfsd_net_up)
		return 0;

	ret = nfsd_startup_generic();
	if (ret)
		return ret;
	ret = nfsd_init_socks(net, cred);
	if (ret)
		goto out_socks;

	if (nfsd_needs_lockd(nn) && !nn->lockd_up) {
		ret = lockd_up(net, cred);
		if (ret)
			goto out_socks;
		nn->lockd_up = true;
	}

	ret = nfsd_file_cache_start_net(net);
	if (ret)
		goto out_lockd;
	ret = nfs4_state_start_net(net);
	if (ret)
		goto out_filecache;

#ifdef CONFIG_NFSD_V4_2_INTER_SSC
	nfsd4_ssc_init_umount_work(nn);
#endif
	nn->nfsd_net_up = true;
	return 0;

out_filecache:
	nfsd_file_cache_shutdown_net(net);
out_lockd:
	if (nn->lockd_up) {
		lockd_down(net);
		nn->lockd_up = false;
	}
out_socks:
	nfsd_shutdown_generic();
	return ret;
}

static void nfsd_shutdown_net(struct net *net)
{
	struct nfsd_net *nn = net_generic(net, nfsd_net_id);

	nfsd_file_cache_shutdown_net(net);
	nfs4_state_shutdown_net(net);
	if (nn->lockd_up) {
		lockd_down(net);
		nn->lockd_up = false;
	}
	nn->nfsd_net_up = false;
	nfsd_shutdown_generic();
}

static DEFINE_SPINLOCK(nfsd_notifier_lock);
static int nfsd_inetaddr_event(struct notifier_block *this, unsigned long event,
	void *ptr)
{
	struct in_ifaddr *ifa = (struct in_ifaddr *)ptr;
	struct net_device *dev = ifa->ifa_dev->dev;
	struct net *net = dev_net(dev);
	struct nfsd_net *nn = net_generic(net, nfsd_net_id);
	struct sockaddr_in sin;

	if (event != NETDEV_DOWN || !nn->nfsd_serv)
		goto out;

	spin_lock(&nfsd_notifier_lock);
	if (nn->nfsd_serv) {
		dprintk("nfsd_inetaddr_event: removed %pI4\n", &ifa->ifa_local);
		sin.sin_family = AF_INET;
		sin.sin_addr.s_addr = ifa->ifa_local;
		svc_age_temp_xprts_now(nn->nfsd_serv, (struct sockaddr *)&sin);
	}
	spin_unlock(&nfsd_notifier_lock);

out:
	return NOTIFY_DONE;
}

static struct notifier_block nfsd_inetaddr_notifier = {
	.notifier_call = nfsd_inetaddr_event,
};

#if IS_ENABLED(CONFIG_IPV6)
static int nfsd_inet6addr_event(struct notifier_block *this,
	unsigned long event, void *ptr)
{
	struct inet6_ifaddr *ifa = (struct inet6_ifaddr *)ptr;
	struct net_device *dev = ifa->idev->dev;
	struct net *net = dev_net(dev);
	struct nfsd_net *nn = net_generic(net, nfsd_net_id);
	struct sockaddr_in6 sin6;

	if (event != NETDEV_DOWN || !nn->nfsd_serv)
		goto out;

	spin_lock(&nfsd_notifier_lock);
	if (nn->nfsd_serv) {
		dprintk("nfsd_inet6addr_event: removed %pI6\n", &ifa->addr);
		sin6.sin6_family = AF_INET6;
		sin6.sin6_addr = ifa->addr;
		if (ipv6_addr_type(&sin6.sin6_addr) & IPV6_ADDR_LINKLOCAL)
			sin6.sin6_scope_id = ifa->idev->dev->ifindex;
		svc_age_temp_xprts_now(nn->nfsd_serv, (struct sockaddr *)&sin6);
	}
	spin_unlock(&nfsd_notifier_lock);

out:
	return NOTIFY_DONE;
}

static struct notifier_block nfsd_inet6addr_notifier = {
	.notifier_call = nfsd_inet6addr_event,
};
#endif

/* Only used under nfsd_mutex, so this atomic may be overkill: */
static atomic_t nfsd_notifier_refcount = ATOMIC_INIT(0);

static void nfsd_last_thread(struct svc_serv *serv, struct net *net)
{
	struct nfsd_net *nn = net_generic(net, nfsd_net_id);

	/* check if the notifier still has clients */
	if (atomic_dec_return(&nfsd_notifier_refcount) == 0) {
		unregister_inetaddr_notifier(&nfsd_inetaddr_notifier);
#if IS_ENABLED(CONFIG_IPV6)
		unregister_inet6addr_notifier(&nfsd_inet6addr_notifier);
#endif
	}

	/*
	 * write_ports can create the server without actually starting
	 * any threads--if we get shut down before any threads are
	 * started, then nfsd_last_thread will be run before any of this
	 * other initialization has been done except the rpcb information.
	 */
	svc_rpcb_cleanup(serv, net);
	if (!nn->nfsd_net_up)
		return;

	nfsd_shutdown_net(net);
	pr_info("nfsd: last server has exited, flushing export cache\n");
	nfsd_export_flush(net);
}

void nfsd_reset_versions(struct nfsd_net *nn)
{
	int i;

	for (i = 0; i < NFSD_NRVERS; i++)
		if (nfsd_vers(nn, i, NFSD_TEST))
			return;

	for (i = 0; i < NFSD_NRVERS; i++)
		if (i != 4)
			nfsd_vers(nn, i, NFSD_SET);
		else {
			int minor = 0;
			while (nfsd_minorversion(nn, minor, NFSD_SET) >= 0)
				minor++;
		}
}

/*
 * Each session guarantees a negotiated per slot memory cache for replies
 * which in turn consumes memory beyond the v2/v3/v4.0 server. A dedicated
 * NFSv4.1 server might want to use more memory for a DRC than a machine
 * with mutiple services.
 *
 * Impose a hard limit on the number of pages for the DRC which varies
 * according to the machines free pages. This is of course only a default.
 *
 * For now this is a #defined shift which could be under admin control
 * in the future.
 */
static void set_max_drc(void)
{
	#define NFSD_DRC_SIZE_SHIFT	7
	nfsd_drc_max_mem = (nr_free_buffer_pages()
					>> NFSD_DRC_SIZE_SHIFT) * PAGE_SIZE;
	nfsd_drc_mem_used = 0;
	dprintk("%s nfsd_drc_max_mem %lu \n", __func__, nfsd_drc_max_mem);
}

static int nfsd_get_default_max_blksize(void)
{
	struct sysinfo i;
	unsigned long long target;
	unsigned long ret;

	si_meminfo(&i);
	target = (i.totalram - i.totalhigh) << PAGE_SHIFT;
	/*
	 * Aim for 1/4096 of memory per thread This gives 1MB on 4Gig
	 * machines, but only uses 32K on 128M machines.  Bottom out at
	 * 8K on 32M and smaller.  Of course, this is only a default.
	 */
	target >>= 12;

	ret = NFSSVC_MAXBLKSIZE;
	while (ret > target && ret >= 8*1024*2)
		ret /= 2;
	return ret;
}

static const struct svc_serv_ops nfsd_thread_sv_ops = {
	.svo_shutdown		= nfsd_last_thread,
	.svo_function		= nfsd,
	.svo_enqueue_xprt	= svc_xprt_do_enqueue,
	.svo_module		= THIS_MODULE,
};

void nfsd_shutdown_threads(struct net *net)
{
	struct nfsd_net *nn = net_generic(net, nfsd_net_id);
	struct svc_serv *serv;

	mutex_lock(&nfsd_mutex);
	serv = nn->nfsd_serv;
	if (serv == NULL) {
		mutex_unlock(&nfsd_mutex);
		return;
	}

	svc_get(serv);
	/* Kill outstanding nfsd threads */
	svc_set_num_threads(serv, NULL, 0);
	nfsd_put(net);
	mutex_unlock(&nfsd_mutex);
}

bool i_am_nfsd(void)
{
	return kthread_func(current) == nfsd;
}

int nfsd_create_serv(struct net *net)
{
	int error;
	struct nfsd_net *nn = net_generic(net, nfsd_net_id);
	struct svc_serv *serv;

	WARN_ON(!mutex_is_locked(&nfsd_mutex));
	if (nn->nfsd_serv) {
		svc_get(nn->nfsd_serv);
		return 0;
	}
	if (nfsd_max_blksize == 0)
		nfsd_max_blksize = nfsd_get_default_max_blksize();
	nfsd_reset_versions(nn);
	serv = svc_create_pooled(&nfsd_program, nfsd_max_blksize,
				 &nfsd_thread_sv_ops);
	if (serv == NULL)
		return -ENOMEM;

	serv->sv_maxconn = nn->max_connections;
	error = svc_bind(serv, net);
	if (error < 0) {
		/* NOT nfsd_put() as notifiers (see below) haven't
		 * been set up yet.
		 */
		svc_put(serv);
		return error;
	}
	spin_lock(&nfsd_notifier_lock);
	nn->nfsd_serv = serv;
	spin_unlock(&nfsd_notifier_lock);

	set_max_drc();
	/* check if the notifier is already set */
	if (atomic_inc_return(&nfsd_notifier_refcount) == 1) {
		register_inetaddr_notifier(&nfsd_inetaddr_notifier);
#if IS_ENABLED(CONFIG_IPV6)
		register_inet6addr_notifier(&nfsd_inet6addr_notifier);
#endif
	}
	nfsd_reset_write_verifier(nn);
	return 0;
}

int nfsd_nrpools(struct net *net)
{
	struct nfsd_net *nn = net_generic(net, nfsd_net_id);

	if (nn->nfsd_serv == NULL)
		return 0;
	else
		return nn->nfsd_serv->sv_nrpools;
}

int nfsd_get_nrthreads(int n, int *nthreads, struct net *net)
{
	int i = 0;
	struct nfsd_net *nn = net_generic(net, nfsd_net_id);

	if (nn->nfsd_serv != NULL) {
		for (i = 0; i < nn->nfsd_serv->sv_nrpools && i < n; i++)
			nthreads[i] = nn->nfsd_serv->sv_pools[i].sp_nrthreads;
	}

	return 0;
}

/* This is the callback for kref_put() below.
 * There is no code here as the first thing to be done is
 * call svc_shutdown_net(), but we cannot get the 'net' from
 * the kref.  So do all the work when kref_put returns true.
 */
static void nfsd_noop(struct kref *ref)
{
}

void nfsd_put(struct net *net)
{
	struct nfsd_net *nn = net_generic(net, nfsd_net_id);

	if (kref_put(&nn->nfsd_serv->sv_refcnt, nfsd_noop)) {
		svc_shutdown_net(nn->nfsd_serv, net);
		svc_destroy(&nn->nfsd_serv->sv_refcnt);
		spin_lock(&nfsd_notifier_lock);
		nn->nfsd_serv = NULL;
		spin_unlock(&nfsd_notifier_lock);
	}
}

int nfsd_set_nrthreads(int n, int *nthreads, struct net *net)
{
	int i = 0;
	int tot = 0;
	int err = 0;
	struct nfsd_net *nn = net_generic(net, nfsd_net_id);

	WARN_ON(!mutex_is_locked(&nfsd_mutex));

	if (nn->nfsd_serv == NULL || n <= 0)
		return 0;

	if (n > nn->nfsd_serv->sv_nrpools)
		n = nn->nfsd_serv->sv_nrpools;

	/* enforce a global maximum number of threads */
	tot = 0;
	for (i = 0; i < n; i++) {
		nthreads[i] = min(nthreads[i], NFSD_MAXSERVS);
		tot += nthreads[i];
	}
	if (tot > NFSD_MAXSERVS) {
		/* total too large: scale down requested numbers */
		for (i = 0; i < n && tot > 0; i++) {
			int new = nthreads[i] * NFSD_MAXSERVS / tot;
			tot -= (nthreads[i] - new);
			nthreads[i] = new;
		}
		for (i = 0; i < n && tot > 0; i++) {
			nthreads[i]--;
			tot--;
		}
	}

	/*
	 * There must always be a thread in pool 0; the admin
	 * can't shut down NFS completely using pool_threads.
	 */
	if (nthreads[0] == 0)
		nthreads[0] = 1;

	/* apply the new numbers */
	svc_get(nn->nfsd_serv);
	for (i = 0; i < n; i++) {
		err = svc_set_num_threads(nn->nfsd_serv,
					  &nn->nfsd_serv->sv_pools[i],
					  nthreads[i]);
		if (err)
			break;
	}
	nfsd_put(net);
	return err;
}

/*
 * Adjust the number of threads and return the new number of threads.
 * This is also the function that starts the server if necessary, if
 * this is the first time nrservs is nonzero.
 */
int
nfsd_svc(int nrservs, struct net *net, const struct cred *cred)
{
	int	error;
	bool	nfsd_up_before;
	struct nfsd_net *nn = net_generic(net, nfsd_net_id);

	mutex_lock(&nfsd_mutex);
	dprintk("nfsd: creating service\n");

	nrservs = max(nrservs, 0);
	nrservs = min(nrservs, NFSD_MAXSERVS);
	error = 0;

	if (nrservs == 0 && nn->nfsd_serv == NULL)
		goto out;

	strlcpy(nn->nfsd_name, utsname()->nodename,
		sizeof(nn->nfsd_name));

	error = nfsd_create_serv(net);
	if (error)
		goto out;

	nfsd_up_before = nn->nfsd_net_up;

	error = nfsd_startup_net(net, cred);
	if (error)
		goto out_put;
	error = svc_set_num_threads(nn->nfsd_serv, NULL, nrservs);
	if (error)
		goto out_shutdown;
	error = nn->nfsd_serv->sv_nrthreads;
out_shutdown:
	if (error < 0 && !nfsd_up_before)
		nfsd_shutdown_net(net);
out_put:
	/* Threads now hold service active */
	if (xchg(&nn->keep_active, 0))
		nfsd_put(net);
	nfsd_put(net);
out:
	mutex_unlock(&nfsd_mutex);
	return error;
}

#if defined(CONFIG_NFSD_V2_ACL) || defined(CONFIG_NFSD_V3_ACL)
static bool
nfsd_support_acl_version(int vers)
{
	if (vers >= NFSD_ACL_MINVERS && vers < NFSD_ACL_NRVERS)
		return nfsd_acl_version[vers] != NULL;
	return false;
}

static int
nfsd_acl_rpcbind_set(struct net *net, const struct svc_program *progp,
		     u32 version, int family, unsigned short proto,
		     unsigned short port)
{
	if (!nfsd_support_acl_version(version) ||
	    !nfsd_vers(net_generic(net, nfsd_net_id), version, NFSD_TEST))
		return 0;
	return svc_generic_rpcbind_set(net, progp, version, family,
			proto, port);
}

static __be32
nfsd_acl_init_request(struct svc_rqst *rqstp,
		      const struct svc_program *progp,
		      struct svc_process_info *ret)
{
	struct nfsd_net *nn = net_generic(SVC_NET(rqstp), nfsd_net_id);
	int i;

	if (likely(nfsd_support_acl_version(rqstp->rq_vers) &&
	    nfsd_vers(nn, rqstp->rq_vers, NFSD_TEST)))
		return svc_generic_init_request(rqstp, progp, ret);

	ret->mismatch.lovers = NFSD_ACL_NRVERS;
	for (i = NFSD_ACL_MINVERS; i < NFSD_ACL_NRVERS; i++) {
		if (nfsd_support_acl_version(rqstp->rq_vers) &&
		    nfsd_vers(nn, i, NFSD_TEST)) {
			ret->mismatch.lovers = i;
			break;
		}
	}
	if (ret->mismatch.lovers == NFSD_ACL_NRVERS)
		return rpc_prog_unavail;
	ret->mismatch.hivers = NFSD_ACL_MINVERS;
	for (i = NFSD_ACL_NRVERS - 1; i >= NFSD_ACL_MINVERS; i--) {
		if (nfsd_support_acl_version(rqstp->rq_vers) &&
		    nfsd_vers(nn, i, NFSD_TEST)) {
			ret->mismatch.hivers = i;
			break;
		}
	}
	return rpc_prog_mismatch;
}
#endif

static int
nfsd_rpcbind_set(struct net *net, const struct svc_program *progp,
		 u32 version, int family, unsigned short proto,
		 unsigned short port)
{
	if (!nfsd_vers(net_generic(net, nfsd_net_id), version, NFSD_TEST))
		return 0;
	return svc_generic_rpcbind_set(net, progp, version, family,
			proto, port);
}

static __be32
nfsd_init_request(struct svc_rqst *rqstp,
		  const struct svc_program *progp,
		  struct svc_process_info *ret)
{
	struct nfsd_net *nn = net_generic(SVC_NET(rqstp), nfsd_net_id);
	int i;

	if (likely(nfsd_vers(nn, rqstp->rq_vers, NFSD_TEST)))
		return svc_generic_init_request(rqstp, progp, ret);

	ret->mismatch.lovers = NFSD_NRVERS;
	for (i = NFSD_MINVERS; i < NFSD_NRVERS; i++) {
		if (nfsd_vers(nn, i, NFSD_TEST)) {
			ret->mismatch.lovers = i;
			break;
		}
	}
	if (ret->mismatch.lovers == NFSD_NRVERS)
		return rpc_prog_unavail;
	ret->mismatch.hivers = NFSD_MINVERS;
	for (i = NFSD_NRVERS - 1; i >= NFSD_MINVERS; i--) {
		if (nfsd_vers(nn, i, NFSD_TEST)) {
			ret->mismatch.hivers = i;
			break;
		}
	}
	return rpc_prog_mismatch;
}

/*
 * This is the NFS server kernel thread
 */
static int
nfsd(void *vrqstp)
{
	struct svc_rqst *rqstp = (struct svc_rqst *) vrqstp;
	struct svc_xprt *perm_sock = list_entry(rqstp->rq_server->sv_permsocks.next, typeof(struct svc_xprt), xpt_list);
	struct net *net = perm_sock->xpt_net;
	struct nfsd_net *nn = net_generic(net, nfsd_net_id);
	int err;

	/* At this point, the thread shares current->fs
	 * with the init process. We need to create files with the
	 * umask as defined by the client instead of init's umask. */
	if (unshare_fs_struct() < 0) {
		printk("Unable to start nfsd thread: out of memory\n");
		goto out;
	}

	current->fs->umask = 0;

	/*
	 * thread is spawned with all signals set to SIG_IGN, re-enable
	 * the ones that will bring down the thread
	 */
	allow_signal(SIGKILL);
	allow_signal(SIGHUP);
	allow_signal(SIGINT);
	allow_signal(SIGQUIT);

	atomic_inc(&nfsdstats.th_cnt);

	set_freezable();

	/*
	 * The main request loop
	 */
	for (;;) {
		/* Update sv_maxconn if it has changed */
		rqstp->rq_server->sv_maxconn = nn->max_connections;

		/*
		 * Find a socket with data available and call its
		 * recvfrom routine.
		 */
		while ((err = svc_recv(rqstp, 60*60*HZ)) == -EAGAIN)
			;
		if (err == -EINTR)
			break;
		validate_process_creds();
		svc_process(rqstp);
		validate_process_creds();
	}

	/* Clear signals before calling svc_exit_thread() */
	flush_signals(current);

	atomic_dec(&nfsdstats.th_cnt);

out:
	/* Take an extra ref so that the svc_put in svc_exit_thread()
	 * doesn't call svc_destroy()
	 */
	svc_get(nn->nfsd_serv);

	/* Release the thread */
	svc_exit_thread(rqstp);

	/* We need to drop a ref, but may not drop the last reference
	 * without holding nfsd_mutex, and we cannot wait for nfsd_mutex as that
	 * could deadlock with nfsd_shutdown_threads() waiting for us.
	 * So three options are:
	 * - drop a non-final reference,
	 * - get the mutex without waiting
	 * - sleep briefly andd try the above again
	 */
	while (!svc_put_not_last(nn->nfsd_serv)) {
		if (mutex_trylock(&nfsd_mutex)) {
			nfsd_put(net);
			mutex_unlock(&nfsd_mutex);
			break;
		}
		msleep(20);
	}

	/* Release module */
<<<<<<< HEAD
	module_put_and_exit(0);
=======
	mutex_unlock(&nfsd_mutex);
	module_put_and_kthread_exit(0);
>>>>>>> ce929b7e
	return 0;
}

/**
 * nfsd_dispatch - Process an NFS or NFSACL Request
 * @rqstp: incoming request
 * @statp: pointer to location of accept_stat field in RPC Reply buffer
 *
 * This RPC dispatcher integrates the NFS server's duplicate reply cache.
 *
 * Return values:
 *  %0: Processing complete; do not send a Reply
 *  %1: Processing complete; send Reply in rqstp->rq_res
 */
int nfsd_dispatch(struct svc_rqst *rqstp, __be32 *statp)
{
	const struct svc_procedure *proc = rqstp->rq_procinfo;

	/*
	 * Give the xdr decoder a chance to change this if it wants
	 * (necessary in the NFSv4.0 compound case)
	 */
	rqstp->rq_cachetype = proc->pc_cachetype;

	svcxdr_init_decode(rqstp);
	if (!proc->pc_decode(rqstp, &rqstp->rq_arg_stream))
		goto out_decode_err;

	switch (nfsd_cache_lookup(rqstp)) {
	case RC_DOIT:
		break;
	case RC_REPLY:
		goto out_cached_reply;
	case RC_DROPIT:
		goto out_dropit;
	}

	/*
	 * Need to grab the location to store the status, as
	 * NFSv4 does some encoding while processing
	 */
	svcxdr_init_encode(rqstp);

	*statp = proc->pc_func(rqstp);
	if (*statp == rpc_drop_reply || test_bit(RQ_DROPME, &rqstp->rq_flags))
		goto out_update_drop;

	if (!proc->pc_encode(rqstp, &rqstp->rq_res_stream))
		goto out_encode_err;

	nfsd_cache_update(rqstp, rqstp->rq_cachetype, statp + 1);
out_cached_reply:
	return 1;

out_decode_err:
	trace_nfsd_garbage_args_err(rqstp);
	*statp = rpc_garbage_args;
	return 1;

out_update_drop:
	nfsd_cache_update(rqstp, RC_NOCACHE, NULL);
out_dropit:
	return 0;

out_encode_err:
	trace_nfsd_cant_encode_err(rqstp);
	nfsd_cache_update(rqstp, RC_NOCACHE, NULL);
	*statp = rpc_system_err;
	return 1;
}

/**
 * nfssvc_decode_voidarg - Decode void arguments
 * @rqstp: Server RPC transaction context
 * @xdr: XDR stream positioned at arguments to decode
 *
 * Return values:
 *   %false: Arguments were not valid
 *   %true: Decoding was successful
 */
bool nfssvc_decode_voidarg(struct svc_rqst *rqstp, struct xdr_stream *xdr)
{
	return true;
}

/**
 * nfssvc_encode_voidres - Encode void results
 * @rqstp: Server RPC transaction context
 * @xdr: XDR stream into which to encode results
 *
 * Return values:
 *   %false: Local error while encoding
 *   %true: Encoding was successful
 */
bool nfssvc_encode_voidres(struct svc_rqst *rqstp, struct xdr_stream *xdr)
{
	return true;
}

int nfsd_pool_stats_open(struct inode *inode, struct file *file)
{
	int ret;
	struct nfsd_net *nn = net_generic(inode->i_sb->s_fs_info, nfsd_net_id);

	mutex_lock(&nfsd_mutex);
	if (nn->nfsd_serv == NULL) {
		mutex_unlock(&nfsd_mutex);
		return -ENODEV;
	}
	svc_get(nn->nfsd_serv);
	ret = svc_pool_stats_open(nn->nfsd_serv, file);
	mutex_unlock(&nfsd_mutex);
	return ret;
}

int nfsd_pool_stats_release(struct inode *inode, struct file *file)
{
	int ret = seq_release(inode, file);
	struct net *net = inode->i_sb->s_fs_info;

	mutex_lock(&nfsd_mutex);
	nfsd_put(net);
	mutex_unlock(&nfsd_mutex);
	return ret;
}<|MERGE_RESOLUTION|>--- conflicted
+++ resolved
@@ -1020,12 +1020,7 @@
 	}
 
 	/* Release module */
-<<<<<<< HEAD
-	module_put_and_exit(0);
-=======
-	mutex_unlock(&nfsd_mutex);
 	module_put_and_kthread_exit(0);
->>>>>>> ce929b7e
 	return 0;
 }
 
