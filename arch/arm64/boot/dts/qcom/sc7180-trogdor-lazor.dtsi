--- conflicted
+++ resolved
@@ -5,12 +5,8 @@
  * Copyright 2020 Google LLC.
  */
 
-<<<<<<< HEAD
-#include "sc7180-trogdor.dtsi"
+/* This file must be included after sc7180-trogdor.dtsi */
 #include <arm/cros-ec-keyboard.dtsi>
-=======
-/* This file must be included after sc7180-trogdor.dtsi */
->>>>>>> 5fb77955
 
 &ap_sar_sensor {
 	semtech,cs0-ground;
