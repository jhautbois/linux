--- conflicted
+++ resolved
@@ -263,11 +263,6 @@
 			if (!msr_info->host_initiated)
 				data = (s64)(s32)data;
 			pmc->counter += data - pmc_read_counter(pmc);
-<<<<<<< HEAD
-			return 0;
-		} else if ((pmc = get_fixed_pmc(pmu, msr))) {
-			pmc->counter += data - pmc_read_counter(pmc);
-=======
 			if (pmc->perf_event)
 				perf_event_period(pmc->perf_event,
 						  get_sample_period(pmc, data));
@@ -277,7 +272,6 @@
 			if (pmc->perf_event)
 				perf_event_period(pmc->perf_event,
 						  get_sample_period(pmc, data));
->>>>>>> 04d5ce62
 			return 0;
 		} else if ((pmc = get_gp_pmc(pmu, msr, MSR_P6_EVNTSEL0))) {
 			if (data == pmc->eventsel)
