--- conflicted
+++ resolved
@@ -80,10 +80,7 @@
 lltc	Linear Technology Corporation
 marvell	Marvell Technology Group Ltd.
 maxim	Maxim Integrated Products
-<<<<<<< HEAD
 mediatek	MediaTek Inc.
-=======
->>>>>>> c704b4ef
 micrel	Micrel Inc.
 microchip	Microchip Technology Inc.
 mosaixtech	Mosaix Technologies, Inc.
